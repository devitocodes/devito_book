{
 "cells": [
  {
   "cell_type": "markdown",
   "metadata": {},
   "source": [
    "The famous *diffusion equation*, also known as the *heat equation*,\n",
    "reads"
   ]
  },
  {
   "cell_type": "markdown",
   "metadata": {},
   "source": [
    "$$\n",
    "\\frac{\\partial u}{\\partial t} =\n",
    "\\dfc \\frac{\\partial^2 u}{\\partial x^2},\n",
    "$$"
   ]
  },
  {
   "cell_type": "markdown",
   "metadata": {},
   "source": [
    "where $u(x,t)$ is the unknown function to be solved for, $x$ is a coordinate\n",
    "in space, and $t$ is time. The coefficient $\\dfc$ is the *diffusion\n",
    "coefficient* and determines how fast $u$ changes in time. A quick\n",
    "short form for the diffusion equation is $u_t = \\dfc u_{xx}$.\n",
    "\n",
    "Compared to the wave equation, $u_{tt}=c^2u_{xx}$, which looks very similar,\n",
    "the diffusion equation features solutions that are very different from\n",
    "those of the wave equation. Also, the diffusion equation\n",
    "makes quite different demands to the numerical\n",
    "methods.\n",
    "\n",
    "\n",
    "Typical diffusion problems may experience rapid change in the very\n",
    "beginning, but then the evolution of $u$ becomes slower and slower.\n",
    "The solution is usually very smooth, and after some time, one cannot\n",
    "recognize the initial shape of $u$. This is in sharp contrast to\n",
    "solutions of the wave equation where the initial shape is preserved in\n",
    "homogeneous media - the solution is then basically a moving initial\n",
    "condition. The standard wave equation $u_{tt}=c^2u_{xx}$ has solutions\n",
    "that propagate with speed $c$ forever, without changing shape, while\n",
    "the diffusion equation converges to a *stationary solution* $\\bar\n",
    "u(x)$ as $t\\rightarrow\\infty$. In this limit, $u_t=0$, and $\\bar u$ is\n",
    "governed by $\\bar u''(x)=0$.  This stationary limit of the diffusion\n",
    "equation is called the *Laplace* equation and arises in a very wide\n",
    "range of applications throughout the sciences.\n",
    "\n",
    "mathcal{I}_t is possible to solve for $u(x,t)$ using an explicit scheme, as we\n",
    "do in the section [An explicit method for the 1D diffusion equation](#diffu:pde1:FEsec), but the time step restrictions\n",
    "soon become much less favorable than for an explicit scheme applied to\n",
    "the wave equation. And of more importance, since the solution $u$ of\n",
    "the diffusion equation is very smooth and changes slowly, small time\n",
    "steps are not convenient and not required by accuracy as the diffusion\n",
    "process converges to a stationary state. Therefore, implicit schemes\n",
    "(as described in the section [Implicit methods for the 1D diffusion equation](#diffu:pde1:implicit)) are popular, but\n",
    "these require solutions of systems of algebraic equations. We shall\n",
    "use ready-made software for this purpose, but also program some simple\n",
    "iterative methods.\n",
    "The exposition is, as usual in this book, very basic and focuses on\n",
    "the basic ideas and how to implement. More comprehensive mathematical\n",
    "treatments and classical analysis\n",
    "of the methods are found in lots of textbooks. A favorite\n",
    "of ours in this respect is the one by LeVeque [[LeVeque_2007]](#LeVeque_2007).\n",
    "The books by Strikwerda [[Strikwerda_2007]](#Strikwerda_2007) and by\n",
    "Lapidus and Pinder [[Lapidus_Pinder_1982]](#Lapidus_Pinder_1982) are also highly recommended\n",
    "as additional material on the topic.\n",
    "\n",
    "\n",
    "# An explicit method for the 1D diffusion equation\n",
    "<div id=\"diffu:pde1:FEsec\"></div>\n",
    "\n",
    "Explicit finite difference methods for the wave equation $u_{tt}=c^2u_{xx}$\n",
    "can be used, with small modifications, for solving $u_t = \\dfc u_{xx}$\n",
    "as well.\n",
    "% if BOOK == \"book\":\n",
    "The exposition below assumes that the reader is familiar with the\n",
    "basic ideas of discretization and implementation of wave\n",
    "equations from the chapter [ch:wave](#ch:wave). Readers not familiar with the\n",
    "Forward Euler, Backward Euler, and Crank-Nicolson (or centered or\n",
    "midpoint) discretization methods in time should consult, e.g., Section 1.1 \n",
    "in [[Langtangen_decay]](#Langtangen_decay).\n",
    "% endif\n",
    "\n",
    "## The initial-boundary value problem for 1D diffusion\n",
    "\n",
    "To obtain a unique solution of the diffusion equation, or equivalently,\n",
    "to apply numerical methods, we need initial and boundary conditions.\n",
    "The diffusion equation goes with one initial condition $u(x,0)=I(x)$, where\n",
    "$I$ is a prescribed function. One boundary condition is required at\n",
    "each point on the boundary, which in 1D means that $u$ must be known,\n",
    "$u_x$ must be known, or some combination of them.\n",
    "\n",
    "\n",
    "We shall start with the simplest boundary condition: $u=0$. The\n",
    "complete initial-boundary value diffusion problem in one space\n",
    "dimension can then be specified as"
   ]
  },
  {
   "cell_type": "markdown",
   "metadata": {},
   "source": [
    "<!-- Equation labels as ordinary links -->\n",
    "<div id=\"diffu:pde1\"></div>\n",
    "\n",
    "$$\n",
    "\\begin{equation}\n",
    "\\frac{\\partial u}{\\partial t} =\n",
    "\\dfc \\frac{\\partial^2 u}{\\partial x^2} + f, \\quad x\\in (0,L),\\ t\\in (0,T]\n",
    "\\label{diffu:pde1} \\tag{1}\n",
    "\\end{equation}\n",
    "$$"
   ]
  },
  {
   "cell_type": "markdown",
   "metadata": {},
   "source": [
    "<!-- Equation labels as ordinary links -->\n",
    "<div id=\"diffu:pde1:ic:u\"></div>\n",
    "\n",
    "$$\n",
    "\\begin{equation}  \n",
    "u(x,0) = I(x), \\quad  x\\in [0,L]\n",
    "\\label{diffu:pde1:ic:u} \\tag{2}\n",
    "\\end{equation}\n",
    "$$"
   ]
  },
  {
   "cell_type": "markdown",
   "metadata": {},
   "source": [
    "<!-- Equation labels as ordinary links -->\n",
    "<div id=\"diffu:pde1:bc:0\"></div>\n",
    "\n",
    "$$\n",
    "\\begin{equation}  \n",
    "u(0,t)  = 0, \\quad  t>0,\n",
    "\\label{diffu:pde1:bc:0} \\tag{3}\n",
    "\\end{equation}\n",
    "$$"
   ]
  },
  {
   "cell_type": "markdown",
   "metadata": {},
   "source": [
    "<!-- Equation labels as ordinary links -->\n",
    "<div id=\"diffu:pde1:bc:L\"></div>\n",
    "\n",
    "$$\n",
    "\\begin{equation}  \n",
    "u(L,t)  = 0, \\quad  t>0\\thinspace .\n",
    "\\label{diffu:pde1:bc:L} \\tag{4}\n",
    "\\end{equation}\n",
    "$$"
   ]
  },
  {
   "cell_type": "markdown",
   "metadata": {},
   "source": [
    "With only a first-order derivative in time,\n",
    "only one *initial condition* is needed, while the second-order\n",
    "derivative in space leads to a demand for two *boundary conditions*.\n",
    "We have added a source term $f=f(x,t)$, which is\n",
    "convenient when testing implementations.\n",
    "\n",
    "\n",
    "Diffusion equations like ([1](#diffu:pde1)) have a wide range of\n",
    "applications throughout physical, biological, and financial sciences.\n",
    "One of the most common applications is propagation of heat, where\n",
    "$u(x,t)$ represents the temperature of some substance at point $x$ and\n",
    "time $t$. Other applications are listed in the section [diffu:app](#diffu:app).\n",
    "\n",
    "\n",
    "## Forward Euler scheme\n",
    "<div id=\"diffu:pde1:FE\"></div>\n",
    "\n",
    "The first step in the discretization procedure is to replace the\n",
    "domain $[0,L]\\times [0,T]$ by a set of mesh points. Here we apply\n",
    "equally spaced mesh points"
   ]
  },
  {
   "cell_type": "markdown",
   "metadata": {},
   "source": [
    "$$\n",
    "x_i=i\\Delta x,\\quad i=0,\\ldots,N_x,\n",
    "$$"
   ]
  },
  {
   "cell_type": "markdown",
   "metadata": {},
   "source": [
    "and"
   ]
  },
  {
   "cell_type": "markdown",
   "metadata": {},
   "source": [
    "$$\n",
    "t_n=n\\Delta t,\\quad n=0,\\ldots,N_t \\thinspace .\n",
    "$$"
   ]
  },
  {
   "cell_type": "markdown",
   "metadata": {},
   "source": [
    "Moreover, $u^n_i$ denotes the mesh function that\n",
    "approximates $u(x_i,t_n)$ for $i=0,\\ldots,N_x$ and $n=0,\\ldots,N_t$.\n",
    "Requiring the PDE ([1](#diffu:pde1)) to be fulfilled at a mesh point $(x_i,t_n)$\n",
    "leads to the equation"
   ]
  },
  {
   "cell_type": "markdown",
   "metadata": {},
   "source": [
    "<!-- Equation labels as ordinary links -->\n",
    "<div id=\"diffu:pde1:step2\"></div>\n",
    "\n",
    "$$\n",
    "\\begin{equation}\n",
    "\\frac{\\partial}{\\partial t} u(x_i, t_n) =\n",
    "\\dfc\\frac{\\partial^2}{\\partial x^2} u(x_i, t_n) + f(x_i,t_n),\n",
    "\\label{diffu:pde1:step2} \\tag{5}\n",
    "\\end{equation}\n",
    "$$"
   ]
  },
  {
   "cell_type": "markdown",
   "metadata": {},
   "source": [
    "The next step is to replace the derivatives by finite difference approximations.\n",
    "The computationally simplest method arises from\n",
    "using a forward difference in time and a central difference in\n",
    "space:"
   ]
  },
  {
   "cell_type": "markdown",
   "metadata": {},
   "source": [
    "<!-- Equation labels as ordinary links -->\n",
    "<div id=\"diffu:pde1:step3a\"></div>\n",
    "\n",
    "$$\n",
    "\\begin{equation}\n",
    "[D_t^+ u = \\dfc D_xD_x u + f]^n_i \\thinspace .\n",
    "\\label{diffu:pde1:step3a} \\tag{6}\n",
    "\\end{equation}\n",
    "$$"
   ]
  },
  {
   "cell_type": "markdown",
   "metadata": {},
   "source": [
    "Written out,"
   ]
  },
  {
   "cell_type": "markdown",
   "metadata": {},
   "source": [
    "<!-- Equation labels as ordinary links -->\n",
    "<div id=\"diffu:pde1:step3b\"></div>\n",
    "\n",
    "$$\n",
    "\\begin{equation}\n",
    "\\frac{u^{n+1}_i-u^n_i}{\\Delta t} = \\dfc \\frac{u^{n}_{i+1} - 2u^n_i + u^n_{i-1}}{\\Delta x^2} + f_i^n\\thinspace .\n",
    "\\label{diffu:pde1:step3b} \\tag{7}\n",
    "\\end{equation}\n",
    "$$"
   ]
  },
  {
   "cell_type": "markdown",
   "metadata": {},
   "source": [
    "We have turned the PDE into algebraic equations, also often called\n",
    "discrete equations. The key property of the equations is that they\n",
    "are algebraic, which makes them easy to solve.\n",
    "As usual, we anticipate that $u^n_i$ is already computed such that\n",
    "$u^{n+1}_i$ is the only unknown in ([7](#diffu:pde1:step3b)).\n",
    "Solving with respect to this unknown is easy:"
   ]
  },
  {
   "cell_type": "markdown",
   "metadata": {},
   "source": [
    "<!-- Equation labels as ordinary links -->\n",
    "<div id=\"diffu:pde1:step4\"></div>\n",
    "\n",
    "$$\n",
    "\\begin{equation}\n",
    "u^{n+1}_i = u^n_i + F\\left(\n",
    "u^{n}_{i+1} - 2u^n_i + u^n_{i-1}\\right) + \\Delta t f_i^n,\n",
    "\\label{diffu:pde1:step4} \\tag{8}\n",
    "\\end{equation}\n",
    "$$"
   ]
  },
  {
   "cell_type": "markdown",
   "metadata": {},
   "source": [
    "where we have introduced the *mesh Fourier number*:"
   ]
  },
  {
   "cell_type": "markdown",
   "metadata": {},
   "source": [
    "<!-- Equation labels as ordinary links -->\n",
    "<div id=\"_auto1\"></div>\n",
    "\n",
    "$$\n",
    "\\begin{equation}\n",
    "F = \\dfc\\frac{\\Delta t}{\\Delta x^2}\\thinspace .\n",
    "\\label{_auto1} \\tag{9}\n",
    "\\end{equation}\n",
    "$$"
   ]
  },
  {
   "cell_type": "markdown",
   "metadata": {},
   "source": [
    "**$F$ is the key parameter in the discrete diffusion equation.**\n",
    "\n",
    "Note that $F$ is a *dimensionless* number that lumps the key physical\n",
    "parameter in the problem, $\\dfc$, and the discretization parameters\n",
    "$\\Delta x$ and $\\Delta t$ into a single parameter. Properties\n",
    "of the numerical method are critically dependent upon the value of\n",
    "$F$ (see the section [diffu:pde1:analysis](#diffu:pde1:analysis) for details).\n",
    "\n",
    "\n",
    "\n",
    "The computational algorithm then becomes\n",
    "\n",
    "1. compute $u^0_i=I(x_i)$ for $i=0,\\ldots,N_x$\n",
    "\n",
    "2. for $n=0,1,\\ldots,N_t$:\n",
    "\n",
    "a. apply ([8](#diffu:pde1:step4)) for all the internal\n",
    "      spatial points $i=1,\\ldots,N_x-1$\n",
    "\n",
    "b. set the boundary values\n",
    "      $u^{n+1}_i=0$ for $i=0$ and $i=N_x$\n",
    "\n",
    "\n",
    "The algorithm is compactly and fully specified in Python:"
   ]
  },
  {
   "cell_type": "code",
<<<<<<< HEAD
   "execution_count": 4,
=======
   "execution_count": 19,
>>>>>>> 931ca045
   "metadata": {},
   "outputs": [
    {
     "ename": "NameError",
     "evalue": "name 'L' is not defined",
     "output_type": "error",
     "traceback": [
      "\u001b[0;31m---------------------------------------------------------------------------\u001b[0m",
      "\u001b[0;31mNameError\u001b[0m                                 Traceback (most recent call last)",
      "\u001b[0;32m<ipython-input-4-22c4521b94b7>\u001b[0m in \u001b[0;36m<module>\u001b[0;34m\u001b[0m\n\u001b[1;32m      1\u001b[0m \u001b[0;32mimport\u001b[0m \u001b[0mnumpy\u001b[0m \u001b[0;32mas\u001b[0m \u001b[0mnp\u001b[0m\u001b[0;34m\u001b[0m\u001b[0;34m\u001b[0m\u001b[0m\n\u001b[0;32m----> 2\u001b[0;31m \u001b[0mx\u001b[0m \u001b[0;34m=\u001b[0m \u001b[0mnp\u001b[0m\u001b[0;34m.\u001b[0m\u001b[0mlinspace\u001b[0m\u001b[0;34m(\u001b[0m\u001b[0;36m0\u001b[0m\u001b[0;34m,\u001b[0m \u001b[0mL\u001b[0m\u001b[0;34m,\u001b[0m \u001b[0mNx\u001b[0m\u001b[0;34m+\u001b[0m\u001b[0;36m1\u001b[0m\u001b[0;34m)\u001b[0m    \u001b[0;31m# mesh points in space\u001b[0m\u001b[0;34m\u001b[0m\u001b[0;34m\u001b[0m\u001b[0m\n\u001b[0m\u001b[1;32m      3\u001b[0m \u001b[0mdx\u001b[0m \u001b[0;34m=\u001b[0m \u001b[0mx\u001b[0m\u001b[0;34m[\u001b[0m\u001b[0;36m1\u001b[0m\u001b[0;34m]\u001b[0m \u001b[0;34m-\u001b[0m \u001b[0mx\u001b[0m\u001b[0;34m[\u001b[0m\u001b[0;36m0\u001b[0m\u001b[0;34m]\u001b[0m\u001b[0;34m\u001b[0m\u001b[0;34m\u001b[0m\u001b[0m\n\u001b[1;32m      4\u001b[0m \u001b[0mt\u001b[0m \u001b[0;34m=\u001b[0m \u001b[0mnp\u001b[0m\u001b[0;34m.\u001b[0m\u001b[0mlinspace\u001b[0m\u001b[0;34m(\u001b[0m\u001b[0;36m0\u001b[0m\u001b[0;34m,\u001b[0m \u001b[0mT\u001b[0m\u001b[0;34m,\u001b[0m \u001b[0mNt\u001b[0m\u001b[0;34m+\u001b[0m\u001b[0;36m1\u001b[0m\u001b[0;34m)\u001b[0m    \u001b[0;31m# mesh points in time\u001b[0m\u001b[0;34m\u001b[0m\u001b[0;34m\u001b[0m\u001b[0m\n\u001b[1;32m      5\u001b[0m \u001b[0mdt\u001b[0m \u001b[0;34m=\u001b[0m \u001b[0mt\u001b[0m\u001b[0;34m[\u001b[0m\u001b[0;36m1\u001b[0m\u001b[0;34m]\u001b[0m \u001b[0;34m-\u001b[0m \u001b[0mt\u001b[0m\u001b[0;34m[\u001b[0m\u001b[0;36m0\u001b[0m\u001b[0;34m]\u001b[0m\u001b[0;34m\u001b[0m\u001b[0;34m\u001b[0m\u001b[0m\n",
      "\u001b[0;31mNameError\u001b[0m: name 'L' is not defined"
     ]
    }
   ],
   "source": [
    "import numpy as np\n",
    "\n",
    "I = lambda x: 1\n",
    "Nx = 100000\n",
    "a = 2.0\n",
    "L = 2.0\n",
    "dx = L/Nx\n",
    "dt = dx**2/(2*a)\n",
    "T = 100*dt\n",
    "Nt = int(round(T/float(dt)))\n",
    "\n",
    "\n",
    "x = np.linspace(0, L, Nx+1)    # mesh points in space\n",
    "dx = x[1] - x[0]\n",
    "t = np.linspace(0, T, Nt+1)    # mesh points in time\n",
    "dt = t[1] - t[0]\n",
    "F = a*dt/dx**2\n",
    "u   = np.zeros(Nx+1)           # unknown u at new time level\n",
    "u_n = np.zeros(Nx+1)           # u at the previous time level\n",
    "\n",
    "# Set initial condition u(x,0) = I(x)\n",
    "for i in range(0, Nx+1):\n",
    "    u_n[i] = I(x[i])\n",
    "\n",
    "for n in range(0, Nt):\n",
    "    # Compute u at inner mesh points\n",
    "    for i in range(1, Nx):\n",
    "        u[i] = u_n[i] + F*(u_n[i-1] - 2*u_n[i] + u_n[i+1]) + \\\n",
    "\t       dt*f(x[i], t[n])\n",
    "\n",
    "    # Insert boundary conditions\n",
    "    u[0] = 0;  u[Nx] = 0\n",
    "\n",
    "    # Update u_n before next step\n",
    "    u_n[:]= u"
   ]
  },
  {
   "cell_type": "markdown",
   "metadata": {},
   "source": [
    "Note that we use `a` for $\\dfc$ in the code, motivated by easy visual\n",
    "mapping between the variable name and the mathematical symbol in formulas.\n",
    "\n",
    "We need to state already now that the shown algorithm does not\n",
    "produce meaningful results unless $F\\leq 1/2$. Why is explained in\n",
    "the section [diffu:pde1:analysis](#diffu:pde1:analysis).\n",
    "\n",
    "## Implementation\n",
    "<div id=\"diffu:pde1:FE:code\"></div>\n",
    "\n",
    "The file [`diffu1D_u0.py`](${src_diffu}/diffu1D_u0.py)\n",
    "contains a complete function `solver_FE_simple`\n",
    "for solving the 1D diffusion equation with $u=0$ on the boundary\n",
    "as specified in the algorithm above:"
   ]
  },
  {
   "cell_type": "code",
   "execution_count": 2,
   "metadata": {},
   "outputs": [],
   "source": [
    "import numpy as np\n",
    "\n",
    "def solver_FE_simple(I, a, f, L, dt, F, T):\n",
    "    \"\"\"\n",
    "    Simplest expression of the computational algorithm\n",
    "    using the Forward Euler method and explicit Python loops.\n",
    "    For this method F <= 0.5 for stability.\n",
    "    \"\"\"\n",
    "    import time;  t0 = time.clock()  # For measuring the CPU time\n",
    "\n",
    "    Nt = int(round(T/float(dt)))\n",
    "    t = np.linspace(0, Nt*dt, Nt+1)   # Mesh points in time\n",
    "    dx = np.sqrt(a*dt/F)\n",
    "    Nx = int(round(L/dx))\n",
    "    x = np.linspace(0, L, Nx+1)       # Mesh points in space\n",
    "    # Make sure dx and dt are compatible with x and t\n",
    "    dx = x[1] - x[0]\n",
    "    dt = t[1] - t[0]\n",
    "\n",
    "    u   = np.zeros(Nx+1)\n",
    "    u_n = np.zeros(Nx+1)\n",
    "\n",
    "    # Set initial condition u(x,0) = I(x)\n",
    "    for i in range(0, Nx+1):\n",
    "        u_n[i] = I(x[i])\n",
    "\n",
    "    for n in range(0, Nt):\n",
    "        # Compute u at inner mesh points\n",
    "        for i in range(1, Nx):\n",
    "            u[i] = u_n[i] + F*(u_n[i-1] - 2*u_n[i] + u_n[i+1]) + \\\n",
    "                   dt*f(x[i], t[n])\n",
    "\n",
    "        # Insert boundary conditions\n",
    "        u[0] = 0;  u[Nx] = 0\n",
    "\n",
    "        # Switch variables before next step\n",
    "        #u_n[:] = u  # safe, but slow\n",
    "        u_n, u = u, u_n\n",
    "\n",
    "    t1 = time.clock()\n",
    "    return u_n, x, t, t1-t0  # u_n holds latest u"
   ]
  },
  {
   "cell_type": "markdown",
   "metadata": {},
   "source": [
    "A faster alternative is available in the function `solver_FE`, which \n",
    "adds the possibility of solving the finite difference scheme by vectorization.\n",
    "The vectorized version replaces the explicit loop"
   ]
  },
  {
   "cell_type": "code",
   "execution_count": 3,
   "metadata": {},
   "outputs": [],
   "source": [
    "for i in range(1, Nx):\n",
    "    u[i] = u_n[i] + F*(u_n[i-1] - 2*u_n[i] + u_n[i+1]) \\\n",
    "           + dt*f(x[i], t[n])"
   ]
  },
  {
   "cell_type": "markdown",
   "metadata": {},
   "source": [
    "by arithmetics on displaced slices of the `u` array:"
   ]
  },
  {
   "cell_type": "code",
   "execution_count": 4,
   "metadata": {},
   "outputs": [],
   "source": [
    "u[1:Nx] = u_n[1:Nx] + F*(u_n[0:Nx-1] - 2*u_n[1:Nx] + u_n[2:Nx+1]) \\\n",
    "          + dt*f(x[1:Nx], t[n])\n",
    "# or\n",
    "u[1:-1] = u_n[1:-1] + F*(u_n[0:-2] - 2*u_n[1:-1] + u_n[2:]) \\\n",
    "          + dt*f(x[1:-1], t[n])"
   ]
  },
  {
   "cell_type": "markdown",
   "metadata": {},
   "source": [
    "For example,\n",
    "the vectorized version runs 70 times faster than the scalar version\n",
    "in a case with 100 time steps and a spatial mesh of $10^5$ cells.\n",
    "\n",
    "The `solver_FE` function also features a callback function such that the\n",
    "user can process the solution at each time level. The callback\n",
    "function looks like `user_action(u, x, t, n)`, where `u` is the array\n",
    "containing the solution at time level `n`, `x` holds all the\n",
    "spatial mesh points, while `t` holds all the temporal mesh points.\n",
    "The `solver_FE` function is very similar to `solver_FE_simple` above:"
   ]
  },
  {
   "cell_type": "code",
   "execution_count": 5,
   "metadata": {},
   "outputs": [],
   "source": [
    "def solver_FE(I, a, f, L, dt, F, T,\n",
    "              user_action=None, version='scalar'):\n",
    "    \"\"\"\n",
    "    Vectorized implementation of solver_FE_simple.\n",
    "    \"\"\"\n",
    "    import time;  t0 = time.clock()  # for measuring the CPU time\n",
    "\n",
    "    Nt = int(round(T/float(dt)))\n",
    "    t = np.linspace(0, Nt*dt, Nt+1)   # Mesh points in time\n",
    "    dx = np.sqrt(a*dt/F)\n",
    "    Nx = int(round(L/dx))\n",
    "    x = np.linspace(0, L, Nx+1)       # Mesh points in space\n",
    "    # Make sure dx and dt are compatible with x and t\n",
    "    dx = x[1] - x[0]\n",
    "    dt = t[1] - t[0]\n",
    "\n",
    "    u   = np.zeros(Nx+1)   # solution array\n",
    "    u_n = np.zeros(Nx+1)   # solution at t-dt\n",
    "\n",
    "    # Set initial condition\n",
    "    for i in range(0,Nx+1):\n",
    "        u_n[i] = I(x[i])\n",
    "\n",
    "    if user_action is not None:\n",
    "        user_action(u_n, x, t, 0)\n",
    "\n",
    "    for n in range(0, Nt):\n",
    "        # Update all inner points\n",
    "        if version == 'scalar':\n",
    "            for i in range(1, Nx):\n",
    "                u[i] = u_n[i] +\\\n",
    "                       F*(u_n[i-1] - 2*u_n[i] + u_n[i+1]) +\\\n",
    "                       dt*f(x[i], t[n])\n",
    "\n",
    "        elif version == 'vectorized':\n",
    "            u[1:Nx] = u_n[1:Nx] +  \\\n",
    "                      F*(u_n[0:Nx-1] - 2*u_n[1:Nx] + u_n[2:Nx+1]) +\\\n",
    "                      dt*f(x[1:Nx], t[n])\n",
    "        else:\n",
    "            raise ValueError('version=%s' % version)\n",
    "\n",
    "        # Insert boundary conditions\n",
    "        u[0] = 0;  u[Nx] = 0\n",
    "        if user_action is not None:\n",
    "            user_action(u, x, t, n+1)\n",
    "\n",
    "        # Switch variables before next step\n",
    "        u_n, u = u, u_n\n",
    "\n",
    "    t1 = time.clock()\n",
    "    return t1-t0"
   ]
  },
  {
   "cell_type": "markdown",
   "metadata": {},
   "source": [
    "## Verification\n",
    "<div id=\"diffu:pde1:FE:verify\"></div>\n",
    "\n",
    "### Exact solution of discrete equations\n",
    "\n",
    "<div id=\"diffu:pde1:FE:verify:exact\"></div>\n",
    "\n",
    "Before thinking about running the functions in the previous section,\n",
    "we need to construct a suitable test example for verification. mathcal{I}_t\n",
    "appears that a manufactured solution that is linear in time and at\n",
    "most quadratic in space fulfills the Forward Euler scheme\n",
    "exactly. With the restriction that $u=0$ for $x=0,L$, we can try the\n",
    "solution"
   ]
  },
  {
   "cell_type": "markdown",
   "metadata": {},
   "source": [
    "$$\n",
    "u(x,t) = 5tx(L-x)\\thinspace .\n",
    "$$"
   ]
  },
  {
   "cell_type": "markdown",
   "metadata": {},
   "source": [
    "Inserted in the PDE, it requires a source term"
   ]
  },
  {
   "cell_type": "markdown",
   "metadata": {},
   "source": [
    "$$\n",
    "f(x,t) = 10\\dfc t + 5x(L-x)\\thinspace .\n",
    "$$"
   ]
  },
  {
   "cell_type": "markdown",
   "metadata": {},
   "source": [
    "% if BOOK == 'book':\n",
    "With the formulas from  [sec:form:fdtn](#sec:form:fdtn) we can easily check\n",
    "% else:\n",
    "Let us check\n",
    "% endif\n",
    "that the manufactured `u` fulfills the scheme:"
   ]
  },
  {
   "cell_type": "markdown",
   "metadata": {},
   "source": [
    "$$\n",
    "\\begin{align*}\n",
    "\\lbrack D_t^+ u = \\dfc D_x D_x u + f\\rbrack^n_i &=\n",
    "\\lbrack 5x(L-x)D_t^+ t  = 5 t\\dfc D_x D_x (xL-x^2) +\\\\ \n",
    "&\\quad\\quad 10\\dfc t + 5x(L-x)\\rbrack^n_i\\\\ \n",
    "&=\n",
    "\\lbrack 5x(L-x)  = 5 t\\dfc (-2) + 10\\dfc t + 5x(L-x) \\rbrack^n_i,\n",
    "\\end{align*}\n",
    "$$"
   ]
  },
  {
   "cell_type": "markdown",
   "metadata": {},
   "source": [
    "which is a 0=0 expression.\n",
    "The computation of the source term, given any $u$,\n",
    "is easily automated with `sympy`:"
   ]
  },
  {
   "cell_type": "code",
   "execution_count": 6,
   "metadata": {},
   "outputs": [
    {
     "data": {
      "text/latex": [
       "$\\displaystyle 10 a t + 5 x \\left(L - x\\right)$"
      ],
      "text/plain": [
       "10*a*t + 5*x*(L - x)"
      ]
     },
     "execution_count": 6,
     "metadata": {},
     "output_type": "execute_result"
    }
   ],
   "source": [
    "import sympy as sym\n",
    "x, t, a, L = sym.symbols('x t a L')\n",
    "u = x*(L-x)*5*t\n",
    "\n",
    "def pde(u):\n",
    "    return sym.diff(u, t) - a*sym.diff(u, x, x)\n",
    "\n",
    "f = sym.simplify(pde(u))\n",
    "f"
   ]
  },
  {
   "cell_type": "markdown",
   "metadata": {},
   "source": [
    "Now we can choose any expression for `u` and automatically\n",
    "get the suitable source term `f`. However, the manufactured solution\n",
    "`u` will in general\n",
    "not be exactly reproduced by the scheme: only constant and linear\n",
    "functions are differentiated correctly by a forward difference, while only\n",
    "constant, linear, and quadratic functions are differentiated exactly by\n",
    "a $[D_xD_x u]^n_i$ difference.\n",
    "\n",
    "The numerical code will need to access the `u` and `f` above\n",
    "as Python functions. The exact solution is wanted as a Python\n",
    "function `u_exact(x, t)`, while the source term is wanted as\n",
    "`f(x, t)`. The parameters `a` and `L` in `u` and `f` above\n",
    "are symbols and must be replaced by `float` objects in a Python\n",
    "function. This can be done by redefining `a` and `L` as\n",
    "`float` objects and performing substitutions of symbols by\n",
    "numbers in `u` and `f`. The appropriate code looks like this:"
   ]
  },
  {
   "cell_type": "code",
   "execution_count": 7,
   "metadata": {},
   "outputs": [],
   "source": [
    "a = 0.5\n",
    "L = 1.5\n",
    "u_exact = sym.lambdify(\n",
    "    [x, t], u.subs('L', L).subs('a', a), modules='numpy')\n",
    "f = sym.lambdify(\n",
    "    [x, t], f.subs('L', L).subs('a', a), modules='numpy')\n",
    "I = lambda x: u_exact(x, 0)"
   ]
  },
  {
   "cell_type": "markdown",
   "metadata": {},
   "source": [
    "Here we also make a function `I` for the initial condition.\n",
    "\n",
    "The idea now is that our manufactured solution should be\n",
    "exactly reproduced by the code (to machine precision).\n",
    "For this purpose we make a test function for comparing\n",
    "the exact and numerical solutions at the end of the\n",
    "time interval:"
   ]
  },
  {
   "cell_type": "code",
   "execution_count": 8,
   "metadata": {},
   "outputs": [],
   "source": [
    "def test_solver_FE():\n",
    "    # Define u_exact, f, I as explained above\n",
    "\n",
    "    dx = L/3  # 3 cells\n",
    "    F = 0.5\n",
    "    dt = F*dx**2\n",
    "\n",
    "    u, x, t, cpu = solver_FE_simple(\n",
    "        I=I, a=a, f=f, L=L, dt=dt, F=F, T=2)\n",
    "    u_e = u_exact(x, t[-1])\n",
    "    diff = abs(u_e - u).max()\n",
    "    tol = 1E-14\n",
    "    assert diff < tol, 'max diff solver_FE_simple: %g' % diff\n",
    "\n",
    "    u, x, t, cpu = solver_FE(\n",
    "        I=I, a=a, f=f, L=L, dt=dt, F=F, T=2,\n",
    "        user_action=None, version='scalar')\n",
    "    u_e = u_exact(x, t[-1])\n",
    "    diff = abs(u_e - u).max()\n",
    "    tol = 1E-14\n",
    "    assert diff < tol, 'max diff solver_FE, scalar: %g' % diff\n",
    "\n",
    "    u, x, t, cpu = solver_FE(\n",
    "        I=I, a=a, f=f, L=L, dt=dt, F=F, T=2,\n",
    "        user_action=None, version='vectorized')\n",
    "    u_e = u_exact(x, t[-1])\n",
    "    diff = abs(u_e - u).max()\n",
    "    tol = 1E-14\n",
    "    assert diff < tol, 'max diff solver_FE, vectorized: %g' % diff"
   ]
  },
  {
   "cell_type": "markdown",
   "metadata": {},
   "source": [
    "**The critical value $F=0.5$.**\n",
    "\n",
    "We emphasize that the value `F=0.5` is critical: the tests above\n",
    "will fail if `F` has a larger value. This is because the Forward\n",
    "Euler scheme is unstable for $F>1/2$.\n",
    "\n",
    "The reader may wonder if\n",
    "$F=1/2$ is safe or if $F<1/2$ should be required. Experiments show\n",
    "that $F=1/2$ works fine for $u_t=\\dfc u_{xx}$, so\n",
    "there is no accumulation of rounding\n",
    "errors in this case and hence no need to introduce any safety factor\n",
    "to keep $F$ away from the limiting value 0.5.\n",
    "\n",
    "\n",
    "\n",
    "\n",
    "### Checking convergence rates\n",
    "\n",
    "<div id=\"diffu:pde1:FE:verify:convrates\"></div>\n",
    "\n",
    "\n",
    "If our chosen exact solution does not satisfy the discrete equations\n",
    "exactly, we are left with checking the convergence rates, just as we did\n",
    "previously for the wave equation. However, with the Euler scheme here,\n",
    "we have different accuracies in time and space, since we use a second\n",
    "order approximation to the spatial derivative and a first order approximation\n",
    "to the time derivative. Thus, we must expect different convergence rates in\n",
    "time and space. For the numerical error,"
   ]
  },
  {
   "cell_type": "markdown",
   "metadata": {},
   "source": [
    "$$\n",
    "E = C_t\\Delta t^r + C_x\\Delta x^p,\n",
    "$$"
   ]
  },
  {
   "cell_type": "markdown",
   "metadata": {},
   "source": [
    "we should get convergence rates $r=1$ and $p=2$ ($C_t$ and $C_x$ are unknown constants).\n",
    "As previously,\n",
    "in the section [wave:pde2:fd:MMS](#wave:pde2:fd:MMS),\n",
    "we simplify matters by introducing a single discretization parameter $h$:"
   ]
  },
  {
   "cell_type": "markdown",
   "metadata": {},
   "source": [
    "$$\n",
    "h = \\Delta t,\\quad \\Delta x = Kh^{r/p},\n",
    "$$"
   ]
  },
  {
   "cell_type": "markdown",
   "metadata": {},
   "source": [
    "where $K$ is any constant. This allows us to factor out only *one*\n",
    "discretization parameter $h$ from the formula:"
   ]
  },
  {
   "cell_type": "markdown",
   "metadata": {},
   "source": [
    "$$\n",
    "E = C_t h + C_x (Kh^{r/p})^p = \\tilde C h^r,\\quad\n",
    "\\tilde C = C_t + C_sK^r\\thinspace .\n",
    "$$"
   ]
  },
  {
   "cell_type": "markdown",
   "metadata": {},
   "source": [
    "The computed rate $r$ should approach 1 with increasing resolution.\n",
    "\n",
    "mathcal{I}_t is tempting, for simplicity,\n",
    "to choose $K=1$, which gives $\\Delta x = h^{r/p}$, expected to be\n",
    "$\\sqrt{\\Delta t}$. However,\n",
    "we have to control the stability requirement: $F\\leq\\frac{1}{2}$,\n",
    "which means"
   ]
  },
  {
   "cell_type": "markdown",
   "metadata": {},
   "source": [
    "$$\n",
    "\\frac{\\dfc\\Delta t}{\\Delta x^2}\\leq\\frac{1}{2}\\quad\\Rightarrow\n",
    "\\quad \\Delta x \\geq \\sqrt{2\\dfc}h^{1/2} ,\n",
    "$$"
   ]
  },
  {
   "cell_type": "markdown",
   "metadata": {},
   "source": [
    "implying that $K=\\sqrt{2\\dfc}$ is our choice in experiments where we\n",
    "lie on the stability limit $F=1/2$.\n",
    "\n",
    "\n",
    "## Numerical experiments\n",
    "<div id=\"diffu:pde1:FE:experiments\"></div>\n",
    "\n",
    "When a test function like the one above runs silently without errors,\n",
    "we have some evidence for a correct implementation of the numerical\n",
    "method.  The next step is to do some experiments with more interesting\n",
    "solutions.\n",
    "\n",
    "We target a scaled diffusion problem where $x/L$ is a new spatial\n",
    "coordinate and $\\dfc t/L^2$ is a new time coordinate. The source term\n",
    "$f$ is omitted, and $u$ is scaled by $\\max_{x\\in [0,L]}|I(x)|$ (see Section 3.2 in\n",
    " [[Langtangen_scaling]](#Langtangen_scaling) for details).\n",
    "The governing PDE is then"
   ]
  },
  {
   "cell_type": "markdown",
   "metadata": {},
   "source": [
    "$$\n",
    "\\frac{\\partial u}{\\partial t} = \\frac{\\partial^2 u}{\\partial x^2},\n",
    "$$"
   ]
  },
  {
   "cell_type": "markdown",
   "metadata": {},
   "source": [
    "in the spatial domain $[0,L]$, with boundary conditions $u(0)=u(1)=0$.\n",
    "Two initial conditions will be tested: a discontinuous plug,"
   ]
  },
  {
   "cell_type": "markdown",
   "metadata": {},
   "source": [
    "$$\n",
    "I(x) = \\left\\lbrace\\begin{array}{ll}\n",
    "0, & |x-L/2| > 0.1\\\\ \n",
    "1, & \\hbox{otherwise}\n",
    "\\end{array}\\right.\n",
    "$$"
   ]
  },
  {
   "cell_type": "markdown",
   "metadata": {},
   "source": [
    "and a smooth Gaussian function,"
   ]
  },
  {
   "cell_type": "markdown",
   "metadata": {},
   "source": [
    "$$\n",
    "I(x) = e^{-\\frac{1}{2\\sigma^2}(x-L/2)^2}\\thinspace .\n",
    "$$"
   ]
  },
  {
   "cell_type": "markdown",
   "metadata": {},
   "source": [
    "The functions `plug` and `gaussian` in [`diffu1D_u0.py`](${src_diffu}/diffu1D_u0.py) run the two cases,\n",
    "respectively:"
   ]
  },
  {
   "cell_type": "code",
   "execution_count": 10,
   "metadata": {},
   "outputs": [],
   "source": [
    "def plug(scheme='FE', F=0.5, Nx=50):\n",
    "    L = 1.\n",
    "    a = 1.\n",
    "    T = 0.1\n",
    "    # Compute dt from Nx and F\n",
    "    dx = L/Nx;  dt = F/a*dx**2\n",
    "\n",
    "    def I(x):\n",
    "        \"\"\"Plug profile as initial condition.\"\"\"\n",
    "        if abs(x-L/2.0) > 0.1:\n",
    "            return 0\n",
    "        else:\n",
    "            return 1\n",
    "\n",
    "    cpu = viz(I, a, L, dt, F, T,\n",
    "              umin=-0.1, umax=1.1,\n",
    "              scheme=scheme, animate=True, framefiles=True)\n",
    "    print('CPU time:', cpu)\n",
    "\n",
    "def gaussian(scheme='FE', F=0.5, Nx=50, sigma=0.05):\n",
    "    L = 1.\n",
    "    a = 1.\n",
    "    T = 0.1\n",
    "    # Compute dt from Nx and F\n",
    "    dx = L/Nx;  dt = F/a*dx**2\n",
    "\n",
    "    def I(x):\n",
    "        \"\"\"Gaussian profile as initial condition.\"\"\"\n",
    "        return exp(-0.5*((x-L/2.0)**2)/sigma**2)\n",
    "\n",
    "    u, cpu = viz(I, a, L, dt, F, T,\n",
    "                 umin=-0.1, umax=1.1,\n",
    "                 scheme=scheme, animate=True, framefiles=True)\n",
    "    print('CPU time:', cpu)"
   ]
  },
  {
   "cell_type": "markdown",
   "metadata": {},
   "source": [
    "These functions make use of the function `viz` for running the\n",
    "solver and visualizing the solution using a callback function\n",
    "with plotting:"
   ]
  },
  {
   "cell_type": "code",
   "execution_count": 11,
   "metadata": {},
   "outputs": [],
   "source": [
    "def viz(I, a, L, dt, F, T, umin, umax,\n",
    "        scheme='FE', animate=True, framefiles=True):\n",
    "\n",
    "    def plot_u(u, x, t, n):\n",
    "        plt.plot(x, u, 'r-', axis=[0, L, umin, umax],\n",
    "                 title='t=%f' % t[n])\n",
    "        if framefiles:\n",
    "            plt.savefig('tmp_frame%04d.png' % n)\n",
    "        if t[n] == 0:\n",
    "            time.sleep(2)\n",
    "        elif not framefiles:\n",
    "            # mathcal{I}_t takes time to write files so pause is needed\n",
    "            # for screen only animation\n",
    "            time.sleep(0.2)\n",
    "\n",
    "    user_action = plot_u if animate else lambda u,x,t,n: None\n",
    "\n",
    "    cpu = eval('solver_'+scheme)(I, a, L, dt, F, T,\n",
    "                                 user_action=user_action)\n",
    "    return cpu"
   ]
  },
  {
   "cell_type": "markdown",
   "metadata": {},
   "source": [
    "Notice that this `viz` function stores all the solutions in a\n",
    "list `solutions` in the callback function. Modern computers have\n",
    "hardly any problem with storing a lot of such solutions for moderate\n",
    "values of $N_x$ in 1D problems, but for 2D and 3D problems, this\n",
    "technique cannot be used and solutions must be stored in files.\n",
    "\n",
    "[hpl 1: Better to show the scalable file solution here?]\n",
    "\n",
    "Our experiments employ a time step $\\Delta t = 0.0002$ and\n",
    "simulate for $t\\in [0,0.1]$. First we try the highest value of\n",
    "$F$: $F=0.5$. This resolution corresponds to\n",
    "$N_x=50$. A possible terminal command is"
   ]
  },
  {
   "cell_type": "markdown",
   "metadata": {},
   "source": [
    "        Terminal> python -c 'from diffu1D_u0 import gaussian\n",
    "                  gaussian(\"solver_FE\", F=0.5, dt=0.0002)'\n"
   ]
  },
  {
   "cell_type": "markdown",
   "metadata": {},
   "source": [
    "The $u(x,t)$ curve as a function of $x$ is shown in [Figure](#diffu:pde1:FE:fig:F=0.5) at four time levels.\n",
    "\n",
    "<!-- dom:MOVIE: [https://raw.githubusercontent.com/hplgit/fdm-book/master/doc/pub/book/html/mov-diffu/diffu1D_u0_FE_plug/movie.ogg] -->\n",
    "<!-- begin movie -->"
   ]
  },
  {
   "cell_type": "code",
   "execution_count": 12,
   "metadata": {},
   "outputs": [
    {
     "data": {
      "text/html": [
       "\n",
       "<div>\n",
       "<video  loop controls width='640' height='365' preload='none'>\n",
       "    <source src='https://raw.githubusercontent.com/hplgit/fdm-book/master/doc/pub/book/html/mov-diffu/diffu1D_u0_FE_plug/movie.mp4'  type='video/mp4;  codecs=\"avc1.42E01E, mp4a.40.2\"'>\n",
       "    <source src='https://raw.githubusercontent.com/hplgit/fdm-book/master/doc/pub/book/html/mov-diffu/diffu1D_u0_FE_plug/movie.webm' type='video/webm; codecs=\"vp8, vorbis\"'>\n",
       "    <source src='https://raw.githubusercontent.com/hplgit/fdm-book/master/doc/pub/book/html/mov-diffu/diffu1D_u0_FE_plug/movie.ogg'  type='video/ogg;  codecs=\"theora, vorbis\"'>\n",
       "</video>\n",
       "</div>\n",
       "<p><em></em></p>\n",
       "\n",
       "<!-- Issue warning if in a Safari browser -->\n",
       "<script language=\"javascript\">\n",
       "if (!!(window.safari)) {\n",
       "  document.write(\"<div style=\"width: 95%%; padding: 10px; border: 1px solid #100; border-radius: 4px;\"><p><font color=\"red\">The above movie will not play in Safari - use Chrome, Firefox, or Opera.</font></p></div>\")}\n",
       "</script>\n",
       "\n"
      ],
      "text/plain": [
       "<IPython.core.display.HTML object>"
      ]
     },
     "execution_count": 12,
     "metadata": {},
     "output_type": "execute_result"
    }
   ],
   "source": [
    "from IPython.display import HTML\n",
    "_s = \"\"\"\n",
    "<div>\n",
    "<video  loop controls width='640' height='365' preload='none'>\n",
    "    <source src='https://raw.githubusercontent.com/hplgit/fdm-book/master/doc/pub/book/html/mov-diffu/diffu1D_u0_FE_plug/movie.mp4'  type='video/mp4;  codecs=\"avc1.42E01E, mp4a.40.2\"'>\n",
    "    <source src='https://raw.githubusercontent.com/hplgit/fdm-book/master/doc/pub/book/html/mov-diffu/diffu1D_u0_FE_plug/movie.webm' type='video/webm; codecs=\"vp8, vorbis\"'>\n",
    "    <source src='https://raw.githubusercontent.com/hplgit/fdm-book/master/doc/pub/book/html/mov-diffu/diffu1D_u0_FE_plug/movie.ogg'  type='video/ogg;  codecs=\"theora, vorbis\"'>\n",
    "</video>\n",
    "</div>\n",
    "<p><em></em></p>\n",
    "\n",
    "<!-- Issue warning if in a Safari browser -->\n",
    "<script language=\"javascript\">\n",
    "if (!!(window.safari)) {\n",
    "  document.write(\"<div style=\\\"width: 95%%; padding: 10px; border: 1px solid #100; border-radius: 4px;\\\"><p><font color=\\\"red\\\">The above movie will not play in Safari - use Chrome, Firefox, or Opera.</font></p></div>\")}\n",
    "</script>\n",
    "\n",
    "\"\"\"\n",
    "HTML(_s)"
   ]
  },
  {
   "cell_type": "markdown",
   "metadata": {},
   "source": [
    "<!-- end movie -->\n",
    "\n",
    "\n",
    "<!-- [movie](${doc_notes}/pub/diffu/html/mov-diffu/diffu1D_u0_FE_plug/movie.ogg) -->\n",
    "<!-- Does not work: -->\n",
    "<!-- http://tinyurl.com/pu5uyfn/pub/diffu/html/mov-diffu/diffu1D_u0_FE_plug/movie.ogg -->\n",
    "<!-- Works: -->\n",
    "<!-- https://raw.githubusercontent.com/hplgit/fdm-book/master/doc/.src/book/mov-diffu/diffu1D_u0_FE_plug/movie.ogg -->\n",
    "\n",
    "We see that the curves have saw-tooth waves in the beginning of the\n",
    "simulation. This non-physical noise is smoothed out with time, but\n",
    "solutions of the diffusion equations are known to be smooth, and\n",
    "this numerical solution is definitely not smooth.\n",
    "Lowering $F$ helps: $F\\leq 0.25$ gives a smooth solution, see\n",
    "% if FORMAT == \"pdflatex\":\n",
    "[Figure](#diffu:pde1:FE:fig:F=0.25) (and a\n",
    "[movie](${docraw}/mov-diffu/diffu1D_u0_FE_plug_F025/movie.ogg)).\n",
    "% else:\n",
    "[Figure](#diffu:pde1:FE:fig:F=0.25).\n",
    "\n",
    "<!-- dom:MOVIE: [mov-diffu/diffu1D_u0_FE_plug_F025/movie.ogg] -->\n",
    "<!-- begin movie -->"
   ]
  },
  {
   "cell_type": "code",
   "execution_count": 12,
   "metadata": {},
   "outputs": [],
   "source": [
    "_s = \"\"\"\n",
    "<div>\n",
    "<video  loop controls width='640' height='365' preload='none'>\n",
    "    <source src='mov-diffu/diffu1D_u0_FE_plug_F025/movie.mp4'  type='video/mp4;  codecs=\"avc1.42E01E, mp4a.40.2\"'>\n",
    "    <source src='mov-diffu/diffu1D_u0_FE_plug_F025/movie.webm' type='video/webm; codecs=\"vp8, vorbis\"'>\n",
    "    <source src='mov-diffu/diffu1D_u0_FE_plug_F025/movie.ogg'  type='video/ogg;  codecs=\"theora, vorbis\"'>\n",
    "</video>\n",
    "</div>\n",
    "<p><em></em></p>\n",
    "\n",
    "<!-- Issue warning if in a Safari browser -->\n",
    "<script language=\"javascript\">\n",
    "if (!!(window.safari)) {\n",
    "  document.write(\"<div style=\\\"width: 95%%; padding: 10px; border: 1px solid #100; border-radius: 4px;\\\"><p><font color=\\\"red\\\">The above movie will not play in Safari - use Chrome, Firefox, or Opera.</font></p></div>\")}\n",
    "</script>\n",
    "\n",
    "\"\"\"\n",
    "HTML(_s)"
   ]
  },
  {
   "cell_type": "markdown",
   "metadata": {},
   "source": [
    "<!-- end movie -->\n",
    "\n",
    "% endif\n",
    "\n",
    "Increasing $F$ slightly beyond the limit 0.5, to $F=0.51$,\n",
    "gives growing, non-physical instabilities,\n",
    "as seen in [Figure](#diffu:pde1:FE:fig:F=0.51).\n",
    "\n",
    "<!-- dom:FIGURE: [fig-diffu/plug_FE_F05.png, width=800 frac=1] Forward Euler scheme for $F=0.5$. <div id=\"diffu:pde1:FE:fig:F=0.5\"></div> -->\n",
    "<!-- begin figure -->\n",
    "<div id=\"diffu:pde1:FE:fig:F=0.5\"></div>\n",
    "\n",
    "<p>Forward Euler scheme for $F=0.5$.</p>\n",
    "<img src=\"fig-diffu/plug_FE_F05.png\" width=800>\n",
    "\n",
    "<!-- end figure -->\n",
    "\n",
    "\n",
    "<!-- dom:FIGURE: [fig-diffu/plug_FE_F025.png, width=800 frac=1] Forward Euler scheme for $F=0.25$. <div id=\"diffu:pde1:FE:fig:F=0.25\"></div> -->\n",
    "<!-- begin figure -->\n",
    "<div id=\"diffu:pde1:FE:fig:F=0.25\"></div>\n",
    "\n",
    "<p>Forward Euler scheme for $F=0.25$.</p>\n",
    "<img src=\"fig-diffu/plug_FE_F025.png\" width=800>\n",
    "\n",
    "<!-- end figure -->\n",
    "\n",
    "\n",
    "<!-- dom:FIGURE: [fig-diffu/plug_FE_F051.png, width=800 frac=1] Forward Euler scheme for $F=0.51$. <div id=\"diffu:pde1:FE:fig:F=0.51\"></div> -->\n",
    "<!-- begin figure -->\n",
    "<div id=\"diffu:pde1:FE:fig:F=0.51\"></div>\n",
    "\n",
    "<p>Forward Euler scheme for $F=0.51$.</p>\n",
    "<img src=\"fig-diffu/plug_FE_F051.png\" width=800>\n",
    "\n",
    "<!-- end figure -->\n",
    "\n",
    "\n",
    "\n",
    "Instead of a discontinuous initial condition we now try the smooth\n",
    "Gaussian function for $I(x)$. A simulation for $F=0.5$\n",
    "is shown in [Figure](#diffu:pde1:FE:fig:gauss:F=0.5). Now the numerical solution\n",
    "is smooth for all times, and this is true for any $F\\leq 0.5$.\n",
    "\n",
    "% if FORMAT != \"pdflatex\":\n",
    "<!-- dom:MOVIE: [mov-diffu/diffu1D_u0_FE_gaussian1/movie.ogg] -->\n",
    "<!-- begin movie -->"
   ]
  },
  {
   "cell_type": "code",
   "execution_count": 13,
   "metadata": {},
   "outputs": [],
   "source": [
    "_s = \"\"\"\n",
    "<div>\n",
    "<video  loop controls width='640' height='365' preload='none'>\n",
    "    <source src='mov-diffu/diffu1D_u0_FE_gaussian1/movie.mp4'  type='video/mp4;  codecs=\"avc1.42E01E, mp4a.40.2\"'>\n",
    "    <source src='mov-diffu/diffu1D_u0_FE_gaussian1/movie.webm' type='video/webm; codecs=\"vp8, vorbis\"'>\n",
    "    <source src='mov-diffu/diffu1D_u0_FE_gaussian1/movie.ogg'  type='video/ogg;  codecs=\"theora, vorbis\"'>\n",
    "</video>\n",
    "</div>\n",
    "<p><em></em></p>\n",
    "\n",
    "<!-- Issue warning if in a Safari browser -->\n",
    "<script language=\"javascript\">\n",
    "if (!!(window.safari)) {\n",
    "  document.write(\"<div style=\\\"width: 95%%; padding: 10px; border: 1px solid #100; border-radius: 4px;\\\"><p><font color=\\\"red\\\">The above movie will not play in Safari - use Chrome, Firefox, or Opera.</font></p></div>\")}\n",
    "</script>\n",
    "\n",
    "\"\"\"\n",
    "HTML(_s)"
   ]
  },
  {
   "cell_type": "markdown",
   "metadata": {},
   "source": [
    "<!-- end movie -->\n",
    "\n",
    "% endif\n",
    "\n",
    "<!-- dom:FIGURE: [fig-diffu/gaussian_FE_F05.png, width=800 frac=1] Forward Euler scheme for $F=0.5$. <div id=\"diffu:pde1:FE:fig:gauss:F=0.5\"></div> -->\n",
    "<!-- begin figure -->\n",
    "<div id=\"diffu:pde1:FE:fig:gauss:F=0.5\"></div>\n",
    "\n",
    "<p>Forward Euler scheme for $F=0.5$.</p>\n",
    "<img src=\"fig-diffu/gaussian_FE_F05.png\" width=800>\n",
    "\n",
    "<!-- end figure -->\n",
    "\n",
    "\n",
    "Experiments with these two choices of $I(x)$ reveal some\n",
    "important observations:\n",
    "\n",
    " * The Forward Euler scheme leads to growing solutions if $F>\\frac{1}{2}$.\n",
    "\n",
    " * $I(x)$ as a discontinuous plug leads to a saw tooth-like noise\n",
    "   for $F=\\frac{1}{2}$, which is absent for $F\\leq\\frac{1}{4}$.\n",
    "\n",
    " * The smooth Gaussian initial function leads to a smooth solution\n",
    "   for all relevant $F$ values ($F\\leq \\frac{1}{2}$).\n",
    "\n",
    "# Implicit methods for the 1D diffusion equation\n",
    "<div id=\"diffu:pde1:implicit\"></div>\n",
    "\n",
    "Simulations with the Forward Euler scheme show that the time step\n",
    "restriction, $F\\leq\\frac{1}{2}$, which means $\\Delta t \\leq \\Delta x^2/(2\\dfc)$,\n",
    "may be relevant in the beginning of the diffusion process, when the\n",
    "solution changes quite fast, but as time increases, the process slows\n",
    "down, and a small $\\Delta t$ may be inconvenient. With \n",
    "*implicit schemes*, which lead to coupled systems of linear equations\n",
    "to be solved at each time level, any size of $\\Delta t$ is possible\n",
    "(but the accuracy decreases with increasing $\\Delta t$).\n",
    "The Backward Euler scheme, derived and implemented below, is the\n",
    "simplest implicit scheme for the diffusion equation.\n",
    "\n",
    "## Backward Euler scheme\n",
    "<div id=\"diffu:pde1:BE\"></div>\n",
    "\n",
    "In ([5](#diffu:pde1:step2)), we now apply a backward difference in time,\n",
    "but the same central difference in space:"
   ]
  },
  {
   "cell_type": "markdown",
   "metadata": {},
   "source": [
    "<!-- Equation labels as ordinary links -->\n",
    "<div id=\"diffu:pde1:step3aBE\"></div>\n",
    "\n",
    "$$\n",
    "\\begin{equation}\n",
    "[D_t^- u = D_xD_x u + f]^n_i,\n",
    "\\label{diffu:pde1:step3aBE} \\tag{10}\n",
    "\\end{equation}\n",
    "$$"
   ]
  },
  {
   "cell_type": "markdown",
   "metadata": {},
   "source": [
    "which written out reads"
   ]
  },
  {
   "cell_type": "markdown",
   "metadata": {},
   "source": [
    "<!-- Equation labels as ordinary links -->\n",
    "<div id=\"diffu:pde1:step3bBE\"></div>\n",
    "\n",
    "$$\n",
    "\\begin{equation}\n",
    "\\frac{u^{n}_i-u^{n-1}_i}{\\Delta t} = \\dfc\\frac{u^{n}_{i+1} - 2u^n_i + u^n_{i-1}}{\\Delta x^2} + f_i^n\\thinspace .\n",
    "\\label{diffu:pde1:step3bBE} \\tag{11}\n",
    "\\end{equation}\n",
    "$$"
   ]
  },
  {
   "cell_type": "markdown",
   "metadata": {},
   "source": [
    "Now we assume $u^{n-1}_i$ is already computed, but that all quantities at the \"new\"\n",
    "time level $n$ are unknown. This time it is not possible to solve\n",
    "with respect to $u_i^{n}$ because this value couples to its neighbors\n",
    "in space, $u^n_{i-1}$ and $u^n_{i+1}$, which are also unknown.\n",
    "Let us examine this fact for the case when $N_x=3$. Equation ([11](#diffu:pde1:step3bBE)) written for $i=1,\\ldots,Nx-1= 1,2$ becomes"
   ]
  },
  {
   "cell_type": "markdown",
   "metadata": {},
   "source": [
    "<!-- Equation labels as ordinary links -->\n",
    "<div id=\"_auto2\"></div>\n",
    "\n",
    "$$\n",
    "\\begin{equation}\n",
    "\\frac{u^{n}_1-u^{n-1}_1}{\\Delta t} = \\dfc\\frac{u^{n}_{2} - 2u^n_1 + u^n_{0}}{\\Delta x^2} + f_1^n\n",
    "\\label{_auto2} \\tag{12}\n",
    "\\end{equation}\n",
    "$$"
   ]
  },
  {
   "cell_type": "markdown",
   "metadata": {},
   "source": [
    "<!-- Equation labels as ordinary links -->\n",
    "<div id=\"_auto3\"></div>\n",
    "\n",
    "$$\n",
    "\\begin{equation}  \n",
    "\\frac{u^{n}_2-u^{n-1}_2}{\\Delta t} = \\dfc\\frac{u^{n}_{3} - 2u^n_2 + u^n_{1}}{\\Delta x^2} + f_2^n\n",
    "\\label{_auto3} \\tag{13}\n",
    "\\end{equation}\n",
    "$$"
   ]
  },
  {
   "cell_type": "markdown",
   "metadata": {},
   "source": [
    "The boundary values $u^n_0$ and $u^n_3$ are known as zero. Collecting the\n",
    "unknown new values $u^n_1$ and $u^n_2$ on the left-hand side and multiplying\n",
    "by $\\Delta t$ gives"
   ]
  },
  {
   "cell_type": "markdown",
   "metadata": {},
   "source": [
    "<!-- Equation labels as ordinary links -->\n",
    "<div id=\"_auto4\"></div>\n",
    "\n",
    "$$\n",
    "\\begin{equation}\n",
    "\\left(1+  2F\\right) u^{n}_1 - F u^{n}_{2}    = u^{n-1}_1 + \\Delta t f_1^n,\n",
    "\\label{_auto4} \\tag{14}\n",
    "\\end{equation}\n",
    "$$"
   ]
  },
  {
   "cell_type": "markdown",
   "metadata": {},
   "source": [
    "<!-- Equation labels as ordinary links -->\n",
    "<div id=\"_auto5\"></div>\n",
    "\n",
    "$$\n",
    "\\begin{equation}  \n",
    "- F u^{n}_{1} + \\left(1+  2F\\right) u^{n}_2  = u^{n-1}_2 + \\Delta t f_2^n\\thinspace .\n",
    "\\label{_auto5} \\tag{15}\n",
    "\\end{equation}\n",
    "$$"
   ]
  },
  {
   "cell_type": "markdown",
   "metadata": {},
   "source": [
    "This is a coupled $2\\times 2$ system of algebraic equations for\n",
    "the unknowns $u^n_1$ and $u^n_2$. The equivalent matrix form is"
   ]
  },
  {
   "cell_type": "markdown",
   "metadata": {},
   "source": [
    "$$\n",
    "\\left(\\begin{array}{cc}\n",
    "1+  2F &   - F\\\\ \n",
    "- F    & 1+  2F\n",
    "\\end{array}\\right)\n",
    "\\left(\\begin{array}{c}\n",
    "u^{n}_1\\\\ \n",
    "u^{n}_2\n",
    "\\end{array}\\right)\n",
    "=\n",
    "\\left(\\begin{array}{c}\n",
    "u^{n-1}_1 + \\Delta t f_1^n\\\\ \n",
    "u^{n-1}_2 + \\Delta t f_2^n\n",
    "\\end{array}\\right)\n",
    "$$"
   ]
  },
  {
   "cell_type": "markdown",
   "metadata": {},
   "source": [
    "**Terminology: implicit vs. explicit methods.**\n",
    "\n",
    "Discretization methods that lead to a coupled system of equations\n",
    "for the unknown function at a new time level are said to be\n",
    "*implicit methods*.\n",
    "The counterpart, *explicit methods*, refers to discretization\n",
    "methods where there is a simple explicit formula for the values of\n",
    "the unknown function at each of the spatial mesh points at the new\n",
    "time level. From an implementational point of view, implicit methods\n",
    "are more comprehensive to code since they require\n",
    "the solution of coupled equations, i.e., a matrix system, at each time level.\n",
    "With explicit methods we have a closed-form formula for the value of\n",
    "the unknown at each mesh point.\n",
    "\n",
    "Very often explicit schemes have a restriction on the size of the time\n",
    "step that can be relaxed by using implicit schemes. In fact,\n",
    "implicit schemes are frequently unconditionally stable, so the size of the\n",
    "time step is governed by accuracy and not by stability. This is the great\n",
    "advantage of implicit schemes.\n",
    "\n",
    "\n",
    "\n",
    "\n",
    "In the general case, ([11](#diffu:pde1:step3bBE)) gives rise to\n",
    "a coupled $(N_x-1)\\times (N_x-1)$ system of algebraic equations for\n",
    "all the unknown $u^n_i$ at the interior spatial points $i=1,\\ldots,N_x-1$.\n",
    "Collecting the unknowns on the left-hand side,\n",
    "([11](#diffu:pde1:step3bBE)) can be written"
   ]
  },
  {
   "cell_type": "markdown",
   "metadata": {},
   "source": [
    "<!-- Equation labels as ordinary links -->\n",
    "<div id=\"diffu:pde1:step4BE\"></div>\n",
    "\n",
    "$$\n",
    "\\begin{equation}\n",
    "- F u^n_{i-1} + \\left(1+  2F \\right) u^{n}_i - F u^n_{i+1} =\n",
    "u_{i-1}^{n-1},\n",
    "\\label{diffu:pde1:step4BE} \\tag{16}\n",
    "\\end{equation}\n",
    "$$"
   ]
  },
  {
   "cell_type": "markdown",
   "metadata": {},
   "source": [
    "for $i=1,\\ldots,N_x-1$.\n",
    "One can either view these equations as a system where the\n",
    "$u^{n}_i$ values at the internal mesh points, $i=1,\\ldots,N_x-1$, are\n",
    "unknown, or we may append the boundary values $u^n_0$ and $u^n_{N_x}$\n",
    "to the system. In the latter case, all $u^n_i$ for $i=0,\\ldots,N_x$\n",
    "are considered unknown, and we must add the boundary equations to\n",
    "the $N_x-1$ equations in ([16](#diffu:pde1:step4BE)):"
   ]
  },
  {
   "cell_type": "markdown",
   "metadata": {},
   "source": [
    "<!-- Equation labels as ordinary links -->\n",
    "<div id=\"diffu:pde1:step4BE:BC:0\"></div>\n",
    "\n",
    "$$\n",
    "\\begin{equation}\n",
    "u_0^n = 0,\\label{diffu:pde1:step4BE:BC:0} \\tag{17}\n",
    "\\end{equation}\n",
    "$$"
   ]
  },
  {
   "cell_type": "markdown",
   "metadata": {},
   "source": [
    "<!-- Equation labels as ordinary links -->\n",
    "<div id=\"diffu:pde1:step4BE:BC:L\"></div>\n",
    "\n",
    "$$\n",
    "\\begin{equation}  \n",
    "u_{N_x}^n = 0\\thinspace .\n",
    "\\label{diffu:pde1:step4BE:BC:L} \\tag{18}\n",
    "\\end{equation}\n",
    "$$"
   ]
  },
  {
   "cell_type": "markdown",
   "metadata": {},
   "source": [
    "A coupled system of algebraic equations can be written on matrix form,\n",
    "and this is important if we want to call up ready-made software for\n",
    "solving the system.  The equations ([16](#diffu:pde1:step4BE))\n",
    "and ([17](#diffu:pde1:step4BE:BC:0))--([18](#diffu:pde1:step4BE:BC:L))\n",
    "correspond to the matrix equation"
   ]
  },
  {
   "cell_type": "markdown",
   "metadata": {},
   "source": [
    "$$\n",
    "AU = b\n",
    "$$"
   ]
  },
  {
   "cell_type": "markdown",
   "metadata": {},
   "source": [
    "where $U=(u^n_0,\\ldots,u^n_{N_x})$, and\n",
    "the matrix $A$ has the following structure:"
   ]
  },
  {
   "cell_type": "markdown",
   "metadata": {},
   "source": [
    "<!-- Equation labels as ordinary links -->\n",
    "<div id=\"diffu:pde1:matrix:sparsity\"></div>\n",
    "\n",
    "$$\n",
    "\\begin{equation}\n",
    "A =\n",
    "\\left(\n",
    "\\begin{array}{cccccccccc}\n",
    "A_{0,0} & A_{0,1} & 0\n",
    "&\\cdots &\n",
    "\\cdots & \\cdots & \\cdots &\n",
    "\\cdots & 0 \\\\ \n",
    "A_{1,0} & A_{1,1} & A_{1,2} & \\ddots &   & &  & &  \\vdots \\\\ \n",
    "0 & A_{2,1} & A_{2,2} & A_{2,3} &\n",
    "\\ddots & &  &  & \\vdots \\\\ \n",
    "\\vdots & \\ddots &  & \\ddots & \\ddots & 0 &  & & \\vdots \\\\ \n",
    "\\vdots &  & \\ddots & \\ddots & \\ddots & \\ddots & \\ddots & & \\vdots \\\\ \n",
    "\\vdots & &  & 0 & A_{i,i-1} & A_{i,i} & A_{i,i+1} & \\ddots & \\vdots \\\\ \n",
    "\\vdots & & &  & \\ddots & \\ddots & \\ddots &\\ddots  & 0 \\\\ \n",
    "\\vdots & & & &  &\\ddots  & \\ddots &\\ddots  & A_{N_x-1,N_x} \\\\ \n",
    "0 &\\cdots & \\cdots &\\cdots & \\cdots & \\cdots  & 0 & A_{N_x,N_x-1} & A_{N_x,N_x}\n",
    "\\end{array}\n",
    "\\right)\n",
    "\\label{diffu:pde1:matrix:sparsity} \\tag{19}\n",
    "\\end{equation}\n",
    "$$"
   ]
  },
  {
   "cell_type": "markdown",
   "metadata": {},
   "source": [
    "The nonzero elements are given by"
   ]
  },
  {
   "cell_type": "markdown",
   "metadata": {},
   "source": [
    "<!-- Equation labels as ordinary links -->\n",
    "<div id=\"_auto6\"></div>\n",
    "\n",
    "$$\n",
    "\\begin{equation}\n",
    "A_{i,i-1} = -F\n",
    "\\label{_auto6} \\tag{20}\n",
    "\\end{equation}\n",
    "$$"
   ]
  },
  {
   "cell_type": "markdown",
   "metadata": {},
   "source": [
    "<!-- Equation labels as ordinary links -->\n",
    "<div id=\"_auto7\"></div>\n",
    "\n",
    "$$\n",
    "\\begin{equation}  \n",
    "A_{i,i} = 1+ 2F\n",
    "\\label{_auto7} \\tag{21}\n",
    "\\end{equation}\n",
    "$$"
   ]
  },
  {
   "cell_type": "markdown",
   "metadata": {},
   "source": [
    "<!-- Equation labels as ordinary links -->\n",
    "<div id=\"_auto8\"></div>\n",
    "\n",
    "$$\n",
    "\\begin{equation}  \n",
    "A_{i,i+1} = -F\n",
    "\\label{_auto8} \\tag{22}\n",
    "\\end{equation}\n",
    "$$"
   ]
  },
  {
   "cell_type": "markdown",
   "metadata": {},
   "source": [
    "in the equations for internal points, $i=1,\\ldots,N_x-1$. The first and last\n",
    "equation correspond to the boundary condition, where we know the solution,\n",
    "and therefore we must have"
   ]
  },
  {
   "cell_type": "markdown",
   "metadata": {},
   "source": [
    "<!-- Equation labels as ordinary links -->\n",
    "<div id=\"_auto9\"></div>\n",
    "\n",
    "$$\n",
    "\\begin{equation}\n",
    "A_{0,0} = 1,\n",
    "\\label{_auto9} \\tag{23}\n",
    "\\end{equation}\n",
    "$$"
   ]
  },
  {
   "cell_type": "markdown",
   "metadata": {},
   "source": [
    "<!-- Equation labels as ordinary links -->\n",
    "<div id=\"_auto10\"></div>\n",
    "\n",
    "$$\n",
    "\\begin{equation}  \n",
    "A_{0,1} = 0,\n",
    "\\label{_auto10} \\tag{24}\n",
    "\\end{equation}\n",
    "$$"
   ]
  },
  {
   "cell_type": "markdown",
   "metadata": {},
   "source": [
    "<!-- Equation labels as ordinary links -->\n",
    "<div id=\"_auto11\"></div>\n",
    "\n",
    "$$\n",
    "\\begin{equation}  \n",
    "A_{N_x,N_x-1} = 0,\n",
    "\\label{_auto11} \\tag{25}\n",
    "\\end{equation}\n",
    "$$"
   ]
  },
  {
   "cell_type": "markdown",
   "metadata": {},
   "source": [
    "<!-- Equation labels as ordinary links -->\n",
    "<div id=\"_auto12\"></div>\n",
    "\n",
    "$$\n",
    "\\begin{equation}  \n",
    "A_{N_x,N_x} = 1\\thinspace .\n",
    "\\label{_auto12} \\tag{26}\n",
    "\\end{equation}\n",
    "$$"
   ]
  },
  {
   "cell_type": "markdown",
   "metadata": {},
   "source": [
    "The right-hand side $b$ is written as"
   ]
  },
  {
   "cell_type": "markdown",
   "metadata": {},
   "source": [
    "<!-- Equation labels as ordinary links -->\n",
    "<div id=\"_auto13\"></div>\n",
    "\n",
    "$$\n",
    "\\begin{equation}\n",
    "b = \\left(\\begin{array}{c}\n",
    "b_0\\\\ \n",
    "b_1\\\\ \n",
    "\\vdots\\\\ \n",
    "b_i\\\\ \n",
    "\\vdots\\\\ \n",
    "b_{N_x}\n",
    "\\end{array}\\right)\n",
    "\\label{_auto13} \\tag{27}\n",
    "\\end{equation}\n",
    "$$"
   ]
  },
  {
   "cell_type": "markdown",
   "metadata": {},
   "source": [
    "with"
   ]
  },
  {
   "cell_type": "markdown",
   "metadata": {},
   "source": [
    "<!-- Equation labels as ordinary links -->\n",
    "<div id=\"_auto14\"></div>\n",
    "\n",
    "$$\n",
    "\\begin{equation}\n",
    "b_0 = 0,\n",
    "\\label{_auto14} \\tag{28}\n",
    "\\end{equation}\n",
    "$$"
   ]
  },
  {
   "cell_type": "markdown",
   "metadata": {},
   "source": [
    "<!-- Equation labels as ordinary links -->\n",
    "<div id=\"_auto15\"></div>\n",
    "\n",
    "$$\n",
    "\\begin{equation}  \n",
    "b_i = u^{n-1}_i,\\quad i=1,\\ldots,N_x-1,\n",
    "\\label{_auto15} \\tag{29}\n",
    "\\end{equation}\n",
    "$$"
   ]
  },
  {
   "cell_type": "markdown",
   "metadata": {},
   "source": [
    "<!-- Equation labels as ordinary links -->\n",
    "<div id=\"_auto16\"></div>\n",
    "\n",
    "$$\n",
    "\\begin{equation}  \n",
    "b_{N_x} = 0 \\thinspace .   \\label{_auto16} \\tag{30}\n",
    "\\end{equation}\n",
    "$$"
   ]
  },
  {
   "cell_type": "markdown",
   "metadata": {},
   "source": [
    "We observe that the matrix $A$ contains quantities that do not change\n",
    "in time. Therefore, $A$ can be formed once and for all before we enter\n",
    "the recursive formulas for the time evolution.\n",
    "The right-hand side $b$, however, must be updated at each time step.\n",
    "This leads to the following computational algorithm, here sketched\n",
    "with Python code:"
   ]
  },
  {
   "cell_type": "code",
   "execution_count": 14,
   "metadata": {},
   "outputs": [],
   "source": [
    "x = np.linspace(0, L, Nx+1)   # mesh points in space\n",
    "dx = x[1] - x[0]\n",
    "t = np.linspace(0, T, N+1)    # mesh points in time\n",
    "u   = np.zeros(Nx+1)          # unknown u at new time level\n",
    "u_n = np.zeros(Nx+1)          # u at the previous time level\n",
    "\n",
    "# Data structures for the linear system\n",
    "A = np.zeros((Nx+1, Nx+1))\n",
    "b = np.zeros(Nx+1)\n",
    "\n",
    "for i in range(1, Nx):\n",
    "    A[i,i-1] = -F\n",
    "    A[i,i+1] = -F\n",
    "    A[i,i] = 1 + 2*F\n",
    "A[0,0] = A[Nx,Nx] = 1\n",
    "\n",
    "# Set initial condition u(x,0) = I(x)\n",
    "for i in range(0, Nx+1):\n",
    "    u_n[i] = I(x[i])\n",
    "\n",
    "import scipy.linalg\n",
    "\n",
    "for n in range(0, Nt):\n",
    "    # Compute b and solve linear system\n",
    "    for i in range(1, Nx):\n",
    "        b[i] = -u_n[i]\n",
    "    b[0] = b[Nx] = 0\n",
    "    u[:] = scipy.linalg.solve(A, b)\n",
    "\n",
    "    # Update u_n before next step\n",
    "    u_n[:] = u"
   ]
  },
  {
   "cell_type": "markdown",
   "metadata": {},
   "source": [
    "Regarding verification, the same considerations apply as for the\n",
    "Forward Euler method (the section [Verification](#diffu:pde1:FE:verify)).\n",
    "\n",
    "\n",
    "\n",
    "## Sparse matrix implementation\n",
    "<div id=\"diffu:pde1:impl:sparse\"></div>\n",
    "\n",
    "We have seen from ([19](#diffu:pde1:matrix:sparsity)) that the matrix\n",
    "$A$ is tridiagonal. The code segment above used a full, dense matrix\n",
    "representation of $A$, which stores a lot of values we know are zero\n",
    "beforehand, and worse, the solution algorithm computes with all these\n",
    "zeros.  With $N_x+1$ unknowns, the work by the solution algorithm is\n",
    "$\\frac{1}{3} (N_x+1)^3$ and the storage requirements $(N_x+1)^2$. By\n",
    "utilizing the fact that $A$ is tridiagonal and employing corresponding\n",
    "software tools that work with the three diagonals, the work and\n",
    "storage demands can be proportional to $N_x$ only.  This leads to a\n",
    "dramatic improvement: with $N_x=200$, which is a realistic resolution,\n",
    "the code runs about 40,000 times faster and reduces the storage to\n",
    "just 1.5%! mathcal{I}_t is no doubt that we should take advantage of the fact\n",
    "that $A$ is tridiagonal.\n",
    "\n",
    "The key idea is to apply a data structure for a tridiagonal or sparse\n",
    "matrix. The `scipy.sparse` package has relevant utilities. For\n",
    "example, we can store only the nonzero diagonals of a matrix. The\n",
    "package also has linear system solvers that operate on sparse matrix\n",
    "data structures. The code below illustrates how we can store only the\n",
    "main diagonal and the upper and lower diagonals."
   ]
  },
  {
   "cell_type": "code",
   "execution_count": 15,
   "metadata": {},
   "outputs": [],
   "source": [
    "# Representation of sparse matrix and right-hand side\n",
    "main  = np.zeros(Nx+1)\n",
    "lower = np.zeros(Nx)\n",
    "upper = np.zeros(Nx)\n",
    "b     = np.zeros(Nx+1)\n",
    "\n",
    "# Precompute sparse matrix\n",
    "main[:] = 1 + 2*F\n",
    "lower[:] = -F\n",
    "upper[:] = -F\n",
    "# Insert boundary conditions\n",
    "main[0] = 1\n",
    "main[Nx] = 1\n",
    "\n",
    "A = scipy.sparse.diags(\n",
    "    diagonals=[main, lower, upper],\n",
    "    offsets=[0, -1, 1], shape=(Nx+1, Nx+1),\n",
    "    format='csr')\n",
    "print A.todense()  # Check that A is correct\n",
    "\n",
    "# Set initial condition\n",
    "for i in range(0,Nx+1):\n",
    "    u_n[i] = I(x[i])\n",
    "\n",
    "for n in range(0, Nt):\n",
    "    b = u_n\n",
    "    b[0] = b[-1] = 0.0  # boundary conditions\n",
    "    u[:] = scipy.sparse.linalg.spsolve(A, b)\n",
    "    u_n[:] = u"
   ]
  },
  {
   "cell_type": "markdown",
   "metadata": {},
   "source": [
    "The `scipy.sparse.linalg.spsolve` function utilizes the sparse storage\n",
    "structure of `A` and performs, in this case, a very efficient Gaussian\n",
    "elimination solve.\n",
    "\n",
    "The program [`diffu1D_u0.py`](${src_diffu}/diffu1D_u0.py)\n",
    "contains a function `solver_BE`, which implements the Backward Euler scheme\n",
    "sketched above.\n",
    "As mentioned in the section [Forward Euler scheme](#diffu:pde1:FE),\n",
    "the functions `plug` and `gaussian`\n",
    "run the case with $I(x)$ as a discontinuous plug or a smooth\n",
    "Gaussian function. All experiments point to two characteristic\n",
    "features of the Backward Euler scheme: 1) it is always stable, and\n",
    "2) it always gives a smooth, decaying solution.\n",
    "\n",
    "## Crank-Nicolson scheme\n",
    "<div id=\"diffu:pde1:CN\"></div>\n",
    "\n",
    "The idea in the Crank-Nicolson scheme is to apply centered\n",
    "differences in space and time, combined with an average in time.\n",
    "We demand the PDE to be fulfilled at the spatial mesh points, but\n",
    "midway between the points in the time mesh:"
   ]
  },
  {
   "cell_type": "markdown",
   "metadata": {},
   "source": [
    "$$\n",
    "\\frac{\\partial}{\\partial t} u(x_i, t_{n+\\frac{1}{2}}) =\n",
    "\\dfc\\frac{\\partial^2}{\\partial x^2}u(x_i, t_{n+\\frac{1}{2}}) + f(x_i,t_{n+\\frac{1}{2}}),\n",
    "$$"
   ]
  },
  {
   "cell_type": "markdown",
   "metadata": {},
   "source": [
    "for $i=1,\\ldots,N_x-1$ and $n=0,\\ldots, N_t-1$.\n",
    "\n",
    "With centered differences in space and time, we get"
   ]
  },
  {
   "cell_type": "markdown",
   "metadata": {},
   "source": [
    "$$\n",
    "[D_t u = \\dfc D_xD_x u + f]^{n+\\frac{1}{2}}_i\\thinspace .\n",
    "$$"
   ]
  },
  {
   "cell_type": "markdown",
   "metadata": {},
   "source": [
    "On the right-hand side we get an expression"
   ]
  },
  {
   "cell_type": "markdown",
   "metadata": {},
   "source": [
    "$$\n",
    "\\frac{1}{\\Delta x^2}\\left(u^{n+\\frac{1}{2}}_{i-1} - 2u^{n+\\frac{1}{2}}_i + u^{n+\\frac{1}{2}}_{i+1}\\right) + f_i^{n+\\frac{1}{2}}\\thinspace .\n",
    "$$"
   ]
  },
  {
   "cell_type": "markdown",
   "metadata": {},
   "source": [
    "This expression is problematic since $u^{n+\\frac{1}{2}}_i$ is not one of\n",
    "the unknowns we compute. A possibility is to replace $u^{n+\\frac{1}{2}}_i$\n",
    "by an arithmetic average:"
   ]
  },
  {
   "cell_type": "markdown",
   "metadata": {},
   "source": [
    "$$\n",
    "u^{n+\\frac{1}{2}}_i\\approx\n",
    "\\frac{1}{2}\\left(u^{n}_i +u^{n+1}_{i}\\right)\\thinspace .\n",
    "$$"
   ]
  },
  {
   "cell_type": "markdown",
   "metadata": {},
   "source": [
    "In the compact notation, we can use the arithmetic average\n",
    "notation $\\overline{u}^t$:"
   ]
  },
  {
   "cell_type": "markdown",
   "metadata": {},
   "source": [
    "$$\n",
    "[D_t u = \\dfc D_xD_x \\overline{u}^t + f]^{n+\\frac{1}{2}}_i\\thinspace .\n",
    "$$"
   ]
  },
  {
   "cell_type": "markdown",
   "metadata": {},
   "source": [
    "We can also use an average for $f_i^{n+\\frac{1}{2}}$:"
   ]
  },
  {
   "cell_type": "markdown",
   "metadata": {},
   "source": [
    "$$\n",
    "[D_t u = \\dfc D_xD_x \\overline{u}^t + \\overline{f}^t]^{n+\\frac{1}{2}}_i\\thinspace .\n",
    "$$"
   ]
  },
  {
   "cell_type": "markdown",
   "metadata": {},
   "source": [
    "After writing out the differences and average, multiplying by $\\Delta t$,\n",
    "and collecting all unknown terms on the left-hand side, we get"
   ]
  },
  {
   "cell_type": "markdown",
   "metadata": {},
   "source": [
    "$$\n",
    "u^{n+1}_i - \\frac{1}{2} F(u^{n+1}_{i-1} - 2u^{n+1}_i + u^{n+1}_{i+1})\n",
    "= u^{n}_i + \\frac{1}{2} F(u^{n}_{i-1} - 2u^{n}_i + u^{n}_{i+1})\\nonumber\n",
    "$$"
   ]
  },
  {
   "cell_type": "markdown",
   "metadata": {},
   "source": [
    "<!-- Equation labels as ordinary links -->\n",
    "<div id=\"_auto17\"></div>\n",
    "\n",
    "$$\n",
    "\\begin{equation}  \n",
    "\\qquad + \\frac{1}{2} f_i^{n+1} + \\frac{1}{2} f_i^n\\thinspace .\n",
    "\\label{_auto17} \\tag{31}\n",
    "\\end{equation}\n",
    "$$"
   ]
  },
  {
   "cell_type": "markdown",
   "metadata": {},
   "source": [
    "Also here, as in the Backward Euler scheme, the new unknowns\n",
    "$u^{n+1}_{i-1}$, $u^{n+1}_{i}$, and $u^{n+1}_{i+1}$ are coupled\n",
    "in a linear system $AU=b$, where $A$ has the same structure\n",
    "as in ([19](#diffu:pde1:matrix:sparsity)), but with slightly\n",
    "different entries:"
   ]
  },
  {
   "cell_type": "markdown",
   "metadata": {},
   "source": [
    "<!-- Equation labels as ordinary links -->\n",
    "<div id=\"_auto18\"></div>\n",
    "\n",
    "$$\n",
    "\\begin{equation}\n",
    "A_{i,i-1} = -\\frac{1}{2} F\n",
    "\\label{_auto18} \\tag{32}\n",
    "\\end{equation}\n",
    "$$"
   ]
  },
  {
   "cell_type": "markdown",
   "metadata": {},
   "source": [
    "<!-- Equation labels as ordinary links -->\n",
    "<div id=\"_auto19\"></div>\n",
    "\n",
    "$$\n",
    "\\begin{equation}  \n",
    "A_{i,i} = 1 + F\n",
    "\\label{_auto19} \\tag{33}\n",
    "\\end{equation}\n",
    "$$"
   ]
  },
  {
   "cell_type": "markdown",
   "metadata": {},
   "source": [
    "<!-- Equation labels as ordinary links -->\n",
    "<div id=\"_auto20\"></div>\n",
    "\n",
    "$$\n",
    "\\begin{equation}  \n",
    "A_{i,i+1} = -\\frac{1}{2} F\n",
    "\\label{_auto20} \\tag{34}\n",
    "\\end{equation}\n",
    "$$"
   ]
  },
  {
   "cell_type": "markdown",
   "metadata": {},
   "source": [
    "in the equations for internal points, $i=1,\\ldots,N_x-1$. The equations\n",
    "for the boundary points correspond to"
   ]
  },
  {
   "cell_type": "markdown",
   "metadata": {},
   "source": [
    "<!-- Equation labels as ordinary links -->\n",
    "<div id=\"_auto21\"></div>\n",
    "\n",
    "$$\n",
    "\\begin{equation}\n",
    "A_{0,0} = 1,\n",
    "\\label{_auto21} \\tag{35}\n",
    "\\end{equation}\n",
    "$$"
   ]
  },
  {
   "cell_type": "markdown",
   "metadata": {},
   "source": [
    "<!-- Equation labels as ordinary links -->\n",
    "<div id=\"_auto22\"></div>\n",
    "\n",
    "$$\n",
    "\\begin{equation}  \n",
    "A_{0,1} = 0,\n",
    "\\label{_auto22} \\tag{36}\n",
    "\\end{equation}\n",
    "$$"
   ]
  },
  {
   "cell_type": "markdown",
   "metadata": {},
   "source": [
    "<!-- Equation labels as ordinary links -->\n",
    "<div id=\"_auto23\"></div>\n",
    "\n",
    "$$\n",
    "\\begin{equation}  \n",
    "A_{N_x,N_x-1} = 0,\n",
    "\\label{_auto23} \\tag{37}\n",
    "\\end{equation}\n",
    "$$"
   ]
  },
  {
   "cell_type": "markdown",
   "metadata": {},
   "source": [
    "<!-- Equation labels as ordinary links -->\n",
    "<div id=\"_auto24\"></div>\n",
    "\n",
    "$$\n",
    "\\begin{equation}  \n",
    "A_{N_x,N_x} = 1\\thinspace .\n",
    "\\label{_auto24} \\tag{38}\n",
    "\\end{equation}\n",
    "$$"
   ]
  },
  {
   "cell_type": "markdown",
   "metadata": {},
   "source": [
    "The right-hand side $b$ has entries"
   ]
  },
  {
   "cell_type": "markdown",
   "metadata": {},
   "source": [
    "<!-- Equation labels as ordinary links -->\n",
    "<div id=\"_auto25\"></div>\n",
    "\n",
    "$$\n",
    "\\begin{equation}\n",
    "b_0 = 0,\n",
    "\\label{_auto25} \\tag{39}\n",
    "\\end{equation}\n",
    "$$"
   ]
  },
  {
   "cell_type": "markdown",
   "metadata": {},
   "source": [
    "<!-- Equation labels as ordinary links -->\n",
    "<div id=\"_auto26\"></div>\n",
    "\n",
    "$$\n",
    "\\begin{equation}  \n",
    "b_i = u^{n-1}_i + \\frac{1}{2}(f_i^n + f_i^{n+1}),\\quad i=1,\\ldots,N_x-1,\n",
    "\\label{_auto26} \\tag{40}\n",
    "\\end{equation}\n",
    "$$"
   ]
  },
  {
   "cell_type": "markdown",
   "metadata": {},
   "source": [
    "<!-- Equation labels as ordinary links -->\n",
    "<div id=\"_auto27\"></div>\n",
    "\n",
    "$$\n",
    "\\begin{equation}  \n",
    "b_{N_x} = 0 \\thinspace .   \\label{_auto27} \\tag{41}\n",
    "\\end{equation}\n",
    "$$"
   ]
  },
  {
   "cell_type": "markdown",
   "metadata": {},
   "source": [
    "When verifying some implementation of the Crank-Nicolson scheme by convergence rate testing,\n",
    "one should note that the scheme is second order accurate in both space and time. The numerical\n",
    "error then reads"
   ]
  },
  {
   "cell_type": "markdown",
   "metadata": {},
   "source": [
    "$$\n",
    "E = C_t\\Delta t^r + C_x\\Delta x^r,\n",
    "$$"
   ]
  },
  {
   "cell_type": "markdown",
   "metadata": {},
   "source": [
    "where $r=2$ ($C_t$ and $C_x$ are unknown constants, as before).\n",
    "When introducing a single discretization parameter, we may now simply choose"
   ]
  },
  {
   "cell_type": "markdown",
   "metadata": {},
   "source": [
    "$$\n",
    "h = \\Delta x = \\Delta t,\n",
    "$$"
   ]
  },
  {
   "cell_type": "markdown",
   "metadata": {},
   "source": [
    "which gives"
   ]
  },
  {
   "cell_type": "markdown",
   "metadata": {},
   "source": [
    "$$\n",
    "E = C_th^r + C_xh^r = (C_t + C_x)h^r,\n",
    "$$"
   ]
  },
  {
   "cell_type": "markdown",
   "metadata": {},
   "source": [
    "where $r$ should approach 2 as resolution is increased in the convergence rate computations.\n",
    "\n",
    "\n",
    "\n",
    "## The unifying $\\theta$ rule\n",
    "<div id=\"diffu:pde1:theta\"></div>\n",
    "\n",
    "For the equation"
   ]
  },
  {
   "cell_type": "markdown",
   "metadata": {},
   "source": [
    "$$\n",
    "\\frac{\\partial u}{\\partial t} = G(u),\n",
    "$$"
   ]
  },
  {
   "cell_type": "markdown",
   "metadata": {},
   "source": [
    "where $G(u)$ is some\n",
    "spatial differential operator, the $\\theta$-rule\n",
    "looks like"
   ]
  },
  {
   "cell_type": "markdown",
   "metadata": {},
   "source": [
    "$$\n",
    "\\frac{u^{n+1}_i - u^n_i}{\\Delta t} =\n",
    "\\theta G(u^{n+1}_i) + (1-\\theta) G(u^{n}_i)\\thinspace .\n",
    "$$"
   ]
  },
  {
   "cell_type": "markdown",
   "metadata": {},
   "source": [
    "The important feature of this time discretization scheme is that\n",
    "we can implement one formula and then generate a family of\n",
    "well-known and widely used schemes:\n",
    "\n",
    " * $\\theta=0$ gives the Forward Euler scheme in time\n",
    "\n",
    " * $\\theta=1$ gives the Backward Euler scheme in time\n",
    "\n",
    " * $\\theta=\\frac{1}{2}$ gives the Crank-Nicolson scheme in time\n",
    "\n",
    "In the compact difference notation, we write the $\\theta$ rule\n",
    "as"
   ]
  },
  {
   "cell_type": "markdown",
   "metadata": {},
   "source": [
    "$$\n",
    "[\\overline{D}_t u = \\dfc D_xD_x u]^{n+\\theta}\\thinspace .\n",
    "$$"
   ]
  },
  {
   "cell_type": "markdown",
   "metadata": {},
   "source": [
    "We have that $t_{n+\\theta} = \\theta t_{n+1} + (1-\\theta)t_n$.\n",
    "\n",
    "Applied to the 1D diffusion problem, the $\\theta$-rule gives"
   ]
  },
  {
   "cell_type": "markdown",
   "metadata": {},
   "source": [
    "$$\n",
    "\\begin{align*}\n",
    "\\frac{u^{n+1}_i-u^n_i}{\\Delta t} &=\n",
    "\\dfc\\left( \\theta \\frac{u^{n+1}_{i+1} - 2u^{n+1}_i + u^{n+1}_{i-1}}{\\Delta x^2}\n",
    "+ (1-\\theta) \\frac{u^{n}_{i+1} - 2u^n_i + u^n_{i-1}}{\\Delta x^2}\\right)\\\\ \n",
    "&\\qquad + \\theta f_i^{n+1} + (1-\\theta)f_i^n\n",
    "\\thinspace .\n",
    "\\end{align*}\n",
    "$$"
   ]
  },
  {
   "cell_type": "markdown",
   "metadata": {},
   "source": [
    "This scheme also leads to a matrix system with entries"
   ]
  },
  {
   "cell_type": "markdown",
   "metadata": {},
   "source": [
    "$$\n",
    "A_{i,i-1} = -F\\theta,\\quad A_{i,i} = 1+2F\\theta\\quad,\n",
    "A_{i,i+1} = -F\\theta,\n",
    "$$"
   ]
  },
  {
   "cell_type": "markdown",
   "metadata": {},
   "source": [
    "while right-hand side entry $b_i$ is"
   ]
  },
  {
   "cell_type": "markdown",
   "metadata": {},
   "source": [
    "$$\n",
    "b_i = u^n_{i} + F(1-\\theta)\n",
    "\\frac{u^{n}_{i+1} - 2u^n_i + u^n_{i-1}}{\\Delta x^2} +\n",
    "\\Delta t\\theta f_i^{n+1} + \\Delta t(1-\\theta)f_i^n\\thinspace .\n",
    "$$"
   ]
  },
  {
   "cell_type": "markdown",
   "metadata": {},
   "source": [
    "The corresponding entries for the boundary points are as in the Backward\n",
    "Euler and Crank-Nicolson schemes listed earlier.\n",
    "\n",
    "Note that convergence rate testing with implementations of the theta rule must\n",
    "adjust the error expression according to which of the underlying schemes is actually being run.\n",
    "That is, if $\\theta=0$ (i.e., Forward Euler) or $\\theta=1$ (i.e., Backward Euler), there should\n",
    "be first order convergence, whereas with $\\theta=0.5$ (i.e., Crank-Nicolson), one should get\n",
    "second order convergence (as outlined in previous sections).\n",
    "\n",
    "\n",
    "\n",
    "## Experiments\n",
    "<div id=\"diffu:pde1:theta:experiments\"></div>\n",
    "\n",
    "\n",
    "We can repeat the experiments from the section [Numerical experiments](#diffu:pde1:FE:experiments)\n",
    "to see if the Backward Euler or Crank-Nicolson schemes have problems\n",
    "with sawtooth-like noise when starting with a discontinuous initial\n",
    "condition. We can also verify that we can have $F>\\frac{1}{2}$,\n",
    "which allows larger time steps than in the Forward Euler method.\n",
    "\n",
    "<!-- dom:FIGURE: [fig-diffu/plug_BE_F05.png, width=800 frac=1] Backward Euler scheme for $F=0.5$. <div id=\"diffu:pde1:BE:fig:F=0.5\"></div> -->\n",
    "<!-- begin figure -->\n",
    "<div id=\"diffu:pde1:BE:fig:F=0.5\"></div>\n",
    "\n",
    "<p>Backward Euler scheme for $F=0.5$.</p>\n",
    "<img src=\"fig-diffu/plug_BE_F05.png\" width=800>\n",
    "\n",
    "<!-- end figure -->\n",
    "\n",
    "\n",
    "The Backward Euler scheme always produces smooth solutions for any $F$.\n",
    "[Figure](#diffu:pde1:BE:fig:F=0.5) shows one example.\n",
    "Note that the mathematical discontinuity at $t=0$ leads to a linear\n",
    "variation on a mesh, but the approximation to a jump becomes better\n",
    "as $N_x$ increases. In our simulation, we specify $\\Delta t$ and $F$,\n",
    "and set $N_x$ to $L/\\sqrt{\\dfc\\Delta t/F}$. Since $N_x\\sim\\sqrt{F}$,\n",
    "the discontinuity looks sharper in the Crank-Nicolson\n",
    "simulations with larger $F$.\n",
    "\n",
    "The Crank-Nicolson method produces smooth solutions for small $F$,\n",
    "$F\\leq\\frac{1}{2}$, but small noise gets more and more evident as $F$\n",
    "increases. Figures [diffu:pde1:CN:fig:F=3](#diffu:pde1:CN:fig:F=3) and [diffu:pde1:CN:fig:F=10](#diffu:pde1:CN:fig:F=10)\n",
    "demonstrate the effect for $F=3$ and $F=10$, respectively.\n",
    "The section [diffu:pde1:analysis](#diffu:pde1:analysis) explains why such noise occur.\n",
    "\n",
    "<!-- dom:FIGURE: [fig-diffu/plug_CN_F3.png, width=800 frac=1] Crank-Nicolson scheme for $F=3$. <div id=\"diffu:pde1:CN:fig:F=3\"></div> -->\n",
    "<!-- begin figure -->\n",
    "<div id=\"diffu:pde1:CN:fig:F=3\"></div>\n",
    "\n",
    "<p>Crank-Nicolson scheme for $F=3$.</p>\n",
    "<img src=\"fig-diffu/plug_CN_F3.png\" width=800>\n",
    "\n",
    "<!-- end figure -->\n",
    "\n",
    "\n",
    "<!-- dom:FIGURE: [fig-diffu/plug_CN_F10.png, width=800 frac=1] Crank-Nicolson scheme for $F=10$. <div id=\"diffu:pde1:CN:fig:F=10\"></div> -->\n",
    "<!-- begin figure -->\n",
    "<div id=\"diffu:pde1:CN:fig:F=10\"></div>\n",
    "\n",
    "<p>Crank-Nicolson scheme for $F=10$.</p>\n",
    "<img src=\"fig-diffu/plug_CN_F10.png\" width=800>\n",
    "\n",
    "<!-- end figure -->\n",
    "\n",
    "\n",
    "\n",
    "\n",
    "## The Laplace and Poisson equation\n",
    "\n",
    "\n",
    "The Laplace equation, $\\nabla^2 u = 0$, and the Poisson equation,\n",
    "$-\\nabla^2 u = f$, occur in numerous applications throughout science and\n",
    "engineering. In 1D these equations read\n",
    "$u''(x)=0$ and $-u''(x)=f(x)$, respectively.\n",
    "We can solve 1D variants of the Laplace equations with the listed\n",
    "software, because we can interpret $u_{xx}=0$ as the limiting solution\n",
    "of $u_t = \\dfc u_{xx}$ when $u$ reaches a steady state limit where\n",
    "$u_t\\rightarrow 0$.\n",
    "Similarly, Poisson's equation $-u_{xx}=f$ arises from solving\n",
    "$u_t = u_{xx} + f$ and letting $t\\rightarrow\\infty$ so $u_t\\rightarrow 0$.\n",
    "\n",
    "Technically in a program, we can simulate $t\\rightarrow\\infty$\n",
    "by just taking one large time step:\n",
    "$\\Delta t\\rightarrow\\infty$. In the limit, the Backward Euler\n",
    "scheme gives"
   ]
  },
  {
   "cell_type": "markdown",
   "metadata": {},
   "source": [
    "$$\n",
    "-\\frac{u^{n+1}_{i+1} - 2u^{n+1}_i + u^{n+1}_{i-1}}{\\Delta x^2} = f^{n+1}_i,\n",
    "$$"
   ]
  },
  {
   "cell_type": "markdown",
   "metadata": {},
   "source": [
    "which is nothing but the discretization $[-D_xD_x u = f]^{n+1}_i=0$ of\n",
    "$-u_{xx}=f$.\n",
    "\n",
    "The result above means that\n",
    "the Backward Euler scheme can solve the limit equation directly and\n",
    "hence produce a solution of the 1D Laplace equation.\n",
    "With the Forward Euler scheme we must do the time stepping since $\\Delta t >\n",
    "\\Delta x^2/\\dfc$\n",
    "is illegal and leads to instability.\n",
    "We may interpret this time stepping\n",
    "as solving the equation system from $-u_{xx}=f$ by iterating on a\n",
    "pseudo time variable.\n",
    "\n",
    "[hpl 2: Better to say the last sentence when we treat iterative methods.]"
   ]
  }
 ],
 "metadata": {
  "kernelspec": {
   "display_name": "Python 3",
   "language": "python",
   "name": "python3"
  },
  "language_info": {
   "codemirror_mode": {
    "name": "ipython",
    "version": 3
   },
   "file_extension": ".py",
   "mimetype": "text/x-python",
   "name": "python",
   "nbconvert_exporter": "python",
   "pygments_lexer": "ipython3",
   "version": "3.8.2"
  }
 },
 "nbformat": 4,
 "nbformat_minor": 4
}<|MERGE_RESOLUTION|>--- conflicted
+++ resolved
@@ -366,11 +366,7 @@
   },
   {
    "cell_type": "code",
-<<<<<<< HEAD
-   "execution_count": 4,
-=======
    "execution_count": 19,
->>>>>>> 931ca045
    "metadata": {},
    "outputs": [
     {
