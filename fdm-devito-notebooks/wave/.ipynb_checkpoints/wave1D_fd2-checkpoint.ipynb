{
 "cells": [
  {
   "cell_type": "markdown",
   "metadata": {},
   "source": [
    "# Generalization: reflecting boundaries\n",
    "<div id=\"wave:pde2:Neumann\"></div>\n",
    "\n",
    "The boundary condition $u=0$ in a wave equation reflects the wave, but\n",
    "$u$ changes sign at the boundary, while the condition $u_x=0$ reflects\n",
    "the wave as a mirror and preserves the sign, see a [web page](${doc_notes}/book/html/mov-wave/demo_BC_gaussian/index.html) or a\n",
    "[movie file](${docraw}/mov-wave/demo_BC_gaussian/movie.flv) for\n",
    "demonstration.\n",
    "\n",
    "\n",
    "Our next task is to explain how to implement the boundary\n",
    "condition $u_x=0$, which is\n",
    "more complicated to express numerically and also to implement than\n",
    "a given value of $u$.\n",
    "We shall present two methods for implementing $u_x=0$\n",
    "in a finite difference scheme, one based on deriving a modified\n",
    "stencil at the boundary, and another one based on extending the mesh\n",
    "with ghost cells and ghost points.\n",
    "\n",
    "\n",
    "## Neumann boundary condition\n",
    "<div id=\"wave:pde2:Neumann:bc\"></div>\n",
    "\n",
    "\n",
    "When a wave hits a boundary and is to be reflected back, one applies\n",
    "the condition"
   ]
  },
  {
   "cell_type": "markdown",
   "metadata": {},
   "source": [
    "<!-- Equation labels as ordinary links -->\n",
    "<div id=\"wave:pde1:Neumann:0\"></div>\n",
    "\n",
    "$$\n",
    "\\begin{equation}\n",
    " \\frac{\\partial u}{\\partial n} \\equiv \\boldsymbol{n}\\cdot\\nabla u = 0\n",
    "\\label{wave:pde1:Neumann:0} \\tag{1}\n",
    "\\thinspace .\n",
    "\\end{equation}\n",
    "$$"
   ]
  },
  {
   "cell_type": "markdown",
   "metadata": {},
   "source": [
    "The derivative $\\partial /\\partial n$ is in the\n",
    "outward normal direction from a general boundary.\n",
    "For a 1D domain $[0,L]$,\n",
    "we have that"
   ]
  },
  {
   "cell_type": "markdown",
   "metadata": {},
   "source": [
    "$$\n",
    "\\left.\\frac{\\partial}{\\partial n}\\right\\vert_{x=L} =\n",
    "\\left.\\frac{\\partial}{\\partial x}\\right\\vert_{x=L},\\quad\n",
    "\\left.\\frac{\\partial}{\\partial n}\\right\\vert_{x=0} = -\n",
    "\\left.\\frac{\\partial}{\\partial x}\\right\\vert_{x=0}\\thinspace .\n",
    "$$"
   ]
  },
  {
   "cell_type": "markdown",
   "metadata": {},
   "source": [
    "**Boundary condition terminology.**\n",
    "\n",
    "Boundary conditions\n",
    "that specify the value of $\\partial u/\\partial n$\n",
    "(or shorter $u_n$) are known as\n",
    "[Neumann](htthinspace .://en.wikipedia.org/wiki/Neumann_boundary_condition) conditions, while [Dirichlet conditions](htthinspace .://en.wikipedia.org/wiki/Dirichlet_conditions)\n",
    "refer to specifications of $u$.\n",
    "When the values are zero ($\\partial u/\\partial n=0$ or $u=0$) we speak\n",
    "about *homogeneous* Neumann or Dirichlet conditions.\n",
    "\n",
    "\n",
    "\n",
    "## Discretization of derivatives at the boundary\n",
    "<div id=\"wave:pde2:Neumann:discr\"></div>\n",
    "\n",
    "\n",
    "How can we incorporate the condition ([1](#wave:pde1:Neumann:0))\n",
    "in the finite difference scheme?  Since we have used central\n",
    "differences in all the other approximations to derivatives in the\n",
    "scheme, it is tempting to implement ([1](#wave:pde1:Neumann:0)) at\n",
    "$x=0$ and $t=t_n$ by the difference"
   ]
  },
  {
   "cell_type": "markdown",
   "metadata": {},
   "source": [
    "<!-- Equation labels as ordinary links -->\n",
    "<div id=\"wave:pde1:Neumann:0:cd\"></div>\n",
    "\n",
    "$$\n",
    "\\begin{equation}\n",
    "[D_{2x} u]^n_0 = \\frac{u_{-1}^n - u_1^n}{2\\Delta x} = 0\n",
    "\\thinspace .\n",
    "\\label{wave:pde1:Neumann:0:cd} \\tag{2}\n",
    "\\end{equation}\n",
    "$$"
   ]
  },
  {
   "cell_type": "markdown",
   "metadata": {},
   "source": [
    "The problem is that $u_{-1}^n$ is not a $u$ value that is being\n",
    "computed since the point is outside the mesh. However, if we combine\n",
    "([2](#wave:pde1:Neumann:0:cd)) with the scheme\n",
    "<!-- ([wave:pde1:step4](#wave:pde1:step4)) -->"
   ]
  },
  {
   "cell_type": "markdown",
   "metadata": {},
   "source": [
    "<!-- Equation labels as ordinary links -->\n",
    "<div id=\"wave:pde1:Neumann:0:scheme\"></div>\n",
    "\n",
    "$$\n",
    "\\begin{equation}\n",
    "u^{n+1}_i = -u^{n-1}_i + 2u^n_i + C^2\n",
    "\\left(u^{n}_{i+1}-2u^{n}_{i} + u^{n}_{i-1}\\right),\n",
    "\\label{wave:pde1:Neumann:0:scheme} \\tag{3}\n",
    "\\end{equation}\n",
    "$$"
   ]
  },
  {
   "cell_type": "markdown",
   "metadata": {},
   "source": [
    "for $i=0$, we can eliminate the fictitious value $u_{-1}^n$. We see that\n",
    "$u_{-1}^n=u_1^n$ from ([2](#wave:pde1:Neumann:0:cd)), which\n",
    "can be used in ([3](#wave:pde1:Neumann:0:scheme)) to\n",
    "arrive at a modified scheme for the boundary point $u_0^{n+1}$:"
   ]
  },
  {
   "cell_type": "markdown",
   "metadata": {},
   "source": [
    "<!-- Equation labels as ordinary links -->\n",
    "<div id=\"_auto1\"></div>\n",
    "\n",
    "$$\n",
    "\\begin{equation}\n",
    "u^{n+1}_i = -u^{n-1}_i  + 2u^n_i + 2C^2\n",
    "\\left(u^{n}_{i+1}-u^{n}_{i}\\right),\\quad i=0 \\thinspace .   \\label{_auto1} \\tag{4}\n",
    "\\end{equation}\n",
    "$$"
   ]
  },
  {
   "cell_type": "markdown",
   "metadata": {},
   "source": [
    "[Figure](#wave:pde1:fig:Neumann:stencil) visualizes this equation\n",
    "for computing $u^3_0$ in terms of $u^2_0$, $u^1_0$, and\n",
    "$u^2_1$.\n",
    "\n",
    "<!-- dom:FIGURE: [mov-wave/N_stencil_gpl/stencil_n_left.png, width=500] Modified stencil at a boundary with a Neumann condition. <div id=\"wave:pde1:fig:Neumann:stencil\"></div> -->\n",
    "<!-- begin figure -->\n",
    "<div id=\"wave:pde1:fig:Neumann:stencil\"></div>\n",
    "\n",
    "<p>Modified stencil at a boundary with a Neumann condition.</p>\n",
    "<img src=\"mov-wave/N_stencil_gpl/stencil_n_left.png\" width=500>\n",
    "\n",
    "<!-- end figure -->\n",
    "\n",
    "\n",
    "Similarly, ([1](#wave:pde1:Neumann:0)) applied at $x=L$\n",
    "is discretized by a central difference"
   ]
  },
  {
   "cell_type": "markdown",
   "metadata": {},
   "source": [
    "<!-- Equation labels as ordinary links -->\n",
    "<div id=\"wave:pde1:Neumann:0:cd2\"></div>\n",
    "\n",
    "$$\n",
    "\\begin{equation}\n",
    "\\frac{u_{N_x+1}^n - u_{N_x-1}^n}{2\\Delta x} = 0\n",
    "\\thinspace .\n",
    "\\label{wave:pde1:Neumann:0:cd2} \\tag{5}\n",
    "\\end{equation}\n",
    "$$"
   ]
  },
  {
   "cell_type": "markdown",
   "metadata": {},
   "source": [
    "Combined with the scheme for $i=N_x$ we get a modified scheme for\n",
    "the boundary value $u_{N_x}^{n+1}$:"
   ]
  },
  {
   "cell_type": "markdown",
   "metadata": {},
   "source": [
    "<!-- Equation labels as ordinary links -->\n",
    "<div id=\"_auto2\"></div>\n",
    "\n",
    "$$\n",
    "\\begin{equation}\n",
    "u^{n+1}_i = -u^{n-1}_i + 2u^n_i + 2C^2\n",
    "\\left(u^{n}_{i-1}-u^{n}_{i}\\right),\\quad i=N_x \\thinspace .   \\label{_auto2} \\tag{6}\n",
    "\\end{equation}\n",
    "$$"
   ]
  },
  {
   "cell_type": "markdown",
   "metadata": {},
   "source": [
    "The modification of the scheme at the boundary is also required for\n",
    "the special formula for the first time step. How the stencil moves\n",
    "through the mesh and is modified at the boundary can be illustrated by\n",
    "an animation in a [web page](${doc_notes}/book/html/mov-wave/N_stencil_gpl/index.html)\n",
    "or a [movie file](${docraw}/mov-wave/N_stencil_gpl/movie.ogg).\n",
    "\n",
    "\n",
    "\n",
    "\n",
    "## Implementation of Neumann conditions\n",
    "<div id=\"wave:pde2:Neumann:impl\"></div>\n",
    "\n",
    "\n",
    "We have seen in the preceding section\n",
    "that the special formulas for the boundary points\n",
    "arise from replacing $u_{i-1}^n$ by $u_{i+1}^n$ when computing\n",
    "$u_i^{n+1}$ from the stencil formula for $i=0$. Similarly, we\n",
    "replace $u_{i+1}^n$ by $u_{i-1}^n$ in the stencil formula\n",
    "for $i=N_x$. This observation can conveniently\n",
    "be used in the coding: we just work with the general stencil formula,\n",
    "but write the code such that it is easy to replace `u[i-1]` by\n",
    "`u[i+1]` and vice versa. This is achieved by\n",
    "having the indices `i+1` and `i-1` as variables `ip1` (`i` plus 1)\n",
    "and `im1` (`i` minus 1), respectively.\n",
    "At the boundary we can easily define `im1=i+1` while we use\n",
    "`im1=i-1` in the internal parts of the mesh. Here are the details\n",
    "of the implementation (note that the updating formula for `u[i]`\n",
    "is the general stencil formula):"
   ]
  },
  {
   "cell_type": "markdown",
   "metadata": {},
   "source": [
    "        i = 0\n",
    "        ip1 = i+1\n",
    "        im1 = ip1  # i-1 -> i+1\n",
    "        u[i] = u_n[i] + C2*(u_n[im1] - 2*u_n[i] + u_n[ip1])\n",
    "        \n",
    "        i = Nx\n",
    "        im1 = i-1\n",
    "        ip1 = im1  # i+1 -> i-1\n",
    "        u[i] = u_n[i] + C2*(u_n[im1] - 2*u_n[i] + u_n[ip1])\n"
   ]
  },
  {
   "cell_type": "markdown",
   "metadata": {},
   "source": [
    "We can in fact create one loop over both the internal and boundary\n",
    "points and use only one updating formula:"
   ]
  },
  {
   "cell_type": "markdown",
   "metadata": {},
   "source": [
    "        for i in range(0, Nx+1):\n",
    "            ip1 = i+1 if i < Nx else i-1\n",
    "            im1 = i-1 if i > 0  else i+1\n",
    "            u[i] = u_n[i] + C2*(u_n[im1] - 2*u_n[i] + u_n[ip1])\n"
   ]
  },
  {
   "cell_type": "markdown",
   "metadata": {},
   "source": [
    "The program [`wave1D_n0.py`](${src_wave}/wave1D/wave1D_n0.py)\n",
    "contains a complete implementation of the 1D wave equation with\n",
    "boundary conditions $u_x = 0$ at $x=0$ and $x=L$.\n",
    "\n",
    "It would be nice to modify the `test_quadratic` test case from the\n",
    "`wave1D_u0.py` with Dirichlet conditions, described in the section [wave:pde1:impl:vec:verify:quadratic](#wave:pde1:impl:vec:verify:quadratic). However, the Neumann\n",
    "conditions require the polynomial variation in the $x$ direction to\n",
    "be of third degree, which causes challenging problems when\n",
    "designing a test where the numerical solution is known exactly.\n",
    "[Exercise 9: Verification by a cubic polynomial in space](#wave:fd2:exer:verify:cubic) outlines ideas and code\n",
    "for this purpose. The only test in `wave1D_n0.py` is to start\n",
    "with a plug wave at rest and see that the initial condition is\n",
    "reached again perfectly after one period of motion, but such\n",
    "a test requires $C=1$ (so the numerical solution coincides with\n",
    "the exact solution of the PDE, see the section [wave:pde1:num:dispersion](#wave:pde1:num:dispersion)).\n",
    "\n",
    "\n",
    "\n",
    "## Index set notation\n",
    "<div id=\"wave:indexset\"></div>\n",
    "\n",
    "\n",
    "To improve our mathematical writing and our implementations,\n",
    "it is wise to introduce a special notation for index sets. This means\n",
    "that we write\n",
    "$x_i$, followed by $i\\in\\mathcal{I}_x$, instead of $i=0,\\ldots,N_x$.\n",
    "Obviously, $\\mathcal{I}_x$ must be the index set $\\mathcal{I}_x =\\{0,\\ldots,N_x\\}$, but it\n",
    "is often advantageous to have a symbol for this set rather than\n",
    "specifying all its elements (all the time, as we have done up to\n",
    "now). This new notation saves writing and makes\n",
    "specifications of algorithms and their implementation as computer code\n",
    "simpler.\n",
    "\n",
<<<<<<< HEAD
    "The first index in the set will be denoted $\\mathcal{I}_x^0$\n",
    "and the last $\\mathcal{I}_x^{-1}$. When we need to skip the first element of\n",
    "the set, we use $\\mathcal{I}_x^{+}$ for the remaining subset\n",
    "$\\mathcal{I}_x^{+}=\\{1,\\ldots,N_x\\}$. Similarly, if the last element is\n",
    "to be dropped, we write $\\mathcal{I}_x^{-}=\\{0,\\ldots,N_x-1\\}$ for the\n",
    "remaining indices.\n",
    "All the\n",
    "indices corresponding to inner grid points are specified by\n",
    "$\\mathcal{I}_x^i=\\{1,\\ldots,N_x-1\\}$.  For the time domain we find it\n",
    "natural to explicitly use 0 as the first index, so we will usually\n",
    "write $n=0$ and $t_0$ rather than $n=\\mathcal{I}_t^0$. We also avoid notation\n",
    "like $x_{\\mathcal{I}_x^{-1}}$ and will instead use $x_i$, $i={\\mathcal{I}_x^{-1}}$.\n",
=======
    "The first index in the set will be denoted $\\setb{\\mathcal{I}_x}$\n",
    "and the last $\\sete{\\mathcal{I}_x}$. When we need to skip the first element of\n",
    "the set, we use $\\setr{\\mathcal{I}_x}$ for the remaining subset\n",
    "$\\setr{\\mathcal{I}_x}=\\{1,\\ldots,N_x\\}$. Similarly, if the last element is\n",
    "to be dropped, we write $\\setl{\\mathcal{I}_x}=\\{0,\\ldots,N_x-1\\}$ for the\n",
    "remaining indices.\n",
    "All the\n",
    "indices corresponding to inner grid points are specified by\n",
    "$\\seti{\\mathcal{I}_x}=\\{1,\\ldots,N_x-1\\}$.  For the time domain we find it\n",
    "natural to explicitly use 0 as the first index, so we will usually\n",
    "write $n=0$ and $t_0$ rather than $n=\\mathcal{I}_t^0$. We also avoid notation\n",
    "like $x_{\\sete{\\mathcal{I}_x}}$ and will instead use $x_i$, $i=\\sete{\\mathcal{I}_x}$.\n",
>>>>>>> 8d96c891
    "\n",
    "The Python code associated with index sets applies the following\n",
    "conventions:\n",
    "\n",
    "\n",
    "<table border=\"1\">\n",
    "<thead>\n",
    "<tr><th align=\"center\">  Notation  </th> <th align=\"center\">  Python  </th> </tr>\n",
    "</thead>\n",
    "<tbody>\n",
<<<<<<< HEAD
    "<tr><td align=\"left\">   $\\mathcal{I}_x$           </td> <td align=\"left\">   <code>Ix</code>          </td> </tr>\n",
    "<tr><td align=\"left\">   $\\mathcal{I}_x^0$    </td> <td align=\"left\">   <code>Ix[0]</code>       </td> </tr>\n",
    "<tr><td align=\"left\">   $\\mathcal{I}_x^{-1}$    </td> <td align=\"left\">   <code>Ix[-1]</code>      </td> </tr>\n",
    "<tr><td align=\"left\">   $\\mathcal{I}_x^{-}$    </td> <td align=\"left\">   <code>Ix[:-1]</code>     </td> </tr>\n",
    "<tr><td align=\"left\">   $\\mathcal{I}_x^{+}$    </td> <td align=\"left\">   <code>Ix[1:]</code>      </td> </tr>\n",
    "<tr><td align=\"left\">   $\\mathcal{I}_x^i$    </td> <td align=\"left\">   <code>Ix[1:-1]</code>    </td> </tr>\n",
=======
    "<tr><td align=\"left\">   $\\mathcal{I}_x$           </td> <td align=\"left\">   <code>mathcal{I}_x</code>          </td> </tr>\n",
    "<tr><td align=\"left\">   $\\mathcal{I}_x^0$    </td> <td align=\"left\">   <code>mathcal{I}_x[0]</code>       </td> </tr>\n",
    "<tr><td align=\"left\">   $\\mathcal{I}_x^{-1}$    </td> <td align=\"left\">   <code>mathcal{I}_x[-1]</code>      </td> </tr>\n",
    "<tr><td align=\"left\">   $\\mathcal{I}_x^{-}$    </td> <td align=\"left\">   <code>mathcal{I}_x[:-1]</code>     </td> </tr>\n",
    "<tr><td align=\"left\">   $\\mathcal{I}_x^{+}$    </td> <td align=\"left\">   <code>mathcal{I}_x[1:]</code>      </td> </tr>\n",
    "<tr><td align=\"left\">   $\\mathcal{I}_x^i$    </td> <td align=\"left\">   <code>mathcal{I}_x[1:-1]</code>    </td> </tr>\n",
>>>>>>> 8d96c891
    "</tbody>\n",
    "</table>\n",
    "**Why index sets are useful.**\n",
    "\n",
    "An important feature of the index set notation is that it\n",
    "keeps our formulas and code independent of how\n",
<<<<<<< HEAD
    "we count mesh points. For example, the notation $i\\in\\mathcal{I}_x$ or $i=\\mathcal{I}_x^0$\n",
    "remains the same whether $\\mathcal{I}_x$ is defined as above or as starting at 1,\n",
    "i.e., $\\mathcal{I}_x=\\{1,\\ldots,Q\\}$. Similarly, we can in the code define\n",
    "`Ix=range(Nx+1)` or `Ix=range(1,Q)`, and expressions\n",
    "like `Ix[0]` and `Ix[1:-1]` remain correct. One application where\n",
=======
    "we count mesh points. For example, the notation $i\\in\\mathcal{I}_x$ or $i=\\setb{\\mathcal{I}_x}$\n",
    "remains the same whether $\\mathcal{I}_x$ is defined as above or as starting at 1,\n",
    "i.e., $\\mathcal{I}_x=\\{1,\\ldots,Q\\}$. Similarly, we can in the code define\n",
    "`mathcal{I}_x=range(Nx+1)` or `mathcal{I}_x=range(1,Q)`, and expressions\n",
    "like `mathcal{I}_x[0]` and `mathcal{I}_x[1:-1]` remain correct. One application where\n",
>>>>>>> 8d96c891
    "the index set notation is convenient is\n",
    "conversion of code from a language where arrays has base index 0 (e.g.,\n",
    "Python and C) to languages where the base index is 1 (e.g., MATLAB and\n",
    "Fortran). Another important application is implementation of\n",
    "Neumann conditions via ghost points (see next section).\n",
    "\n",
    "\n",
    "\n",
    "For the current problem setting in the $x,t$ plane, we work with\n",
    "the index sets"
   ]
  },
  {
   "cell_type": "markdown",
   "metadata": {},
   "source": [
    "<!-- Equation labels as ordinary links -->\n",
    "<div id=\"_auto3\"></div>\n",
    "\n",
    "$$\n",
    "\\begin{equation}\n",
    "\\mathcal{I}_x = \\{0,\\ldots,N_x\\},\\quad \\mathcal{I}_t = \\{0,\\ldots,N_t\\},\n",
    "\\label{_auto3} \\tag{7}\n",
    "\\end{equation}\n",
    "$$"
   ]
  },
  {
   "cell_type": "markdown",
   "metadata": {},
   "source": [
    "defined in Python as"
   ]
  },
  {
   "cell_type": "code",
   "execution_count": 1,
   "metadata": {},
   "outputs": [],
   "source": [
    "mathcal{I}_x = range(0, Nx+1)\n",
    "mathcal{I}_t = range(0, Nt+1)"
   ]
  },
  {
   "cell_type": "markdown",
   "metadata": {},
   "source": [
    "A finite difference scheme can with the index set notation be specified as"
   ]
  },
  {
   "cell_type": "markdown",
   "metadata": {},
   "source": [
    "$$\n",
    "\\begin{align*}\n",
    "u_i^{n+1} &= u^n_i - \\frac{1}{2}\n",
    "C^2\\left(u^{n}_{i+1}-2u^{n}_{i} + u^{n}_{i-1}\\right),\\quad,\n",
<<<<<<< HEAD
    "i\\in\\mathcal{I}_x^i,\\ n=0,\\\\ \n",
    "u^{n+1}_i &= -u^{n-1}_i  + 2u^n_i + C^2\n",
    "\\left(u^{n}_{i+1}-2u^{n}_{i}+u^{n}_{i-1}\\right),\n",
    "\\quad i\\in\\mathcal{I}_x^i,\\ n\\in\\mathcal{I}_t^i,\\\\ \n",
    "u_i^{n+1} &= 0,\n",
    "\\quad i=\\mathcal{I}_x^0,\\ n\\in\\mathcal{I}_t^{-},\\\\ \n",
    "u_i^{n+1} &= 0,\n",
    "\\quad i=\\mathcal{I}_x^{-1},\\ n\\in\\mathcal{I}_t^{-}\\thinspace .\n",
=======
    "i\\in\\seti{\\mathcal{I}_x},\\ n=0,\\\\ \n",
    "u^{n+1}_i &= -u^{n-1}_i  + 2u^n_i + C^2\n",
    "\\left(u^{n}_{i+1}-2u^{n}_{i}+u^{n}_{i-1}\\right),\n",
    "\\quad i\\in\\seti{\\mathcal{I}_x},\\ n\\in\\seti{\\mathcal{I}_t},\\\\ \n",
    "u_i^{n+1} &= 0,\n",
    "\\quad i=\\setb{\\mathcal{I}_x},\\ n\\in\\setl{\\mathcal{I}_t},\\\\ \n",
    "u_i^{n+1} &= 0,\n",
    "\\quad i=\\sete{\\mathcal{I}_x},\\ n\\in\\setl{\\mathcal{I}_t}\\thinspace .\n",
>>>>>>> 8d96c891
    "\\end{align*}\n",
    "$$"
   ]
  },
  {
   "cell_type": "markdown",
   "metadata": {},
   "source": [
    "The corresponding implementation becomes"
   ]
  },
  {
   "cell_type": "code",
   "execution_count": 2,
   "metadata": {},
   "outputs": [],
   "source": [
    "# Initial condition\n",
    "for i in mathcal{I}_x[1:-1]:\n",
    "    u[i] = u_n[i] - 0.5*C2*(u_n[i-1] - 2*u_n[i] + u_n[i+1])\n",
    "\n",
    "# Time loop\n",
    "for n in mathcal{I}_t[1:-1]:\n",
    "    # Compute internal points\n",
    "    for i in mathcal{I}_x[1:-1]:\n",
    "        u[i] = - u_nm1[i] + 2*u_n[i] + \\\n",
    "               C2*(u_n[i-1] - 2*u_n[i] + u_n[i+1])\n",
    "    # Compute boundary conditions\n",
    "    i = mathcal{I}_x[0];  u[i] = 0\n",
    "    i = mathcal{I}_x[-1]; u[i] = 0"
   ]
  },
  {
   "cell_type": "markdown",
   "metadata": {},
   "source": [
    "**Notice.**\n",
    "\n",
    "The program [`wave1D_dn.py`](${src_wave}/wave1D/wave1D_dn.py)\n",
    "applies the index set notation and\n",
    "solves the 1D wave equation $u_{tt}=c^2u_{xx}+f(x,t)$ with\n",
    "quite general boundary and initial conditions:\n",
    "\n",
    "  * $x=0$: $u=U_0(t)$ or $u_x=0$\n",
    "\n",
    "  * $x=L$: $u=U_L(t)$ or $u_x=0$\n",
    "\n",
    "  * $t=0$: $u=I(x)$\n",
    "\n",
    "  * $t=0$: $u_t=V(x)$\n",
    "\n",
    "The program combines Dirichlet and Neumann conditions, scalar and vectorized\n",
    "implementation of schemes, and the index set notation into one piece of code.\n",
    "A lot of test examples are also included in the program:\n",
    "\n",
    " * A rectangular plug-shaped initial condition. (For $C=1$ the solution\n",
    "   will be a rectangle that jumps one cell per time step, making the case\n",
    "   well suited for verification.)\n",
    "\n",
    " * A Gaussian function as initial condition.\n",
    "\n",
    " * A triangular profile as initial condition, which resembles the\n",
    "   typical initial shape of a guitar string.\n",
    "\n",
    " * A sinusoidal variation of $u$ at $x=0$ and either $u=0$ or\n",
    "   $u_x=0$ at $x=L$.\n",
    "\n",
    " * An analytical solution $u(x,t)=\\cos(m\\pi t/L)\\sin({\\frac{1}{2}}m\\pi x/L)$, which can be used for convergence rate tests.\n",
    "\n",
    "\n",
    "\n",
    "[hpl 1: Should include some experiments here or make exercises. Qualitative\n",
    "behavior of the wave equation can be exemplified.]\n",
    "\n",
    "## Verifying the implementation of Neumann conditions\n",
    "<div id=\"wave:pde1:verify\"></div>\n",
    "\n",
    "\n",
    "How can we test that the Neumann conditions are correctly implemented?\n",
    "The `solver` function in the `wave1D_dn.py` program described in the\n",
    "box above accepts Dirichlet or Neumann conditions at $x=0$ and $x=L$.\n",
    "mathcal{I}_t is tempting to apply a quadratic solution as described in\n",
    "the sections [wave:pde2:fd](#wave:pde2:fd) and [wave:pde1:impl:verify:quadratic](#wave:pde1:impl:verify:quadratic),\n",
    "but it turns out that this solution is no longer an exact solution\n",
    "of the discrete equations if a Neumann condition is implemented on\n",
    "the boundary. A linear solution does not help since we only have\n",
    "homogeneous Neumann conditions in `wave1D_dn.py`, and we are\n",
    "consequently left with testing just a constant solution: $u=\\hbox{const}$."
   ]
  },
  {
   "cell_type": "code",
   "execution_count": 3,
   "metadata": {},
   "outputs": [],
   "source": [
    "def test_constant():\n",
    "    \"\"\"\n",
    "    Check the scalar and vectorized versions for\n",
    "    a constant u(x,t). We simulate in [0, L] and apply\n",
    "    Neumann and Dirichlet conditions at both ends.\n",
    "    \"\"\"\n",
    "    u_const = 0.45\n",
    "    u_exact = lambda x, t: u_const\n",
    "    I = lambda x: u_exact(x, 0)\n",
    "    V = lambda x: 0\n",
    "    f = lambda x, t: 0\n",
    "\n",
    "    def assert_no_error(u, x, t, n):\n",
    "        u_e = u_exact(x, t[n])\n",
    "        diff = np.abs(u - u_e).max()\n",
    "        msg = 'diff=%E, t_%d=%g' % (diff, n, t[n])\n",
    "        tol = 1E-13\n",
    "        assert diff < tol, msg\n",
    "\n",
    "    for U_0 in (None, lambda t: u_const):\n",
    "        for U_L in (None, lambda t: u_const):\n",
    "            L = 2.5\n",
    "            c = 1.5\n",
    "            C = 0.75\n",
    "            Nx = 3  # Very coarse mesh for this exact test\n",
    "            dt = C*(L/Nx)/c\n",
    "            T = 18  # long time integration\n",
    "\n",
    "            solver(I, V, f, c, U_0, U_L, L, dt, C, T,\n",
    "                   user_action=assert_no_error,\n",
    "                   version='scalar')\n",
    "            solver(I, V, f, c, U_0, U_L, L, dt, C, T,\n",
    "                   user_action=assert_no_error,\n",
    "                   version='vectorized')\n",
    "            print U_0, U_L"
   ]
  },
  {
   "cell_type": "markdown",
   "metadata": {},
   "source": [
    "The quadratic solution is very useful for testing, but it requires\n",
    "Dirichlet conditions at both ends.\n",
    "\n",
    "Another test may utilize the fact that the approximation error vanishes\n",
    "when the Courant number is unity. We can, for example, start with a\n",
    "plug profile as initial condition, let this wave split into two plug waves,\n",
    "one in each direction, and check that the two plug waves come back and\n",
    "form the initial condition again after \"one period\" of the solution\n",
    "process. Neumann conditions can be applied at both ends. A proper\n",
    "test function reads"
   ]
  },
  {
   "cell_type": "code",
   "execution_count": 4,
   "metadata": {},
   "outputs": [],
   "source": [
    "def test_plug():\n",
    "    \"\"\"Check that an initial plug is correct back after one period.\"\"\"\n",
    "    L = 1.0\n",
    "    c = 0.5\n",
    "    dt = (L/10)/c  # Nx=10\n",
    "    I = lambda x: 0 if abs(x-L/2.0) > 0.1 else 1\n",
    "\n",
    "    u_s, x, t, cpu = solver(\n",
    "        I=I,\n",
    "        V=None, f=None, c=0.5, U_0=None, U_L=None, L=L,\n",
    "        dt=dt, C=1, T=4, user_action=None, version='scalar')\n",
    "    u_v, x, t, cpu = solver(\n",
    "        I=I,\n",
    "        V=None, f=None, c=0.5, U_0=None, U_L=None, L=L,\n",
    "        dt=dt, C=1, T=4, user_action=None, version='vectorized')\n",
    "    tol = 1E-13\n",
    "    diff = abs(u_s - u_v).max()\n",
    "    assert diff < tol\n",
    "    u_0 = np.array([I(x_) for x_ in x])\n",
    "    diff = np.abs(u_s - u_0).max()\n",
    "    assert diff < tol"
   ]
  },
  {
   "cell_type": "markdown",
   "metadata": {},
   "source": [
    "Other tests must rely on an unknown approximation error, so effectively\n",
    "we are left with tests on the convergence rate.\n",
    "\n",
    "## Alternative implementation via ghost cells\n",
    "<div id=\"wave:pde1:Neumann:ghost\"></div>\n",
    "\n",
    "### Idea\n",
    "\n",
    "Instead of modifying the scheme at the boundary, we can introduce\n",
    "extra points outside the domain such that the fictitious values\n",
    "$u_{-1}^n$ and $u_{N_x+1}^n$ are defined in the mesh.  Adding the\n",
    "intervals $[-\\Delta x,0]$ and $[L, L+\\Delta x]$, known as *ghost\n",
    "cells*, to the mesh gives us all the needed mesh points, corresponding\n",
    "to $i=-1,0,\\ldots,N_x,N_x+1$.  The extra points with $i=-1$ and\n",
    "$i=N_x+1$ are known as *ghost points*, and values at these points,\n",
    "$u_{-1}^n$ and $u_{N_x+1}^n$, are called *ghost values*.\n",
    "\n",
    "The important idea is\n",
    "to ensure that we always have"
   ]
  },
  {
   "cell_type": "markdown",
   "metadata": {},
   "source": [
    "$$\n",
    "u_{-1}^n = u_{1}^n\\hbox{ and } u_{N_x+1}^n = u_{N_x-1}^n,\n",
    "$$"
   ]
  },
  {
   "cell_type": "markdown",
   "metadata": {},
   "source": [
    "because then\n",
    "the application of the standard scheme at a boundary point $i=0$ or $i=N_x$\n",
    "will be correct and guarantee that the solution is compatible with the\n",
    "boundary condition $u_x=0$.\n",
    "\n",
    "Some readers may find it strange to just extend the domain with ghost\n",
    "cells as a general technique, because in some problems there is a\n",
    "completely different medium with different physics and equations right\n",
    "outside of a boundary. Nevertheless, one should view the ghost cell\n",
    "technique as a purely mathematical technique, which is valid in the\n",
    "limit $\\Delta x \\rightarrow 0$ and helps us to implement derivatives.\n",
    "\n",
    "\n",
    "### Implementation\n",
    "\n",
    "The `u` array now needs extra elements corresponding to the ghost\n",
    "points. Two new point values are needed:"
   ]
  },
  {
   "cell_type": "code",
   "execution_count": 5,
   "metadata": {},
   "outputs": [],
   "source": [
    "u   = zeros(Nx+3)"
   ]
  },
  {
   "cell_type": "markdown",
   "metadata": {},
   "source": [
    "The arrays `u_n` and `u_nm1` must be defined accordingly.\n",
    "\n",
    "Unfortunately, a major indexing problem arises with ghost cells.\n",
    "The reason is that Python indices *must* start\n",
    "at 0 and `u[-1]` will always mean the last element in `u`.\n",
    "This fact gives, apparently, a mismatch between the mathematical\n",
    "indices $i=-1,0,\\ldots,N_x+1$ and the Python indices running over\n",
    "`u`: `0,..,Nx+2`. One remedy is to change the mathematical indexing\n",
    "of $i$ in the scheme and write"
   ]
  },
  {
   "cell_type": "markdown",
   "metadata": {},
   "source": [
    "$$\n",
    "u^{n+1}_i = \\cdots,\\quad i=1,\\ldots,N_x+1,\n",
    "$$"
   ]
  },
  {
   "cell_type": "markdown",
   "metadata": {},
   "source": [
    "instead of $i=0,\\ldots,N_x$ as we have previously used. The ghost\n",
    "points now correspond to $i=0$ and $i=N_x+1$.\n",
    "A better solution is to use the ideas of the section [Index set notation](#wave:indexset):\n",
    "we hide the specific index value in an index set and operate with\n",
    "inner and boundary points using the index set notation.\n",
    "\n",
    "To this end, we define `u` with proper length and `mathcal{I}_x` to be the corresponding\n",
    "indices for the real physical mesh points ($1,2,\\ldots,N_x+1$):"
   ]
  },
  {
   "cell_type": "markdown",
   "metadata": {},
   "source": [
    "        u = zeros(Nx+3)\n",
    "        mathcal{I}_x = range(1, u.shape[0]-1)\n"
   ]
  },
  {
   "cell_type": "markdown",
   "metadata": {},
   "source": [
    "That is, the boundary points have indices `mathcal{I}_x[0]` and `mathcal{I}_x[-1]` (as before).\n",
    "We first update the solution at all physical mesh points (i.e., interior\n",
    "points in the mesh):"
   ]
  },
  {
   "cell_type": "code",
   "execution_count": 6,
   "metadata": {},
   "outputs": [],
   "source": [
    "for i in mathcal{I}_x:\n",
    "    u[i] = - u_nm1[i] + 2*u_n[i] + \\\n",
    "           C2*(u_n[i-1] - 2*u_n[i] + u_n[i+1])"
   ]
  },
  {
   "cell_type": "markdown",
   "metadata": {},
   "source": [
    "The indexing becomes a bit more complicated when we call functions like\n",
    "`V(x)` and `f(x, t)`, as we must remember that the appropriate\n",
    "$x$ coordinate is given as `x[i-mathcal{I}_x[0]]`:"
   ]
  },
  {
   "cell_type": "code",
   "execution_count": 7,
   "metadata": {},
   "outputs": [],
   "source": [
    "for i in mathcal{I}_x:\n",
    "    u[i] = u_n[i] + dt*V(x[i-mathcal{I}_x[0]]) + \\\n",
    "           0.5*C2*(u_n[i-1] - 2*u_n[i] + u_n[i+1]) + \\\n",
    "           0.5*dt2*f(x[i-mathcal{I}_x[0]], t[0])"
   ]
  },
  {
   "cell_type": "markdown",
   "metadata": {},
   "source": [
    "mathcal{I}_t remains to update the solution at ghost points, i.e., `u[0]`\n",
    "and `u[-1]` (or `u[Nx+2]`). For a boundary condition $u_x=0$,\n",
    "the ghost value must equal the value at the associated inner mesh\n",
    "point. Computer code makes this statement precise:"
   ]
  },
  {
   "cell_type": "code",
   "execution_count": 8,
   "metadata": {},
   "outputs": [],
   "source": [
    "i = mathcal{I}_x[0]          # x=0 boundary\n",
    "u[i-1] = u[i+1]\n",
    "i = mathcal{I}_x[-1]         # x=L boundary\n",
    "u[i+1] = u[i-1]"
   ]
  },
  {
   "cell_type": "markdown",
   "metadata": {},
   "source": [
    "The physical solution to be plotted is now in `u[1:-1]`, or\n",
    "equivalently `u[mathcal{I}_x[0]:mathcal{I}_x[-1]+1]`, so this slice is\n",
    "the quantity to be returned from a solver function.\n",
    "A complete implementation appears in the program\n",
    "[`wave1D_n0_ghost.py`](${src_wave}/wave1D/wave1D_n0_ghost.py).\n",
    "\n",
    "**Warning.**\n",
    "\n",
    "We have to be careful with how the spatial and temporal mesh\n",
    "points are stored. Say we let `x` be the physical mesh points,"
   ]
  },
  {
   "cell_type": "code",
   "execution_count": 9,
   "metadata": {},
   "outputs": [],
   "source": [
    "x = linspace(0, L, Nx+1)"
   ]
  },
  {
   "cell_type": "markdown",
   "metadata": {},
   "source": [
    "\"Standard coding\" of the initial condition,"
   ]
  },
  {
   "cell_type": "code",
   "execution_count": 10,
   "metadata": {},
   "outputs": [],
   "source": [
    "for i in mathcal{I}_x:\n",
    "    u_n[i] = I(x[i])"
   ]
  },
  {
   "cell_type": "markdown",
   "metadata": {},
   "source": [
    "becomes wrong, since `u_n` and `x` have different lengths and the index `i`\n",
    "corresponds to two different mesh points. In fact, `x[i]` corresponds\n",
    "to `u[1+i]`. A correct implementation is"
   ]
  },
  {
   "cell_type": "code",
   "execution_count": 11,
   "metadata": {},
   "outputs": [],
   "source": [
    "for i in mathcal{I}_x:\n",
    "    u_n[i] = I(x[i-mathcal{I}_x[0]])"
   ]
  },
  {
   "cell_type": "markdown",
   "metadata": {},
   "source": [
    "Similarly, a source term usually coded as `f(x[i], t[n])` is incorrect\n",
    "if `x` is defined to be the physical points, so `x[i]` must be\n",
    "replaced by `x[i-mathcal{I}_x[0]]`.\n",
    "\n",
    "An alternative remedy is to let `x` also cover the ghost points such that\n",
    "`u[i]` is the value at `x[i]`.\n",
    "\n",
    "\n",
    "\n",
    "The ghost cell is only added to the boundary where we have a Neumann\n",
    "condition. Suppose we have a Dirichlet condition at $x=L$ and\n",
    "a homogeneous Neumann condition at $x=0$. One ghost cell $[-\\Delta x,0]$\n",
    "is added to the mesh, so the index set for the physical points\n",
    "becomes $\\{1,\\ldots,N_x+1\\}$. A relevant implementation\n",
    "is"
   ]
  },
  {
   "cell_type": "code",
   "execution_count": 12,
   "metadata": {},
   "outputs": [],
   "source": [
    "u = zeros(Nx+2)\n",
    "mathcal{I}_x = range(1, u.shape[0])\n",
    "...\n",
    "for i in mathcal{I}_x[:-1]:\n",
    "    u[i] = - u_nm1[i] + 2*u_n[i] + \\\n",
    "           C2*(u_n[i-1] - 2*u_n[i] + u_n[i+1]) + \\\n",
    "           dt2*f(x[i-mathcal{I}_x[0]], t[n])\n",
    "i = mathcal{I}_x[-1]\n",
    "u[i] = U_0       # set Dirichlet value\n",
    "i = mathcal{I}_x[0]\n",
    "u[i-1] = u[i+1]  # update ghost value"
   ]
  },
  {
   "cell_type": "markdown",
   "metadata": {},
   "source": [
    "The physical solution to be plotted is now in `u[1:]`\n",
    "or (as always) `u[mathcal{I}_x[0]:mathcal{I}_x[-1]+1]`.\n",
    "\n",
    "\n",
    "# Generalization: variable wave velocity\n",
    "<div id=\"wave:pde2:var:c\"></div>\n",
    "\n",
    "\n",
    "Our next generalization of the 1D wave equation ([wave:pde1](#wave:pde1)) or\n",
    "([wave:pde2](#wave:pde2)) is to allow for a variable wave velocity $c$:\n",
    "$c=c(x)$, usually motivated by wave motion in a domain composed of\n",
    "different physical media. When the media differ in physical properties\n",
    "like density or porosity, the wave velocity $c$ is affected and\n",
    "will depend on the position in space.\n",
    "[Figure](#wave:pde1:fig:pulse1:two:media) shows a wave\n",
    "propagating in one medium $[0, 0.7]\\cup [0.9,1]$ with wave\n",
    "velocity $c_1$ (left) before it enters a second medium $(0.7,0.9)$\n",
    "with wave velocity $c_2$ (right). When the wave meets the boundary\n",
    "where $c$ jumps from $c_1$ to $c_2$, a part of the wave is reflected back\n",
    "into the first medium (the *reflected* wave), while one part is\n",
    "transmitted through the second medium (the *transmitted* wave).\n",
    "\n",
    "\n",
    "<!-- dom:FIGURE: [fig-wave/pulse1_in_two_media.png, width=800] Left: wave entering another medium; right: transmitted and reflected wave. <div id=\"wave:pde1:fig:pulse1:two:media\"></div> -->\n",
    "<!-- begin figure -->\n",
    "<div id=\"wave:pde1:fig:pulse1:two:media\"></div>\n",
    "\n",
    "<p>Left: wave entering another medium; right: transmitted and reflected wave.</p>\n",
    "<img src=\"fig-wave/pulse1_in_two_media.png\" width=800>\n",
    "\n",
    "<!-- end figure -->\n",
    "\n",
    "\n",
    "\n",
    "## The model PDE with a variable coefficient\n",
    "\n",
    "Instead of working with the squared quantity $c^2(x)$, we\n",
    "shall for notational convenience introduce $q(x) = c^2(x)$.\n",
    "A 1D wave equation with variable wave velocity often takes the form"
   ]
  },
  {
   "cell_type": "markdown",
   "metadata": {},
   "source": [
    "<!-- Equation labels as ordinary links -->\n",
    "<div id=\"wave:pde2:var:c:pde\"></div>\n",
    "\n",
    "$$\n",
    "\\begin{equation}\n",
    "\\frac{\\partial^2 u}{\\partial t^2} =\n",
    "\\frac{\\partial}{\\partial x}\\left( q(x)\n",
    "\\frac{\\partial u}{\\partial x}\\right) + f(x,t)\n",
    "\\label{wave:pde2:var:c:pde} \\tag{8}\n",
    "\\thinspace .\n",
    "\\end{equation}\n",
    "$$"
   ]
  },
  {
   "cell_type": "markdown",
   "metadata": {},
   "source": [
    "This is the most frequent form of a wave\n",
    "equation with variable wave velocity,\n",
    "but other forms also appear, see the section [wave:app:string](#wave:app:string)\n",
    "and equation ([wave:app:string:model2](#wave:app:string:model2)).\n",
    "\n",
    "As usual, we sample ([8](#wave:pde2:var:c:pde)) at a mesh point,"
   ]
  },
  {
   "cell_type": "markdown",
   "metadata": {},
   "source": [
    "$$\n",
    "\\frac{\\partial^2 }{\\partial t^2} u(x_i,t_n) =\n",
    "\\frac{\\partial}{\\partial x}\\left( q(x_i)\n",
    "\\frac{\\partial}{\\partial x} u(x_i,t_n)\\right) + f(x_i,t_n),\n",
    "$$"
   ]
  },
  {
   "cell_type": "markdown",
   "metadata": {},
   "source": [
    "where the only new term to discretize is"
   ]
  },
  {
   "cell_type": "markdown",
   "metadata": {},
   "source": [
    "$$\n",
    "\\frac{\\partial}{\\partial x}\\left( q(x_i)\n",
    "\\frac{\\partial}{\\partial x} u(x_i,t_n)\\right) = \\left[\n",
    "\\frac{\\partial}{\\partial x}\\left( q(x)\n",
    "\\frac{\\partial u}{\\partial x}\\right)\\right]^n_i\n",
    "\\thinspace .\n",
    "$$"
   ]
  },
  {
   "cell_type": "markdown",
   "metadata": {},
   "source": [
    "## Discretizing the variable coefficient\n",
    "<div id=\"wave:pde2:var:c:ideas\"></div>\n",
    "\n",
    "The principal idea is to first discretize the outer derivative.\n",
    "Define"
   ]
  },
  {
   "cell_type": "markdown",
   "metadata": {},
   "source": [
    "$$\n",
    "\\phi = q(x)\n",
    "\\frac{\\partial u}{\\partial x},\n",
    "$$"
   ]
  },
  {
   "cell_type": "markdown",
   "metadata": {},
   "source": [
    "and use a centered derivative around $x=x_i$ for the derivative of $\\phi$:"
   ]
  },
  {
   "cell_type": "markdown",
   "metadata": {},
   "source": [
    "$$\n",
    "\\left[\\frac{\\partial\\phi}{\\partial x}\\right]^n_i\n",
    "\\approx \\frac{\\phi_{i+\\frac{1}{2}} - \\phi_{i-\\frac{1}{2}}}{\\Delta x}\n",
    "= [D_x\\phi]^n_i\n",
    "\\thinspace .\n",
    "$$"
   ]
  },
  {
   "cell_type": "markdown",
   "metadata": {},
   "source": [
    "Then discretize"
   ]
  },
  {
   "cell_type": "markdown",
   "metadata": {},
   "source": [
    "$$\n",
    "\\phi_{i+\\frac{1}{2}}  = q_{i+\\frac{1}{2}}\n",
    "\\left[\\frac{\\partial u}{\\partial x}\\right]^n_{i+\\frac{1}{2}}\n",
    "\\approx q_{i+\\frac{1}{2}} \\frac{u^n_{i+1} - u^n_{i}}{\\Delta x}\n",
    "= [q D_x u]_{i+\\frac{1}{2}}^n\n",
    "\\thinspace .\n",
    "$$"
   ]
  },
  {
   "cell_type": "markdown",
   "metadata": {},
   "source": [
    "Similarly,"
   ]
  },
  {
   "cell_type": "markdown",
   "metadata": {},
   "source": [
    "$$\n",
    "\\phi_{i-\\frac{1}{2}}  = q_{i-\\frac{1}{2}}\n",
    "\\left[\\frac{\\partial u}{\\partial x}\\right]^n_{i-\\frac{1}{2}}\n",
    "\\approx q_{i-\\frac{1}{2}} \\frac{u^n_{i} - u^n_{i-1}}{\\Delta x}\n",
    "= [q D_x u]_{i-\\frac{1}{2}}^n\n",
    "\\thinspace .\n",
    "$$"
   ]
  },
  {
   "cell_type": "markdown",
   "metadata": {},
   "source": [
    "These intermediate results are now combined to"
   ]
  },
  {
   "cell_type": "markdown",
   "metadata": {},
   "source": [
    "<!-- Equation labels as ordinary links -->\n",
    "<div id=\"wave:pde2:var:c:formula\"></div>\n",
    "\n",
    "$$\n",
    "\\begin{equation}\n",
    "\\left[\n",
    "\\frac{\\partial}{\\partial x}\\left( q(x)\n",
    "\\frac{\\partial u}{\\partial x}\\right)\\right]^n_i\n",
    "\\approx \\frac{1}{\\Delta x^2}\n",
    "\\left( q_{i+\\frac{1}{2}} \\left({u^n_{i+1} - u^n_{i}}\\right)\n",
    "- q_{i-\\frac{1}{2}} \\left({u^n_{i} - u^n_{i-1}}\\right)\\right)\n",
    "\\label{wave:pde2:var:c:formula} \\tag{9}\n",
    "\\thinspace .\n",
    "\\end{equation}\n",
    "$$"
   ]
  },
  {
   "cell_type": "markdown",
   "metadata": {},
   "source": [
    "With operator notation we can write the discretization as"
   ]
  },
  {
   "cell_type": "markdown",
   "metadata": {},
   "source": [
    "<!-- Equation labels as ordinary links -->\n",
    "<div id=\"wave:pde2:var:c:formula:op\"></div>\n",
    "\n",
    "$$\n",
    "\\begin{equation}\n",
    "\\left[\n",
    "\\frac{\\partial}{\\partial x}\\left( q(x)\n",
    "\\frac{\\partial u}{\\partial x}\\right)\\right]^n_i\n",
    "\\approx [D_x (\\overline{q}^{x} D_x u)]^n_i\n",
    "\\label{wave:pde2:var:c:formula:op} \\tag{10}\n",
    "\\thinspace .\n",
    "\\end{equation}\n",
    "$$"
   ]
  },
  {
   "cell_type": "markdown",
   "metadata": {},
   "source": [
    "**Do not use the chain rule on the spatial derivative term!**\n",
    "\n",
    "Many are tempted to use the chain rule on the\n",
    "term $\\frac{\\partial}{\\partial x}\\left( q(x)\n",
    "\\frac{\\partial u}{\\partial x}\\right)$, but this is not a good idea\n",
    "when discretizing such a term.\n",
    "\n",
    "The term with a variable coefficient expresses the net flux\n",
    "$qu_x$ into a small volume (i.e., interval in 1D):"
   ]
  },
  {
   "cell_type": "markdown",
   "metadata": {},
   "source": [
    "$$\n",
    "\\frac{\\partial}{\\partial x}\\left( q(x)\n",
    "\\frac{\\partial u}{\\partial x}\\right) \\approx\n",
    "\\frac{1}{\\Delta x}(q(x+\\Delta x)u_x(x+\\Delta x) - q(x)u_x(x))\\thinspace .\n",
    "$$"
   ]
  },
  {
   "cell_type": "markdown",
   "metadata": {},
   "source": [
    "Our discretization reflects this\n",
    "principle directly: $qu_x$ at the right end of the cell minus $qu_x$\n",
    "at the left end, because this follows from the formula\n",
    "([9](#wave:pde2:var:c:formula)) or $[D_x(q D_x u)]^n_i$.\n",
    "\n",
    "When using the chain rule, we get two\n",
    "terms $qu_{xx} + q_xu_x$. The typical discretization is"
   ]
  },
  {
   "cell_type": "markdown",
   "metadata": {},
   "source": [
    "<!-- Equation labels as ordinary links -->\n",
    "<div id=\"wave:pde2:var:c:chainrule_scheme\"></div>\n",
    "\n",
    "$$\n",
    "\\begin{equation}\n",
    "[D_x q D_x u + D_{2x}q D_{2x} u]_i^n,\n",
    "\\label{wave:pde2:var:c:chainrule_scheme} \\tag{11}\n",
    "\\end{equation}\n",
    "$$"
   ]
  },
  {
   "cell_type": "markdown",
   "metadata": {},
   "source": [
    "Writing this out shows that it is different from\n",
    "$[D_x(q D_x u)]^n_i$ and lacks the physical interpretation of\n",
    "net flux into a cell. With a smooth and slowly varying $q(x)$ the\n",
    "differences between the two discretizations are not substantial.\n",
    "However, when $q$ exhibits (potentially large) jumps,\n",
    "$[D_x(q D_x u)]^n_i$ with harmonic averaging of $q$ yields\n",
    "a better solution than arithmetic averaging or\n",
    "([11](#wave:pde2:var:c:chainrule_scheme)).\n",
    "In the literature, the discretization $[D_x(q D_x u)]^n_i$ totally\n",
    "dominates and very few mention the alternative in\n",
    "([11](#wave:pde2:var:c:chainrule_scheme)).\n",
    "\n",
    "\n",
    "\n",
    "<!-- Needs some better explanation here - maybe the exact solution of a -->\n",
    "<!-- poisson type problem (piecewise linear solution) failes if we use -->\n",
    "<!-- the chain rule? Wesserling has an example, but it is tedious to -->\n",
    "<!-- work out. -->\n",
    "\n",
    "\n",
    "## Computing the coefficient between mesh points\n",
    "<div id=\"wave:pde2:var:c:means\"></div>\n",
    "\n",
    "\n",
    "If $q$ is a known function of $x$, we can easily evaluate\n",
    "$q_{i+\\frac{1}{2}}$ simply as $q(x_{i+\\frac{1}{2}})$ with $x_{i+\\frac{1}{2}} = x_i +\n",
    "\\frac{1}{2}\\Delta x$.  However, in many cases $c$, and hence $q$, is only\n",
    "known as a discrete function, often at the mesh points $x_i$.\n",
    "Evaluating $q$ between two mesh points $x_i$ and $x_{i+1}$ must then\n",
    "be done by *interpolation* techniques, of which three are of\n",
    "particular interest in this context:"
   ]
  },
  {
   "cell_type": "markdown",
   "metadata": {},
   "source": [
    "<!-- Equation labels as ordinary links -->\n",
    "<div id=\"wave:pde2:var:c:mean:arithmetic\"></div>\n",
    "\n",
    "$$\n",
    "\\begin{equation}\n",
    "q_{i+\\frac{1}{2}} \\approx\n",
    "\\frac{1}{2}\\left( q_{i} + q_{i+1}\\right) =\n",
    "[\\overline{q}^{x}]_i\n",
    "\\quad \\hbox{(arithmetic mean)}\n",
    "\\label{wave:pde2:var:c:mean:arithmetic} \\tag{12}\n",
    "\\end{equation}\n",
    "$$"
   ]
  },
  {
   "cell_type": "markdown",
   "metadata": {},
   "source": [
    "<!-- Equation labels as ordinary links -->\n",
    "<div id=\"wave:pde2:var:c:mean:harmonic\"></div>\n",
    "\n",
    "$$\n",
    "\\begin{equation}  \n",
    "q_{i+\\frac{1}{2}} \\approx\n",
    "2\\left( \\frac{1}{q_{i}} + \\frac{1}{q_{i+1}}\\right)^{-1}\n",
    "\\quad \\hbox{(harmonic mean)}\n",
    "\\label{wave:pde2:var:c:mean:harmonic} \\tag{13}\n",
    "\\end{equation}\n",
    "$$"
   ]
  },
  {
   "cell_type": "markdown",
   "metadata": {},
   "source": [
    "<!-- Equation labels as ordinary links -->\n",
    "<div id=\"wave:pde2:var:c:mean:geometric\"></div>\n",
    "\n",
    "$$\n",
    "\\begin{equation}  \n",
    "q_{i+\\frac{1}{2}} \\approx\n",
    "\\left(q_{i}q_{i+1}\\right)^{1/2}\n",
    "\\quad \\hbox{(geometric mean)}\n",
    "\\label{wave:pde2:var:c:mean:geometric} \\tag{14}\n",
    "\\end{equation}\n",
    "$$"
   ]
  },
  {
   "cell_type": "markdown",
   "metadata": {},
   "source": [
    "The arithmetic mean in ([12](#wave:pde2:var:c:mean:arithmetic)) is by\n",
    "far the most commonly used averaging technique and is well suited\n",
    "for smooth $q(x)$ functions.\n",
    "The harmonic mean is often preferred when $q(x)$ exhibits large\n",
    "jumps (which is typical for geological media).\n",
    "The geometric mean is less used, but popular in\n",
    "discretizations to linearize quadratic\n",
    "% if BOOK == \"book\":\n",
    "nonlinearities (see the section [vib:ode2:fdm:fquad](#vib:ode2:fdm:fquad) for an example).\n",
    "% else:\n",
    "nonlinearities.\n",
    "% endif\n",
    "\n",
    "With the operator notation from ([12](#wave:pde2:var:c:mean:arithmetic))\n",
    "we can specify the discretization of the complete variable-coefficient\n",
    "wave equation in a compact way:"
   ]
  },
  {
   "cell_type": "markdown",
   "metadata": {},
   "source": [
    "<!-- Equation labels as ordinary links -->\n",
    "<div id=\"wave:pde2:var:c:scheme:op\"></div>\n",
    "\n",
    "$$\n",
    "\\begin{equation}\n",
    "\\lbrack D_tD_t u = D_x\\overline{q}^{x}D_x u + f\\rbrack^{n}_i\n",
    "\\thinspace .\n",
    "\\label{wave:pde2:var:c:scheme:op} \\tag{15}\n",
    "\\end{equation}\n",
    "$$"
   ]
  },
  {
   "cell_type": "markdown",
   "metadata": {},
   "source": [
    "Strictly speaking, $\\lbrack D_x\\overline{q}^{x}D_x u\\rbrack^{n}_i\n",
    "= \\lbrack D_x (\\overline{q}^{x}D_x u)\\rbrack^{n}_i$.\n",
    "\n",
    "From the compact difference notation we immediately see what kind of differences that\n",
    "each term is approximated with. The notation $\\overline{q}^{x}$\n",
    "also specifies that the variable coefficient is approximated by\n",
    "an arithmetic mean, the definition being\n",
    "$[\\overline{q}^{x}]_{i+\\frac{1}{2}}=(q_i+q_{i+1})/2$.\n",
    "\n",
    "Before implementing, it remains to solve\n",
    "([15](#wave:pde2:var:c:scheme:op)) with respect to $u_i^{n+1}$:"
   ]
  },
  {
   "cell_type": "markdown",
   "metadata": {},
   "source": [
    "$$\n",
    "u^{n+1}_i = - u_i^{n-1}  + 2u_i^n + \\nonumber\n",
    "$$"
   ]
  },
  {
   "cell_type": "markdown",
   "metadata": {},
   "source": [
    "$$\n",
    "\\quad \\left(\\frac{\\Delta t}{\\Delta x}\\right)^2 \\left(\n",
    "\\frac{1}{2}(q_{i} + q_{i+1})(u_{i+1}^n - u_{i}^n) -\n",
    "\\frac{1}{2}(q_{i} + q_{i-1})(u_{i}^n - u_{i-1}^n)\\right)\n",
    "+ \\nonumber\n",
    "$$"
   ]
  },
  {
   "cell_type": "markdown",
   "metadata": {},
   "source": [
    "<!-- Equation labels as ordinary links -->\n",
    "<div id=\"wave:pde2:var:c:scheme:impl\"></div>\n",
    "\n",
    "$$\n",
    "\\begin{equation}  \n",
    " \\quad \\Delta t^2 f^n_i\n",
    "\\thinspace .\n",
    "\\label{wave:pde2:var:c:scheme:impl} \\tag{16}\n",
    "\\end{equation}\n",
    "$$"
   ]
  },
  {
   "cell_type": "markdown",
   "metadata": {},
   "source": [
    "## How a variable coefficient affects the stability\n",
    "<div id=\"wave:pde2:var:c:stability\"></div>\n",
    "\n",
    "\n",
    "The stability criterion derived later (the section [wave:pde1:stability](#wave:pde1:stability))\n",
    "reads $\\Delta t\\leq \\Delta x/c$. If $c=c(x)$, the criterion will depend\n",
    "on the spatial location. We must therefore choose a $\\Delta t$ that\n",
    "is small enough such that no mesh cell has $\\Delta t > \\Delta x/c(x)$.\n",
    "That is, we must use the largest $c$ value in the criterion:"
   ]
  },
  {
   "cell_type": "markdown",
   "metadata": {},
   "source": [
    "<!-- Equation labels as ordinary links -->\n",
    "<div id=\"_auto4\"></div>\n",
    "\n",
    "$$\n",
    "\\begin{equation}\n",
    "\\Delta t \\leq \\beta \\frac{\\Delta x}{\\max_{x\\in [0,L]}c(x)}\n",
    "\\thinspace .\n",
    "\\label{_auto4} \\tag{17}\n",
    "\\end{equation}\n",
    "$$"
   ]
  },
  {
   "cell_type": "markdown",
   "metadata": {},
   "source": [
    "The parameter $\\beta$ is included as a safety factor: in some problems with a\n",
    "significantly varying $c$ it turns out that one must choose $\\beta <1$ to\n",
    "have stable solutions ($\\beta =0.9$ may act as an all-round value).\n",
    "\n",
    "A different strategy to handle the stability criterion with variable\n",
    "wave velocity is to use a spatially varying $\\Delta t$. While the idea\n",
    "is mathematically attractive at first sight, the implementation\n",
    "quickly becomes very complicated, so we stick to a constant $\\Delta t$\n",
    "and a worst case value of $c(x)$ (with a safety factor $\\beta$).\n",
    "\n",
    "## Neumann condition and a variable coefficient\n",
    "<div id=\"wave:pde2:var:c:Neumann\"></div>\n",
    "\n",
    "Consider a Neumann condition $\\partial u/\\partial x=0$ at $x=L=N_x\\Delta x$,\n",
    "discretized as"
   ]
  },
  {
   "cell_type": "markdown",
   "metadata": {},
   "source": [
    "$$\n",
    "[D_{2x} u]^n_i =\n",
    "\\frac{u_{i+1}^{n} - u_{i-1}^n}{2\\Delta x} = 0\\quad\\Rightarrow\\quad\n",
    "u_{i+1}^n = u_{i-1}^n,\n",
    "$$"
   ]
  },
  {
   "cell_type": "markdown",
   "metadata": {},
   "source": [
    "for $i=N_x$. Using the scheme ([16](#wave:pde2:var:c:scheme:impl))\n",
    "at the end point $i=N_x$ with $u_{i+1}^n=u_{i-1}^n$ results in"
   ]
  },
  {
   "cell_type": "markdown",
   "metadata": {},
   "source": [
    "$$\n",
    "u^{n+1}_i = - u_i^{n-1}  + 2u_i^n + \\nonumber\n",
    "$$"
   ]
  },
  {
   "cell_type": "markdown",
   "metadata": {},
   "source": [
    "<!-- Equation labels as ordinary links -->\n",
    "<div id=\"_auto5\"></div>\n",
    "\n",
    "$$\n",
    "\\begin{equation}  \n",
    "\\quad \\left(\\frac{\\Delta t}{\\Delta x}\\right)^2 \\left(\n",
    "q_{i+\\frac{1}{2}}(u_{i-1}^n - u_{i}^n) -\n",
    "q_{i-\\frac{1}{2}}(u_{i}^n - u_{i-1}^n)\\right)\n",
    "+ \\Delta t^2 f^n_i\n",
    "\\label{_auto5} \\tag{18}\n",
    "\\end{equation}\n",
    "$$"
   ]
  },
  {
   "cell_type": "markdown",
   "metadata": {},
   "source": [
    "<!-- Equation labels as ordinary links -->\n",
    "<div id=\"wave:pde2:var:c:scheme:impl:Neumann0\"></div>\n",
    "\n",
    "$$\n",
    "\\begin{equation}  \n",
    "= - u_i^{n-1}  + 2u_i^n + \\left(\\frac{\\Delta t}{\\Delta x}\\right)^2\n",
    "(q_{i+\\frac{1}{2}} + q_{i-\\frac{1}{2}})(u_{i-1}^n - u_{i}^n) +\n",
    "\\Delta t^2 f^n_i\n",
    "\\label{wave:pde2:var:c:scheme:impl:Neumann0} \\tag{19}\n",
    "\\end{equation}\n",
    "$$"
   ]
  },
  {
   "cell_type": "markdown",
   "metadata": {},
   "source": [
    "<!-- Equation labels as ordinary links -->\n",
    "<div id=\"wave:pde2:var:c:scheme:impl:Neumann\"></div>\n",
    "\n",
    "$$\n",
    "\\begin{equation}  \n",
    "\\approx - u_i^{n-1}  + 2u_i^n + \\left(\\frac{\\Delta t}{\\Delta x}\\right)^2\n",
    "2q_{i}(u_{i-1}^n - u_{i}^n) + \\Delta t^2 f^n_i\n",
    "\\thinspace .\n",
    "\\label{wave:pde2:var:c:scheme:impl:Neumann} \\tag{20}\n",
    "\\end{equation}\n",
    "$$"
   ]
  },
  {
   "cell_type": "markdown",
   "metadata": {},
   "source": [
    "Here we used the approximation"
   ]
  },
  {
   "cell_type": "markdown",
   "metadata": {},
   "source": [
    "$$\n",
    "q_{i+\\frac{1}{2}} + q_{i-\\frac{1}{2}} =\n",
    "q_i + \\left(\\frac{dq}{dx}\\right)_i \\Delta x\n",
    "+ \\left(\\frac{d^2q}{dx^2}\\right)_i \\Delta x^2 + \\cdots\n",
    "+\\nonumber\n",
    "$$"
   ]
  },
  {
   "cell_type": "markdown",
   "metadata": {},
   "source": [
    "$$\n",
    "\\quad q_i - \\left(\\frac{dq}{dx}\\right)_i \\Delta x\n",
    "+ \\left(\\frac{d^2q}{dx^2}\\right)_i \\Delta x^2 + \\cdots\\nonumber\n",
    "$$"
   ]
  },
  {
   "cell_type": "markdown",
   "metadata": {},
   "source": [
    "$$\n",
    "= 2q_i + 2\\left(\\frac{d^2q}{dx^2}\\right)_i \\Delta x^2 + {\\cal O}(\\Delta x^4)\n",
    "\\nonumber\n",
    "$$"
   ]
  },
  {
   "cell_type": "markdown",
   "metadata": {},
   "source": [
    "<!-- Equation labels as ordinary links -->\n",
    "<div id=\"_auto6\"></div>\n",
    "\n",
    "$$\n",
    "\\begin{equation}  \n",
    "\\approx 2q_i\n",
    "\\thinspace .\n",
    "\\label{_auto6} \\tag{21}\n",
    "\\end{equation}\n",
    "$$"
   ]
  },
  {
   "cell_type": "markdown",
   "metadata": {},
   "source": [
    "An alternative derivation may apply the arithmetic mean of\n",
    "$q_{n-\\frac{1}{2}}$ and $q_{n+\\frac{1}{2}}$ in\n",
    "([19](#wave:pde2:var:c:scheme:impl:Neumann0)), leading to the term"
   ]
  },
  {
   "cell_type": "markdown",
   "metadata": {},
   "source": [
    "$$\n",
    "(q_i + \\frac{1}{2}(q_{i+1}+q_{i-1}))(u_{i-1}^n-u_i^n)\\thinspace .\n",
    "$$"
   ]
  },
  {
   "cell_type": "markdown",
   "metadata": {},
   "source": [
    "Since $\\frac{1}{2}(q_{i+1}+q_{i-1}) = q_i + {\\cal O}(\\Delta x^2)$,\n",
    "we can approximate with $2q_i(u_{i-1}^n-u_i^n)$ for $i=N_x$ and\n",
    "get the same term as we did above.\n",
    "\n",
    "A common technique when implementing $\\partial u/\\partial x=0$\n",
    "boundary conditions, is to assume $dq/dx=0$ as well. This implies\n",
    "$q_{i+1}=q_{i-1}$ and $q_{i+1/2}=q_{i-1/2}$ for $i=N_x$.\n",
    "The implications for the scheme are"
   ]
  },
  {
   "cell_type": "markdown",
   "metadata": {},
   "source": [
    "$$\n",
    "u^{n+1}_i = - u_i^{n-1}  + 2u_i^n + \\nonumber\n",
    "$$"
   ]
  },
  {
   "cell_type": "markdown",
   "metadata": {},
   "source": [
    "$$\n",
    "\\quad \\left(\\frac{\\Delta t}{\\Delta x}\\right)^2 \\left(\n",
    "q_{i+\\frac{1}{2}}(u_{i-1}^n - u_{i}^n) -\n",
    "q_{i-\\frac{1}{2}}(u_{i}^n - u_{i-1}^n)\\right)\n",
    "+ \\nonumber\n",
    "$$"
   ]
  },
  {
   "cell_type": "markdown",
   "metadata": {},
   "source": [
    "<!-- Equation labels as ordinary links -->\n",
    "<div id=\"_auto7\"></div>\n",
    "\n",
    "$$\n",
    "\\begin{equation}  \n",
    " \\quad \\Delta t^2 f^n_i\n",
    "\\label{_auto7} \\tag{22}\n",
    "\\end{equation}\n",
    "$$"
   ]
  },
  {
   "cell_type": "markdown",
   "metadata": {},
   "source": [
    "<!-- Equation labels as ordinary links -->\n",
    "<div id=\"wave:pde2:var:c:scheme:impl:Neumann2\"></div>\n",
    "\n",
    "$$\n",
    "\\begin{equation}  \n",
    "= - u_i^{n-1}  + 2u_i^n + \\left(\\frac{\\Delta t}{\\Delta x}\\right)^2\n",
    "2q_{i-\\frac{1}{2}}(u_{i-1}^n - u_{i}^n) +\n",
    "\\Delta t^2 f^n_i\n",
    "\\thinspace .\n",
    "\\label{wave:pde2:var:c:scheme:impl:Neumann2} \\tag{23}\n",
    "\\end{equation}\n",
    "$$"
   ]
  },
  {
   "cell_type": "markdown",
   "metadata": {},
   "source": [
    "## Implementation of variable coefficients\n",
    "<div id=\"wave:pde2:var:c:impl\"></div>\n",
    "\n",
    "The implementation of the scheme with a variable wave velocity $q(x)=c^2(x)$\n",
    "may assume that $q$ is available as an array `q[i]` at\n",
    "the spatial mesh points. The following loop is a straightforward\n",
    "implementation of the scheme ([16](#wave:pde2:var:c:scheme:impl)):"
   ]
  },
  {
   "cell_type": "code",
   "execution_count": 13,
   "metadata": {},
   "outputs": [],
   "source": [
    "for i in range(1, Nx):\n",
    "    u[i] = - u_nm1[i] + 2*u_n[i] + \\\n",
    "           C2*(0.5*(q[i] + q[i+1])*(u_n[i+1] - u_n[i])  - \\\n",
    "               0.5*(q[i] + q[i-1])*(u_n[i] - u_n[i-1])) + \\\n",
    "           dt2*f(x[i], t[n])"
   ]
  },
  {
   "cell_type": "markdown",
   "metadata": {},
   "source": [
    "The coefficient `C2` is now defined as `(dt/dx)**2`, i.e., *not* as the\n",
    "squared Courant number, since the wave velocity is variable and appears\n",
    "inside the parenthesis.\n",
    "\n",
    "With Neumann conditions $u_x=0$ at the\n",
    "boundary, we need to combine this scheme with the discrete\n",
    "version of the boundary condition, as shown in the section [Neumann condition and a variable coefficient](#wave:pde2:var:c:Neumann).\n",
    "Nevertheless, it would be convenient to reuse the formula for the\n",
    "interior points and just modify the indices `ip1=i+1` and `im1=i-1`\n",
    "as we did in the section [Implementation of Neumann conditions](#wave:pde2:Neumann:impl). Assuming\n",
    "$dq/dx=0$ at the boundaries, we can implement the scheme at\n",
    "the boundary with the following code."
   ]
  },
  {
   "cell_type": "code",
   "execution_count": 14,
   "metadata": {},
   "outputs": [],
   "source": [
    "i = 0\n",
    "ip1 = i+1\n",
    "im1 = ip1\n",
    "u[i] = - u_nm1[i] + 2*u_n[i] + \\\n",
    "       C2*(0.5*(q[i] + q[ip1])*(u_n[ip1] - u_n[i])  - \\\n",
    "           0.5*(q[i] + q[im1])*(u_n[i] - u_n[im1])) + \\\n",
    "       dt2*f(x[i], t[n])"
   ]
  },
  {
   "cell_type": "markdown",
   "metadata": {},
   "source": [
    "With ghost cells we can just reuse the formula for the interior\n",
    "points also at the boundary, provided that the ghost values of both\n",
    "$u$ and $q$ are correctly updated to ensure $u_x=0$ and $q_x=0$.\n",
    "\n",
    "A vectorized version of the scheme with a variable coefficient\n",
    "at internal mesh points becomes"
   ]
  },
  {
   "cell_type": "code",
   "execution_count": 15,
   "metadata": {},
   "outputs": [],
   "source": [
    "u[1:-1] = - u_nm1[1:-1] + 2*u_n[1:-1] + \\\n",
    "          C2*(0.5*(q[1:-1] + q[2:])*(u_n[2:] - u_n[1:-1]) -\n",
    "              0.5*(q[1:-1] + q[:-2])*(u_n[1:-1] - u_n[:-2])) + \\\n",
    "          dt2*f(x[1:-1], t[n])"
   ]
  },
  {
   "cell_type": "markdown",
   "metadata": {},
   "source": [
    "## A more general PDE model with variable coefficients\n",
    "\n",
    "\n",
    "Sometimes a wave PDE has a variable coefficient in front of\n",
    "the time-derivative term:"
   ]
  },
  {
   "cell_type": "markdown",
   "metadata": {},
   "source": [
    "<!-- Equation labels as ordinary links -->\n",
    "<div id=\"wave:pde2:var:c:pde2\"></div>\n",
    "\n",
    "$$\n",
    "\\begin{equation}\n",
    "\\varrho(x)\\frac{\\partial^2 u}{\\partial t^2} =\n",
    "\\frac{\\partial}{\\partial x}\\left( q(x)\n",
    "\\frac{\\partial u}{\\partial x}\\right) + f(x,t)\n",
    "\\label{wave:pde2:var:c:pde2} \\tag{24}\n",
    "\\thinspace .\n",
    "\\end{equation}\n",
    "$$"
   ]
  },
  {
   "cell_type": "markdown",
   "metadata": {},
   "source": [
    "One example appears when modeling elastic waves in a rod\n",
    "with varying density, cf. ([wave:app:string](#wave:app:string)) with $\\varrho (x)$.\n",
    "\n",
    "A natural scheme for ([24](#wave:pde2:var:c:pde2)) is"
   ]
  },
  {
   "cell_type": "markdown",
   "metadata": {},
   "source": [
    "<!-- Equation labels as ordinary links -->\n",
    "<div id=\"_auto8\"></div>\n",
    "\n",
    "$$\n",
    "\\begin{equation}\n",
    "[\\varrho D_tD_t u = D_x\\overline{q}^xD_x u + f]^n_i\n",
    "\\thinspace .\n",
    "\\label{_auto8} \\tag{25}\n",
    "\\end{equation}\n",
    "$$"
   ]
  },
  {
   "cell_type": "markdown",
   "metadata": {},
   "source": [
    "We realize that the $\\varrho$ coefficient poses no particular\n",
    "difficulty, since $\\varrho$ enters the formula just as a simple factor\n",
    "in front of a derivative. There is hence no need for any averaging\n",
    "of $\\varrho$. Often, $\\varrho$ will be moved to the right-hand side,\n",
    "also without any difficulty:"
   ]
  },
  {
   "cell_type": "markdown",
   "metadata": {},
   "source": [
    "<!-- Equation labels as ordinary links -->\n",
    "<div id=\"_auto9\"></div>\n",
    "\n",
    "$$\n",
    "\\begin{equation}\n",
    "[D_tD_t u = \\varrho^{-1}D_x\\overline{q}^xD_x u + f]^n_i\n",
    "\\thinspace .\n",
    "\\label{_auto9} \\tag{26}\n",
    "\\end{equation}\n",
    "$$"
   ]
  },
  {
   "cell_type": "markdown",
   "metadata": {},
   "source": [
    "## Generalization: damping\n",
    "\n",
    "\n",
    "Waves die out by two mechanisms. In 2D and 3D the energy of the wave\n",
    "spreads out in space, and energy conservation then requires\n",
    "the amplitude to decrease. This effect is not present in 1D.\n",
    "Damping is another cause of amplitude reduction. For example,\n",
    "the vibrations of a string die out because of damping due to\n",
    "air resistance and non-elastic effects in the string.\n",
    "\n",
    "The simplest way of including damping is to add a first-order derivative\n",
    "to the equation (in the same way as friction forces enter a vibrating\n",
    "mechanical system):"
   ]
  },
  {
   "cell_type": "markdown",
   "metadata": {},
   "source": [
    "<!-- Equation labels as ordinary links -->\n",
    "<div id=\"wave:pde3\"></div>\n",
    "\n",
    "$$\n",
    "\\begin{equation}\n",
    "\\frac{\\partial^2 u}{\\partial t^2} + b\\frac{\\partial u}{\\partial t} =\n",
    "c^2\\frac{\\partial^2 u}{\\partial x^2}\n",
    " + f(x,t),\n",
    "\\label{wave:pde3} \\tag{27}\n",
    "\\end{equation}\n",
    "$$"
   ]
  },
  {
   "cell_type": "markdown",
   "metadata": {},
   "source": [
    "where $b \\geq 0$ is a prescribed damping coefficient.\n",
    "\n",
    "A typical discretization of ([27](#wave:pde3)) in terms of centered\n",
    "differences reads"
   ]
  },
  {
   "cell_type": "markdown",
   "metadata": {},
   "source": [
    "<!-- Equation labels as ordinary links -->\n",
    "<div id=\"wave:pde3:fd\"></div>\n",
    "\n",
    "$$\n",
    "\\begin{equation}\n",
    "[D_tD_t u + bD_{2t}u = c^2D_xD_x u + f]^n_i\n",
    "\\thinspace .\n",
    "\\label{wave:pde3:fd} \\tag{28}\n",
    "\\end{equation}\n",
    "$$"
   ]
  },
  {
   "cell_type": "markdown",
   "metadata": {},
   "source": [
    "Writing out the equation and solving for the unknown $u^{n+1}_i$\n",
    "gives the scheme"
   ]
  },
  {
   "cell_type": "markdown",
   "metadata": {},
   "source": [
    "<!-- Equation labels as ordinary links -->\n",
    "<div id=\"wave:pde3:fd2\"></div>\n",
    "\n",
    "$$\n",
    "\\begin{equation}\n",
    "u^{n+1}_i = (1 + {\\frac{1}{2}}b\\Delta t)^{-1}(({\\frac{1}{2}}b\\Delta t -1)\n",
    "u^{n-1}_i + 2u^n_i + C^2\n",
    "\\left(u^{n}_{i+1}-2u^{n}_{i} + u^{n}_{i-1}\\right) + \\Delta t^2 f^n_i),\n",
    "\\label{wave:pde3:fd2} \\tag{29}\n",
    "\\end{equation}\n",
    "$$"
   ]
  },
  {
   "cell_type": "markdown",
   "metadata": {},
   "source": [
<<<<<<< HEAD
    "for $i\\in\\mathcal{I}_x^i$ and $n\\geq 1$.\n",
=======
    "for $i\\in\\seti{\\mathcal{I}_x}$ and $n\\geq 1$.\n",
>>>>>>> 8d96c891
    "New equations must be derived for $u^1_i$, and for boundary points in case\n",
    "of Neumann conditions.\n",
    "\n",
    "The damping is very small in many wave phenomena and thus only evident\n",
    "for very long time simulations. This makes the standard wave equation\n",
    "without damping relevant for a lot of applications.\n",
    "\n",
    "\n",
    "# Building a general 1D wave equation solver\n",
    "<div id=\"wave:pde2:software\"></div>\n",
    "\n",
    "\n",
    "The program [`wave1D_dn_vc.py`](${src_wave}/wave1D/wave1D_dn_vc.py)\n",
    "is a fairly general code for 1D wave propagation problems that\n",
    "targets the following initial-boundary value problem"
   ]
  },
  {
   "cell_type": "markdown",
   "metadata": {},
   "source": [
    "<!-- Equation labels as ordinary links -->\n",
    "<div id=\"wave:pde2:software:ueq\"></div>\n",
    "\n",
    "$$\n",
    "\\begin{equation}\n",
    "u_{tt} = (c^2(x)u_x)_x + f(x,t),\\quad x\\in (0,L),\\ t\\in (0,T]\n",
    "\\label{wave:pde2:software:ueq} \\tag{30}\n",
    "\\end{equation}\n",
    "$$"
   ]
  },
  {
   "cell_type": "markdown",
   "metadata": {},
   "source": [
    "<!-- Equation labels as ordinary links -->\n",
    "<div id=\"_auto10\"></div>\n",
    "\n",
    "$$\n",
    "\\begin{equation}  \n",
    "u(x,0) = I(x),\\quad x\\in [0,L]\n",
    "\\label{_auto10} \\tag{31}\n",
    "\\end{equation}\n",
    "$$"
   ]
  },
  {
   "cell_type": "markdown",
   "metadata": {},
   "source": [
    "<!-- Equation labels as ordinary links -->\n",
    "<div id=\"_auto11\"></div>\n",
    "\n",
    "$$\n",
    "\\begin{equation}  \n",
    "u_t(x,0) = V(t),\\quad x\\in [0,L]\n",
    "\\label{_auto11} \\tag{32}\n",
    "\\end{equation}\n",
    "$$"
   ]
  },
  {
   "cell_type": "markdown",
   "metadata": {},
   "source": [
    "<!-- Equation labels as ordinary links -->\n",
    "<div id=\"_auto12\"></div>\n",
    "\n",
    "$$\n",
    "\\begin{equation}  \n",
    "u(0,t) = U_0(t)\\hbox{ or } u_x(0,t)=0,\\quad t\\in (0,T]\n",
    "\\label{_auto12} \\tag{33}\n",
    "\\end{equation}\n",
    "$$"
   ]
  },
  {
   "cell_type": "markdown",
   "metadata": {},
   "source": [
    "<!-- Equation labels as ordinary links -->\n",
    "<div id=\"wave:pde2:software:bcL\"></div>\n",
    "\n",
    "$$\n",
    "\\begin{equation}  \n",
    "u(L,t) = U_L(t)\\hbox{ or } u_x(L,t)=0,\\quad t\\in (0,T]\n",
    "\\label{wave:pde2:software:bcL} \\tag{34}\n",
    "\\end{equation}\n",
    "$$"
   ]
  },
  {
   "cell_type": "markdown",
   "metadata": {},
   "source": [
    "The only new feature here is the time-dependent Dirichlet conditions, but\n",
    "they are trivial to implement:"
   ]
  },
  {
   "cell_type": "code",
   "execution_count": 16,
   "metadata": {},
   "outputs": [],
   "source": [
    "i = mathcal{I}_x[0]  # x=0\n",
    "u[i] = U_0(t[n+1])\n",
    "\n",
    "i = mathcal{I}_x[-1] # x=L\n",
    "u[i] = U_L(t[n+1])"
   ]
  },
  {
   "cell_type": "markdown",
   "metadata": {},
   "source": [
    "The `solver` function is a natural extension of the simplest\n",
    "`solver` function in the initial `wave1D_u0.py` program,\n",
    "extended with Neumann boundary conditions ($u_x=0$),\n",
    "time-varying Dirichlet conditions, as well as\n",
    "a variable wave velocity. The different code segments needed\n",
    "to make these extensions have been shown and commented upon in the\n",
    "preceding text. We refer to the `solver` function in the\n",
    "`wave1D_dn_vc.py` file for all the details. Note in that\n",
    " `solver` function, however, that the technique of \"hashing\" is\n",
    "used to check whether a certain simulation has been run before, or not.\n",
    "% if BOOK == 'book':\n",
    "This technique is further explained in the section [softeng2:wave1D:filestorage:hash](#softeng2:wave1D:filestorage:hash).\n",
    "% endif\n",
    "\n",
    "The vectorization is only applied inside the time loop, not for the\n",
    "initial condition or the first time steps, since this initial work\n",
    "is negligible for long time simulations in 1D problems.\n",
    "\n",
    "The following sections explain various more advanced programming\n",
    "techniques applied in the general 1D wave equation solver.\n",
    "\n",
    "## User action function as a class\n",
    "\n",
    "A useful feature in the `wave1D_dn_vc.py` program is the specification\n",
    "of the `user_action` function as a class. This part of the program may\n",
    "need some motivation and explanation. Although the `plot_u_st`\n",
    "function (and the `PlotMathinspace .lotlib` class) in the `wave1D_u0.viz`\n",
    "function remembers the local variables in the `viz` function, it is a\n",
    "cleaner solution to store the needed variables together with the\n",
    "function, which is exactly what a class offers.\n",
    "\n",
    "### The code\n",
    "\n",
    "A class for flexible plotting, cleaning up files, making movie\n",
    "files, like the function `wave1D_u0.viz` did, can be coded as follows:"
   ]
  },
  {
   "cell_type": "code",
   "execution_count": 17,
   "metadata": {},
   "outputs": [],
   "source": [
    "%matplotlib inline\n",
    "\n",
    "class PlotAndStoreSolution:\n",
    "    \"\"\"\n",
    "    Class for the user_action function in solver.\n",
    "    Visualizes the solution only.\n",
    "    \"\"\"\n",
    "    def __init__(\n",
    "        self,\n",
    "        casename='tmp',    # Prefix in filenames\n",
    "        umin=-1, umax=1,   # Fixed range of y axis\n",
    "        pause_between_frames=None,  # Movie speed\n",
    "        backend='matplotlib',       # or 'gnuplot' or None\n",
    "        screen_movie=True, # Show movie on screen?\n",
    "        title='',          # Extra message in title\n",
    "        skip_frame=1,      # Skip every skip_frame frame\n",
    "        filename=None):    # Name of file with solutions\n",
    "        self.casename = casename\n",
    "        self.yaxis = [umin, umax]\n",
    "        self.pause = pause_between_frames\n",
    "        self.backend = backend\n",
    "        if backend is None:\n",
    "            # Use native matplotlib\n",
    "            import matplotlib.pyplot as plt\n",
    "        elif backend in ('matplotlib', 'gnuplot'):\n",
    "            module = 'scitools.easyviz.' + backend + '_'\n",
    "            exec('import %s as plt' % module)\n",
    "        self.plt = plt\n",
    "        self.screen_movie = screen_movie\n",
    "        self.title = title\n",
    "        self.skip_frame = skip_frame\n",
    "        self.filename = filename\n",
    "        if filename is not None:\n",
    "            # Store time points when u is written to file\n",
    "            self.t = []\n",
    "            filenames = glob.glob('.' + self.filename + '*.dat.npz')\n",
    "            for filename in filenames:\n",
    "                os.remove(filename)\n",
    "\n",
    "        # Clean up old movie frames\n",
    "        for filename in glob.glob('frame_*.png'):\n",
    "            os.remove(filename)\n",
    "\n",
    "    def __call__(self, u, x, t, n):\n",
    "        \"\"\"\n",
    "        Callback function user_action, call by solver:\n",
    "        Store solution, plot on screen and save to file.\n",
    "        \"\"\"\n",
    "        # Save solution u to a file using numpy.savez\n",
    "        if self.filename is not None:\n",
    "            name = 'u%04d' % n  # array name\n",
    "            kwargs = {name: u}\n",
    "            fname = '.' + self.filename + '_' + name + '.dat'\n",
    "            np.savez(fname, **kwargs)\n",
    "            self.t.append(t[n])  # store corresponding time value\n",
    "            if n == 0:           # save x once\n",
    "                np.savez('.' + self.filename + '_x.dat', x=x)\n",
    "\n",
    "        # Animate\n",
    "        if n % self.skip_frame != 0:\n",
    "            return\n",
    "        title = 't=%.3f' % t[n]\n",
    "        if self.title:\n",
    "            title = self.title + ' ' + title\n",
    "        if self.backend is None:\n",
    "            # native matplotlib animation\n",
    "            if n == 0:\n",
    "                self.plt.ion()\n",
    "                self.lines = self.plt.plot(x, u, 'r-')\n",
    "                self.plt.axis([x[0], x[-1],\n",
    "                               self.yaxis[0], self.yaxis[1]])\n",
    "                self.plt.xlabel('x')\n",
    "                self.plt.ylabel('u')\n",
    "                self.plt.title(title)\n",
    "                self.plt.legend(['t=%.3f' % t[n]])\n",
    "            else:\n",
    "                # Update new solution\n",
    "                self.lines[0].set_ydata(u)\n",
    "                self.plt.legend(['t=%.3f' % t[n]])\n",
    "                self.plt.draw()\n",
    "        else:\n",
    "            # scitools.easyviz animation\n",
    "            self.plt.plot(x, u, 'r-',\n",
    "                          xlabel='x', ylabel='u',\n",
    "                          axis=[x[0], x[-1],\n",
    "                                self.yaxis[0], self.yaxis[1]],\n",
    "                          title=title,\n",
    "                          show=self.screen_movie)\n",
    "        # pause\n",
    "        if t[n] == 0:\n",
    "            time.sleep(2)  # let initial condition stay 2 s\n",
    "        else:\n",
    "            if self.pause is None:\n",
    "                pause = 0.2 if u.size < 100 else 0\n",
    "            time.sleep(pause)\n",
    "\n",
    "        self.plt.savefig('frame_%04d.png' % (n))"
   ]
  },
  {
   "cell_type": "markdown",
   "metadata": {},
   "source": [
    "### Dissection\n",
    "\n",
    "Understanding this class requires quite some familiarity with Python\n",
    "in general and class programming in particular.\n",
    "The class supports plotting with Mathinspace .lotlib (`backend=None`) or\n",
    "SciTools (`backend=matplotlib` or `backend=gnuplot`) for maximum\n",
    "flexibility.\n",
    "\n",
    "<!-- Since all the plot frames are to be collected in a separate subdirectory, -->\n",
    "<!-- we demand a (logical) \"casename\" from the user that is used as -->\n",
    "<!-- subdirectory name in the `make_movie_file` method. The statements -->\n",
    "<!-- in this method perform actions normally done in the operating -->\n",
    "<!-- system, but the Python interface via `shutil.rmtree`, `os.mkdir`, -->\n",
    "<!-- `os.chdir`, etc., works on all platforms where Python works. -->\n",
    "\n",
    "The constructor shows how we can flexibly import the plotting engine\n",
    "as (typically) `scitools.easyviz.gnuplot_` or\n",
    "`scitools.easyviz.matplotlib_` (note the trailing underscore - it is required).\n",
    "With the `screen_movie` parameter\n",
    "we can suppress displaying each movie frame on the screen.\n",
    "Alternatively, for slow movies associated with\n",
    "fine meshes, one can set\n",
    "`skip_frame=10`, causing every 10 frames to be shown.\n",
    "\n",
    "The `__call__` method makes `PlotAndStoreSolution` instances behave like\n",
    "functions, so we can just pass an instance, say `p`, as the\n",
    "`user_action` argument in the `solver` function, and any call to\n",
    "`user_action` will be a call to `p.__call__`. The `__call__`\n",
    "method plots the solution on the screen,\n",
    "saves the plot to file, and stores the solution in a file for\n",
    "later retrieval.\n",
    "\n",
    "More details on storing the solution in files appear in\n",
    "in\n",
    "the document\n",
    "[Scientific software engineering; wave equation case](htthinspace .://tinyurl.com/k3sdbuv/pub/softeng2)\n",
    "[[Langtangen_deqbook_softeng2]](#Langtangen_deqbook_softeng2).\n",
    "\n",
    "## Pulse propagation in two media\n",
    "\n",
    "\n",
    "The function `pulse` in `wave1D_dn_vc.py` demonstrates wave motion in\n",
    "heterogeneous media where $c$ varies. One can specify an interval\n",
    "where the wave velocity is decreased by a factor `slowness_factor`\n",
    "(or increased by making this factor less than one).\n",
    "[Figure](#wave:pde1:fig:pulse1:two:media) shows a typical simulation\n",
    "scenario.\n",
    "\n",
    "Four types of initial conditions are available:\n",
    "\n",
    "1. a rectangular pulse (`plug`),\n",
    "\n",
    "2. a Gaussian function (`gaussian`),\n",
    "\n",
    "3. a \"cosine hat\" consisting of one period of the cosine function\n",
    "   (`cosinehat`),\n",
    "\n",
    "4. frac{1}{2} a period of a \"cosine hat\" (`frac{1}{2}-cosinehat`)\n",
    "\n",
    "These peak-shaped initial conditions can be placed in the middle\n",
    "(`loc='center'`) or at the left end (`loc='left'`) of the domain.\n",
    "With the pulse in the middle, it splits in two parts, each with frac{1}{2}\n",
    "the initial amplitude, traveling in opposite directions. With the\n",
    "pulse at the left end, centered at $x=0$, and using the symmetry\n",
    "condition $\\partial u/\\partial x=0$, only a right-going pulse is\n",
    "generated. There is also a left-going pulse, but it travels from $x=0$\n",
    "in negative $x$ direction and is not visible in the domain $[0,L]$.\n",
    "\n",
    "The `pulse` function is a flexible tool for playing around with\n",
    "various wave shapes and jumps in the wave velocity (i.e.,\n",
    "discontinuous media).  The code is shown to demonstrate how easy it is\n",
    "to reach this flexibility with the building blocks we have already\n",
    "developed:"
   ]
  },
  {
   "cell_type": "code",
   "execution_count": 18,
   "metadata": {},
   "outputs": [],
   "source": [
    "def pulse(\n",
    "    C=1,            # Maximum Courant number\n",
    "    Nx=200,         # spatial resolution\n",
    "    animate=True,\n",
    "    version='vectorized',\n",
    "    T=2,            # end time\n",
    "    loc='left',     # location of initial condition\n",
    "    pulse_thinspace .='gaussian',  # pulse/init.cond. type\n",
    "    slowness_factor=2, # inverse of wave vel. in right medium\n",
    "    medium=[0.7, 0.9], # interval for right medium\n",
    "    skip_frame=1,      # skip frames in animations\n",
    "    sigma=0.05         # width measure of the pulse\n",
    "    ):\n",
    "    \"\"\"\n",
    "    Various peaked-shaped initial conditions on [0,1].\n",
    "    Wave velocity is decreased by the slowness_factor inside\n",
    "    medium. The loc parameter can be 'center' or 'left',\n",
    "    depending on where the initial pulse is to be located.\n",
    "    The sigma parameter governs the width of the pulse.\n",
    "    \"\"\"\n",
    "    # Use scaled parameters: L=1 for domain length, c_0=1\n",
    "    # for wave velocity outside the domain.\n",
    "    L = 1.0\n",
    "    c_0 = 1.0\n",
    "    if loc == 'center':\n",
    "        xc = L/2\n",
    "    elif loc == 'left':\n",
    "        xc = 0\n",
    "\n",
    "    if pulse_thinspace . in ('gaussian','Gaussian'):\n",
    "        def I(x):\n",
    "            return np.exp(-0.5*((x-xc)/sigma)**2)\n",
    "    elif pulse_thinspace . == 'plug':\n",
    "        def I(x):\n",
    "            return 0 if abs(x-xc) > sigma else 1\n",
    "    elif pulse_thinspace . == 'cosinehat':\n",
    "        def I(x):\n",
    "            # One period of a cosine\n",
    "            w = 2\n",
    "            a = w*sigma\n",
    "            return 0.5*(1 + np.cos(np.pi*(x-xc)/a)) \\\n",
    "                   if xc - a <= x <= xc + a else 0\n",
    "\n",
<<<<<<< HEAD
    "    elif pulse_thinspace . == 'half-cosinehat':\n",
=======
    "    elif pulse_thinspace . == 'frac{1}{2}-cosinehat':\n",
>>>>>>> 8d96c891
    "        def I(x):\n",
    "            # Half a period of a cosine\n",
    "            w = 4\n",
    "            a = w*sigma\n",
    "            return np.cos(np.pi*(x-xc)/a) \\\n",
    "                   if xc - 0.5*a <= x <= xc + 0.5*a else 0\n",
    "    else:\n",
    "        raise ValueError('Wrong pulse_thinspace .=\"%s\"' % pulse_thinspace .)\n",
    "\n",
    "    def c(x):\n",
    "        return c_0/slowness_factor \\\n",
    "               if medium[0] <= x <= medium[1] else c_0\n",
    "\n",
    "    umin=-0.5; umax=1.5*I(xc)\n",
    "    casename = '%s_Nx%s_sf%s' % \\\n",
    "               (pulse_thinspace ., Nx, slowness_factor)\n",
    "    action = PlotMediumAndSolution(\n",
    "        medium, casename=casename, umin=umin, umax=umax,\n",
    "        skip_frame=skip_frame, screen_movie=animate,\n",
    "        backend=None, filename='tmpdata')\n",
    "\n",
    "    # Choose the stability limit with given Nx, worst case c\n",
    "    # (lower C will then use this dt, but smaller Nx)\n",
    "    dt = (L/Nx)/c_0\n",
    "    cpu, hashed_input = solver(\n",
    "        I=I, V=None, f=None, c=c,\n",
    "        U_0=None, U_L=None,\n",
    "        L=L, dt=dt, C=C, T=T,\n",
    "        user_action=action,\n",
    "        version=version,\n",
    "        stability_safety_factor=1)\n",
    "\n",
    "    if cpu > 0:  # did we generate new data?\n",
    "        action.close_file(hashed_input)\n",
    "        action.make_movie_file()\n",
    "    print 'cpu (-1 means no new data generated):', cpu\n",
    "\n",
    "def convergence_rates(\n",
    "    u_exact,\n",
    "    I, V, f, c, U_0, U_L, L,\n",
    "    dt0, num_meshes,\n",
    "    C, T, version='scalar',\n",
    "    stability_safety_factor=1.0):\n",
    "    \"\"\"\n",
    "    Half the time step and estimate convergence rates for\n",
    "    for num_meshes simulations.\n",
    "    \"\"\"\n",
    "    class ComputeError:\n",
    "        def __init__(self, norm_type):\n",
    "            self.error = 0\n",
    "\n",
    "        def __call__(self, u, x, t, n):\n",
    "            \"\"\"Store norm of the error in self.E.\"\"\"\n",
    "            error = np.abs(u - u_exact(x, t[n])).max()\n",
    "            self.error = max(self.error, error)\n",
    "\n",
    "    E = []\n",
    "    h = []  # dt, solver adjusts dx such that C=dt*c/dx\n",
    "    dt = dt0\n",
    "    for i in range(num_meshes):\n",
    "        error_calculator = ComputeError('Linf')\n",
    "        solver(I, V, f, c, U_0, U_L, L, dt, C, T,\n",
    "               user_action=error_calculator,\n",
    "               version='scalar',\n",
    "               stability_safety_factor=1.0)\n",
    "        E.append(error_calculator.error)\n",
    "        h.append(dt)\n",
    "        dt /= 2  # halve the time step for next simulation\n",
    "    print 'E:', E\n",
    "    print 'h:', h\n",
    "    r = [np.log(E[i]/E[i-1])/np.log(h[i]/h[i-1])\n",
    "         for i in range(1,num_meshes)]\n",
    "    return r\n",
    "\n",
    "def test_convrate_sincos():\n",
    "    n = m = 2\n",
    "    L = 1.0\n",
    "    u_exact = lambda x, t: np.cos(m*np.pi/L*t)*np.sin(m*np.pi/L*x)\n",
    "\n",
    "    r = convergence_rates(\n",
    "        u_exact=u_exact,\n",
    "        I=lambda x: u_exact(x, 0),\n",
    "        V=lambda x: 0,\n",
    "        f=0,\n",
    "        c=1,\n",
    "        U_0=0,\n",
    "        U_L=0,\n",
    "        L=L,\n",
    "        dt0=0.1,\n",
    "        num_meshes=6,\n",
    "        C=0.9,\n",
    "        T=1,\n",
    "        version='scalar',\n",
    "        stability_safety_factor=1.0)\n",
    "    print 'rates sin(x)*cos(t) solution:', \\\n",
    "          [round(r_,2) for r_ in r]\n",
    "    assert abs(r[-1] - 2) < 0.002"
   ]
  },
  {
   "cell_type": "markdown",
   "metadata": {},
   "source": [
    "The `PlotMediumAndSolution` class used here is a subclass of\n",
    "`PlotAndStoreSolution` where the medium with reduced $c$ value,\n",
    "as specified by the `medium` interval,\n",
    "is visualized in the plots.\n",
    "\n",
    "**Comment on the choices of discretization parameters.**\n",
    "\n",
    "The argument $N_x$ in the `pulse` function does not correspond to\n",
    "the actual spatial resolution of $C<1$, since the `solver`\n",
    "function takes a fixed $\\Delta t$ and $C$, and adjusts $\\Delta x$\n",
    "accordingly. As seen in the `pulse` function,\n",
    "the specified $\\Delta t$ is chosen according to the\n",
    "limit $C=1$, so if $C<1$, $\\Delta t$ remains the same, but the\n",
    "`solver` function operates with a larger $\\Delta x$ and smaller\n",
    "$N_x$ than was specified in the call to `pulse`. The practical reason\n",
    "is that we always want to keep $\\Delta t$ fixed such that\n",
    "plot frames and movies are synchronized in time regardless of the\n",
    "value of $C$ (i.e., $\\Delta x$ is varied when the\n",
    "Courant number varies).\n",
    "\n",
    "\n",
    "\n",
    "The reader is encouraged to play around with the `pulse` function:"
   ]
  },
  {
   "cell_type": "markdown",
   "metadata": {},
   "source": [
    "To easily kill the graphics by Ctrl-C and restart a new simulation it might be\n",
    "easier to run the above two statements from the command line\n",
    "with"
   ]
  },
  {
   "cell_type": "markdown",
   "metadata": {},
   "source": [
    "        Terminal> python -c 'import wave1D_dn_vc as w; w.pulse(...)'\n"
   ]
  },
  {
   "cell_type": "markdown",
   "metadata": {},
   "source": [
    "# Exercises\n",
    "\n",
    "\n",
    "\n",
    "<!-- --- begin exercise --- -->\n",
    "\n",
    "## Exercise 1: Find the analytical solution to a damped wave equation\n",
    "<div id=\"wave:exer:standingwave:damped:uex\"></div>\n",
    "\n",
    "Consider the wave equation with damping ([27](#wave:pde3)).\n",
    "The goal is to find an exact solution to a wave problem with damping and zero source term.\n",
    "A starting point is the standing wave solution from\n",
    "[wave:exer:standingwave](#wave:exer:standingwave). mathcal{I}_t becomes necessary to\n",
    "include a damping term $e^{-\\beta t}$ and also have both a sine and cosine\n",
    "component in time:"
   ]
  },
  {
   "cell_type": "markdown",
   "metadata": {},
   "source": [
    "$$\n",
    "\\uex(x,t) =  e^{-\\beta t}\n",
    "\\sin kx \\left( A\\cos\\omega t\n",
    "+ B\\sin\\omega t\\right)\n",
    "\\thinspace .\n",
    "$$"
   ]
  },
  {
   "cell_type": "markdown",
   "metadata": {},
   "source": [
    "Find $k$ from the boundary conditions\n",
    "$u(0,t)=u(L,t)=0$. Then use the PDE to find constraints on\n",
    "$\\beta$, $\\omega$, $A$, and $B$.\n",
    "Set up a complete initial-boundary value problem\n",
    "and its solution.\n",
    "\n",
    "\n",
    "<!-- --- begin solution of exercise --- -->\n",
    "**Solution.**\n",
    "Mathematical model:"
   ]
  },
  {
   "cell_type": "markdown",
   "metadata": {},
   "source": [
    "$$\n",
    "\\frac{\\partial^2 u}{\\partial t^2} + b\\frac{\\partial u}{\\partial t} =\n",
    "c^2\\frac{\\partial^2 u}{\\partial x^2},\n",
    "\\nonumber\n",
    "$$"
   ]
  },
  {
   "cell_type": "markdown",
   "metadata": {},
   "source": [
    "$b \\geq 0$ is a prescribed damping coefficient.\n",
    "\n",
    "Ansatz:"
   ]
  },
  {
   "cell_type": "markdown",
   "metadata": {},
   "source": [
    "$$\n",
    "u(x,t) =  e^{-\\beta t}\n",
    "\\sin kx \\left( A\\cos\\omega t\n",
    "+ B\\sin\\omega t\\right)\n",
    "$$"
   ]
  },
  {
   "cell_type": "markdown",
   "metadata": {},
   "source": [
    "Boundary condition: $u=0$ for $x=0,L$. Fulfilled for $x=0$. Requirement\n",
    "at $x=L$ gives"
   ]
  },
  {
   "cell_type": "markdown",
   "metadata": {},
   "source": [
    "$$\n",
    "kL = m\\pi,\n",
    "$$"
   ]
  },
  {
   "cell_type": "markdown",
   "metadata": {},
   "source": [
    "for an arbitrary integer $m$. Hence, $k=m\\pi/L$.\n",
    "\n",
    "Inserting the ansatz in the PDE and dividing by $e^{-\\beta t}$ results in"
   ]
  },
  {
   "cell_type": "markdown",
   "metadata": {},
   "source": [
    "$$\n",
    "\\begin{align*}\n",
    "(\\beta^2 sin kx -\\omega^2 sin kx - b\\beta sin kx) (A\\cos\\omega t + B\\sin\\omega t) &+ \\nonumber \\\\ \n",
    "(b\\omega sin kx - 2\\beta\\omega sin kx) (-A\\sin\\omega t + B\\cos\\omega t) &= -(A\\cos\\omega t + B\\sin\\omega t)k^2c^2 \\nonumber\n",
    "\\end{align*}\n",
    "$$"
   ]
  },
  {
   "cell_type": "markdown",
   "metadata": {},
   "source": [
    "This gives us two requirements:"
   ]
  },
  {
   "cell_type": "markdown",
   "metadata": {},
   "source": [
    "$$\n",
    "\\beta^2 - \\omega^2 + b\\beta + k^2c^2 = 0\n",
    "$$"
   ]
  },
  {
   "cell_type": "markdown",
   "metadata": {},
   "source": [
    "and"
   ]
  },
  {
   "cell_type": "markdown",
   "metadata": {},
   "source": [
    "$$\n",
    "-2\\beta\\omega + b\\omega = 0\n",
    "$$"
   ]
  },
  {
   "cell_type": "markdown",
   "metadata": {},
   "source": [
    "Since $b$, $c$ and $k$ are to be given in advance, we may solve these two equations to get"
   ]
  },
  {
   "cell_type": "markdown",
   "metadata": {},
   "source": [
    "$$\n",
    "\\begin{align*}\n",
    "\\beta &= \\frac{b}{2}     \\nonumber \\\\ \n",
    "\\omega &= \\sqrt{c^2k^2 - \\frac{b^2}{4}}    \\nonumber\n",
    "\\end{align*}\n",
    "$$"
   ]
  },
  {
   "cell_type": "markdown",
   "metadata": {},
   "source": [
    "From the initial condition on the derivative, i.e. $\\frac{\\partial u_e}{\\partial t} = 0$, we find that"
   ]
  },
  {
   "cell_type": "markdown",
   "metadata": {},
   "source": [
    "$$\n",
    "B\\omega = \\beta A\n",
    "$$"
   ]
  },
  {
   "cell_type": "markdown",
   "metadata": {},
   "source": [
    "Inserting the expression for $\\omega$, we find that"
   ]
  },
  {
   "cell_type": "markdown",
   "metadata": {},
   "source": [
    "$$\n",
    "B = \\frac{b}{2\\sqrt{c^2k^2 - \\frac{b^2}{4}}} A\n",
    "$$"
   ]
  },
  {
   "cell_type": "markdown",
   "metadata": {},
   "source": [
    "for $A$ prescribed.\n",
    "\n",
    "Using $t = 0$ in the expression for $u_e$ gives us the initial condition as"
   ]
  },
  {
   "cell_type": "markdown",
   "metadata": {},
   "source": [
    "$$\n",
    "I(x) = A sin kx\n",
    "$$"
   ]
  },
  {
   "cell_type": "markdown",
   "metadata": {},
   "source": [
    "Summarizing, the PDE problem can then be states as"
   ]
  },
  {
   "cell_type": "markdown",
   "metadata": {},
   "source": [
    "$$\n",
    "\\frac{\\partial^2 u}{\\partial t^2} + b\\frac{\\partial u}{\\partial t} =\n",
    "c^2 \\frac{\\partial^2 u}{\\partial x^2}, \\quad x\\in (0,L),\\ t\\in (0,T]\n",
    "\\nonumber\n",
    "$$"
   ]
  },
  {
   "cell_type": "markdown",
   "metadata": {},
   "source": [
    "$$\n",
    "u(x,0) = I(x), \\quad x\\in [0,L]\n",
    "\\nonumber\n",
    "$$"
   ]
  },
  {
   "cell_type": "markdown",
   "metadata": {},
   "source": [
    "$$\n",
    "\\frac{\\partial}{\\partial t}u(x,0) = 0, \\quad x\\in [0,L]\n",
    "\\nonumber\n",
    "$$"
   ]
  },
  {
   "cell_type": "markdown",
   "metadata": {},
   "source": [
    "$$\n",
    "u(0,t)  = 0, \\quad  t\\in (0,T]\n",
    "\\nonumber\n",
    "$$"
   ]
  },
  {
   "cell_type": "markdown",
   "metadata": {},
   "source": [
    "$$\n",
    "u(L,t)  = 0, \\quad  t\\in (0,T]\n",
    "\\nonumber\n",
    "$$"
   ]
  },
  {
   "cell_type": "markdown",
   "metadata": {},
   "source": [
    "where constants $c$, $A$, $b$ and $k$, as well as $I(x)$, are prescribed.\n",
    "\n",
    "The solution to the problem is then given as"
   ]
  },
  {
   "cell_type": "markdown",
   "metadata": {},
   "source": [
    "$$\n",
    "\\uex(x,t) =  e^{-\\beta t}\n",
    "\\sin kx \\left( A\\cos\\omega t\n",
    "+ B\\sin\\omega t\\right)\n",
    "\\thinspace .\n",
    "$$"
   ]
  },
  {
   "cell_type": "markdown",
   "metadata": {},
   "source": [
    "with $k=m\\pi/L$ for arbitrary integer $m$, $\\beta = \\frac{b}{2}$,\n",
    "$\\omega = \\sqrt{c^2k^2 - \\frac{b^2}{4}}$, $B = \\frac{b}{2\\sqrt{c^2k^2 - \\frac{b^2}{4}}} A$\n",
    "and $I(x) = A sin kx$.\n",
    "\n",
    "<!-- --- end solution of exercise --- -->\n",
    "Filename: `damped_waves`.\n",
    "\n",
    "<!-- --- end exercise --- -->\n",
    "\n",
    "\n",
    "\n",
    "\n",
    "<!-- --- begin exercise --- -->\n",
    "\n",
    "## Problem 2: Explore symmetry boundary conditions\n",
    "<div id=\"wave:exer:symmetry:bc\"></div>\n",
    "\n",
    "Consider the simple \"plug\" wave where $\\Omega = [-L,L]$ and"
   ]
  },
  {
   "cell_type": "markdown",
   "metadata": {},
   "source": [
    "$$\n",
    "I(x) = \\left\\lbrace\\begin{array}{ll}\n",
    "1, & x\\in [-\\delta, \\delta],\\\\ \n",
    "0, & \\hbox{otherwise}\n",
    "\\end{array}\\right.\n",
    "$$"
   ]
  },
  {
   "cell_type": "markdown",
   "metadata": {},
   "source": [
    "for some number $0 < \\delta < L$. The other initial condition is\n",
    "$u_t(x,0)=0$ and there is no source term $f$.\n",
    "The boundary conditions can be set to $u=0$.\n",
    "The solution to this problem is symmetric around $x=0$.\n",
    "This means that we can simulate the wave process in only frac{1}{2}\n",
    "of the domain $[0,L]$.\n",
    "\n",
    "\n",
    "**a)**\n",
    "Argue why the symmetry boundary condition\n",
    "is $u_x=0$ at $x=0$.\n",
    "\n",
    "<!-- --- begin hint in exercise --- -->\n",
    "\n",
    "**Hint.**\n",
    "Symmetry of a function about $x=x_0$ means that\n",
    "$f(x_0+h) = f(x_0-h)$.\n",
    "\n",
    "<!-- --- end hint in exercise --- -->\n",
    "\n",
    "\n",
    "<!-- --- begin solution of exercise --- -->\n",
    "**Solution.**\n",
    "A symmetric $u$ around $x=0$ means that $u(-x,t)=u(x,t)$.\n",
    "Let $x_0=0$ and $x=x_0+h$. Then we can use a *centered* finite difference\n",
    "definition of the derivative:"
   ]
  },
  {
   "cell_type": "markdown",
   "metadata": {},
   "source": [
    "$$\n",
    "\\frac{\\partial}{\\partial x}u(x_0,t) =\n",
    "\\lim_{h\\rightarrow 0}\\frac{u(x_0+h,t)- u(x_0-h)}{2h} =\n",
    "\\lim_{h\\rightarrow 0}\\frac{u(h,t)- u(-h,t)}{2h} = 0,\n",
    "$$"
   ]
  },
  {
   "cell_type": "markdown",
   "metadata": {},
   "source": [
    "since $u(h,t)=u(-h,t)$ for any $h$. Symmetry around a point $x=x_0$\n",
    "therefore always implies $u_x(x_0,t)=0$.\n",
    "\n",
    "<!-- --- end solution of exercise --- -->\n",
    "\n",
    "**b)**\n",
    "Perform simulations of the complete wave problem\n",
    "on $[-L,L]$. Thereafter, utilize the\n",
    "symmetry of the solution and run a simulation\n",
    "in frac{1}{2} of the domain $[0,L]$, using a boundary condition\n",
    "at $x=0$. Compare plots from the two solutions and\n",
    "confirm that they are the same.\n",
    "\n",
    "\n",
    "<!-- --- begin solution of exercise --- -->\n",
    "**Solution.**\n",
    "We can utilize the `wave1D_dn.py` code which allows Dirichlet and\n",
    "Neumann conditions. The `solver` and `viz` functions must take $x_0$\n",
    "and $x_L$ as parameters instead of just $L$ such that we can solve the\n",
    "wave equation in $[x_0, x_L]$. The we can call up `solver` for the two\n",
    "problems on $[-L,L]$ and $[0,L]$ with boundary conditions\n",
    "$u(-L,t)=u(L,t)=0$ and $u_x(0,t)=u(L,t)=0$, respectively.\n",
    "\n",
    "The original `wave1D_dn.py` code makes a movie by playing all the\n",
    "`.png` files in a browser.  mathcal{I}_t can then be wise to let the `viz`\n",
    "function create a movie directory and place all the frames and HTML\n",
    "player file in that directory.  Alternatively, one can just make\n",
    "some ordinary movie file (Ogg, WebM, MP4, Flash) with `avconv` or\n",
    "`ffmpeg` and give it a name. mathcal{I}_t is a point that the name is\n",
    "transferred to `viz` so it is easy to call `viz` twice and get two\n",
    "separate movie files or movie directories.\n",
    "\n",
    "The plots produced by the code (below) shows that the solutions indeed\n",
    "are the same.\n",
    "\n",
    "<!-- --- end solution of exercise --- -->\n",
    "\n",
    "**c)**\n",
    "Prove the symmetry property of the solution\n",
    "by setting up the complete initial-boundary value problem\n",
    "and showing that if $u(x,t)$ is a solution, then also $u(-x,t)$\n",
    "is a solution.\n",
    "\n",
    "\n",
    "<!-- --- begin solution of exercise --- -->\n",
    "**Solution.**\n",
    "The plan in this proof is to introduce $v(x,t)=u(-x,t)$\n",
    "and show that $v$ fulfills the same\n",
    "initial-boundary value problem as $u$. If the problem has a unique\n",
    "solution, then $v=u$. Or, in other words, the solution is\n",
    "symmetric: $u(-x,t)=u(x,t)$.\n",
    "\n",
    "We can work with a general initial-boundary value problem on the form"
   ]
  },
  {
   "cell_type": "markdown",
   "metadata": {},
   "source": [
    "<!-- Equation labels as ordinary links -->\n",
    "<div id=\"_auto13\"></div>\n",
    "\n",
    "$$\n",
    "\\begin{equation}\n",
    "u_tt(x,t) = c^2u_{xx}(x,t) + f(x,t)\n",
    "\\label{_auto13} \\tag{35}\n",
    "\\end{equation}\n",
    "$$"
   ]
  },
  {
   "cell_type": "markdown",
   "metadata": {},
   "source": [
    "<!-- Equation labels as ordinary links -->\n",
    "<div id=\"_auto14\"></div>\n",
    "\n",
    "$$\n",
    "\\begin{equation}  \n",
    "u(x,0) = I(x)\n",
    "\\label{_auto14} \\tag{36}\n",
    "\\end{equation}\n",
    "$$"
   ]
  },
  {
   "cell_type": "markdown",
   "metadata": {},
   "source": [
    "<!-- Equation labels as ordinary links -->\n",
    "<div id=\"_auto15\"></div>\n",
    "\n",
    "$$\n",
    "\\begin{equation}  \n",
    "u_t(x,0) = V(x)\n",
    "\\label{_auto15} \\tag{37}\n",
    "\\end{equation}\n",
    "$$"
   ]
  },
  {
   "cell_type": "markdown",
   "metadata": {},
   "source": [
    "<!-- Equation labels as ordinary links -->\n",
    "<div id=\"_auto16\"></div>\n",
    "\n",
    "$$\n",
    "\\begin{equation}  \n",
    "u(-L,0) = 0\n",
    "\\label{_auto16} \\tag{38}\n",
    "\\end{equation}\n",
    "$$"
   ]
  },
  {
   "cell_type": "markdown",
   "metadata": {},
   "source": [
    "<!-- Equation labels as ordinary links -->\n",
    "<div id=\"_auto17\"></div>\n",
    "\n",
    "$$\n",
    "\\begin{equation}  \n",
    "u(L,0) = 0\n",
    "\\label{_auto17} \\tag{39}\n",
    "\\end{equation}\n",
    "$$"
   ]
  },
  {
   "cell_type": "markdown",
   "metadata": {},
   "source": [
    "Introduce a new coordinate $\\bar x = -x$. We have that"
   ]
  },
  {
   "cell_type": "markdown",
   "metadata": {},
   "source": [
    "$$\n",
    "\\frac{\\partial^2 u}{\\partial x^2} = \\frac{\\partial}{\\partial x}\n",
    "\\left(\n",
    "\\frac{\\partial u}{\\partial\\bar x}\n",
    "\\frac{\\partial\\bar x}{\\partial x}\n",
    "\\right)\n",
    "= \\frac{\\partial}{\\partial x}\n",
    "\\left(\n",
    "\\frac{\\partial u}{\\partial\\bar x} (-1)\\right)\n",
    "= (-1)^2 \\frac{\\partial^2 u}{\\partial \\bar x^2}\n",
    "$$"
   ]
  },
  {
   "cell_type": "markdown",
   "metadata": {},
   "source": [
    "The derivatives in time are unchanged.\n",
    "\n",
    "Substituting $x$ by $-\\bar x$ leads to"
   ]
  },
  {
   "cell_type": "markdown",
   "metadata": {},
   "source": [
    "<!-- Equation labels as ordinary links -->\n",
    "<div id=\"_auto18\"></div>\n",
    "\n",
    "$$\n",
    "\\begin{equation}\n",
    "u_{tt}(-\\bar x,t) = c^2u_{\\bar x\\bar x}(-\\bar x,t) + f(-\\bar x,t)\n",
    "\\label{_auto18} \\tag{40}\n",
    "\\end{equation}\n",
    "$$"
   ]
  },
  {
   "cell_type": "markdown",
   "metadata": {},
   "source": [
    "<!-- Equation labels as ordinary links -->\n",
    "<div id=\"_auto19\"></div>\n",
    "\n",
    "$$\n",
    "\\begin{equation}  \n",
    "u(-\\bar x,0) = I(-\\bar x)\n",
    "\\label{_auto19} \\tag{41}\n",
    "\\end{equation}\n",
    "$$"
   ]
  },
  {
   "cell_type": "markdown",
   "metadata": {},
   "source": [
    "<!-- Equation labels as ordinary links -->\n",
    "<div id=\"_auto20\"></div>\n",
    "\n",
    "$$\n",
    "\\begin{equation}  \n",
    "u_t(-\\bar x,0) = V(-\\bar x)\n",
    "\\label{_auto20} \\tag{42}\n",
    "\\end{equation}\n",
    "$$"
   ]
  },
  {
   "cell_type": "markdown",
   "metadata": {},
   "source": [
    "<!-- Equation labels as ordinary links -->\n",
    "<div id=\"_auto21\"></div>\n",
    "\n",
    "$$\n",
    "\\begin{equation}  \n",
    "u(L,0) = 0\n",
    "\\label{_auto21} \\tag{43}\n",
    "\\end{equation}\n",
    "$$"
   ]
  },
  {
   "cell_type": "markdown",
   "metadata": {},
   "source": [
    "<!-- Equation labels as ordinary links -->\n",
    "<div id=\"_auto22\"></div>\n",
    "\n",
    "$$\n",
    "\\begin{equation}  \n",
    "u(-L,0) = 0\n",
    "\\label{_auto22} \\tag{44}\n",
    "\\end{equation}\n",
    "$$"
   ]
  },
  {
   "cell_type": "markdown",
   "metadata": {},
   "source": [
    "Now, dropping the bars and introducing $v(x,t)=u(-x,t)$, we find that"
   ]
  },
  {
   "cell_type": "markdown",
   "metadata": {},
   "source": [
    "<!-- Equation labels as ordinary links -->\n",
    "<div id=\"_auto23\"></div>\n",
    "\n",
    "$$\n",
    "\\begin{equation}\n",
    "v_{tt}(x,t) = c^2v_{xx}(x,t) + f(-x,t)\n",
    "\\label{_auto23} \\tag{45}\n",
    "\\end{equation}\n",
    "$$"
   ]
  },
  {
   "cell_type": "markdown",
   "metadata": {},
   "source": [
    "<!-- Equation labels as ordinary links -->\n",
    "<div id=\"_auto24\"></div>\n",
    "\n",
    "$$\n",
    "\\begin{equation}  \n",
    "v(x,0) = I(-x)\n",
    "\\label{_auto24} \\tag{46}\n",
    "\\end{equation}\n",
    "$$"
   ]
  },
  {
   "cell_type": "markdown",
   "metadata": {},
   "source": [
    "<!-- Equation labels as ordinary links -->\n",
    "<div id=\"_auto25\"></div>\n",
    "\n",
    "$$\n",
    "\\begin{equation}  \n",
    "v_t(x ,0) = V(-x)\n",
    "\\label{_auto25} \\tag{47}\n",
    "\\end{equation}\n",
    "$$"
   ]
  },
  {
   "cell_type": "markdown",
   "metadata": {},
   "source": [
    "<!-- Equation labels as ordinary links -->\n",
    "<div id=\"_auto26\"></div>\n",
    "\n",
    "$$\n",
    "\\begin{equation}  \n",
    "v(-L,0) = 0\n",
    "\\label{_auto26} \\tag{48}\n",
    "\\end{equation}\n",
    "$$"
   ]
  },
  {
   "cell_type": "markdown",
   "metadata": {},
   "source": [
    "<!-- Equation labels as ordinary links -->\n",
    "<div id=\"_auto27\"></div>\n",
    "\n",
    "$$\n",
    "\\begin{equation}  \n",
    "v(L,0) = 0\n",
    "\\label{_auto27} \\tag{49}\n",
    "\\end{equation}\n",
    "$$"
   ]
  },
  {
   "cell_type": "markdown",
   "metadata": {},
   "source": [
    "*Provided that $I$, $f$, and $V$ are all symmetric* around $x=0$\n",
    "such that $I(x)=I(-x)$, $V(x)=V(-x)$, and $f(x,t)=f(-x,t)$, we\n",
    "can express the initial-boundary value problem as"
   ]
  },
  {
   "cell_type": "markdown",
   "metadata": {},
   "source": [
    "<!-- Equation labels as ordinary links -->\n",
    "<div id=\"_auto28\"></div>\n",
    "\n",
    "$$\n",
    "\\begin{equation}\n",
    "v_{tt}(x,t) = c^2v_{xx}(x,t) + f(x,t)\n",
    "\\label{_auto28} \\tag{50}\n",
    "\\end{equation}\n",
    "$$"
   ]
  },
  {
   "cell_type": "markdown",
   "metadata": {},
   "source": [
    "<!-- Equation labels as ordinary links -->\n",
    "<div id=\"_auto29\"></div>\n",
    "\n",
    "$$\n",
    "\\begin{equation}  \n",
    "v(x,0) = I(x)\n",
    "\\label{_auto29} \\tag{51}\n",
    "\\end{equation}\n",
    "$$"
   ]
  },
  {
   "cell_type": "markdown",
   "metadata": {},
   "source": [
    "<!-- Equation labels as ordinary links -->\n",
    "<div id=\"_auto30\"></div>\n",
    "\n",
    "$$\n",
    "\\begin{equation}  \n",
    "v_t(x ,0) = V(x)\n",
    "\\label{_auto30} \\tag{52}\n",
    "\\end{equation}\n",
    "$$"
   ]
  },
  {
   "cell_type": "markdown",
   "metadata": {},
   "source": [
    "<!-- Equation labels as ordinary links -->\n",
    "<div id=\"_auto31\"></div>\n",
    "\n",
    "$$\n",
    "\\begin{equation}  \n",
    "v(-L,0) = 0\n",
    "\\label{_auto31} \\tag{53}\n",
    "\\end{equation}\n",
    "$$"
   ]
  },
  {
   "cell_type": "markdown",
   "metadata": {},
   "source": [
    "<!-- Equation labels as ordinary links -->\n",
    "<div id=\"_auto32\"></div>\n",
    "\n",
    "$$\n",
    "\\begin{equation}  \n",
    "v(L,0) = 0\n",
    "\\label{_auto32} \\tag{54}\n",
    "\\end{equation}\n",
    "$$"
   ]
  },
  {
   "cell_type": "markdown",
   "metadata": {},
   "source": [
    "This is the same problem as the one that $u$ fulfills. If the solution\n",
    "is unique, which can be proven, then $v=u$, and $u(-x,t)=u(x,t)$.\n",
    "\n",
    "To summarize, the necessary conditions for symmetry are that\n",
    "\n",
    "  * all involved functions $I$, $V$, and $f$ must be symmetric, and\n",
    "\n",
    "  * the boundary conditions are symmetric in the sense that they\n",
    "    can be flipped (the condition at $x=-L$ can be applied\n",
    "    at $x=L$ and vice versa).\n",
    "\n",
    "<!-- --- end solution of exercise --- -->\n",
    "\n",
    "**d)**\n",
    "If the code works correctly, the solution $u(x,t) = x(L-x)(1+\\frac{t}{2})$\n",
    "should be reproduced exactly. Write a test function `test_quadratic` that\n",
    "checks whether this is the case. Simulate for $x$ in $[0, \\frac{L}{2}]$ with\n",
    "a symmetry condition at the end $x = \\frac{L}{2}$.\n",
    "\n",
    "\n",
    "<!-- --- begin solution of exercise --- -->\n",
    "**Solution.**\n",
    "Running the code below, shows that the test case indeed is reproduced exactly."
   ]
  },
  {
   "cell_type": "code",
   "execution_count": 19,
   "metadata": {},
   "outputs": [],
   "source": [
    "#!/usr/bin/env python\n",
    "from scitools.std import *\n",
    "\n",
    "# Add an x0 coordinate for solving the wave equation on [x0, xL]\n",
    "\n",
    "def solver(I, V, f, c, U_0, U_L, x0, xL, Nx, C, T,\n",
    "           user_action=None, version='scalar'):\n",
    "    \"\"\"\n",
    "    Solve u_tt=c^2*u_xx + f on (0,L)x(0,T].\n",
    "    u(0,t)=U_0(t) or du/dn=0 (U_0=None), u(L,t)=U_L(t) or du/dn=0 (u_L=None).\n",
    "    \"\"\"\n",
    "    x = linspace(x0, xL, Nx+1)       # Mesh points in space\n",
    "    dx = x[1] - x[0]\n",
    "    dt = C*dx/c\n",
    "    Nt = int(round(T/dt))\n",
    "    t = linspace(0, Nt*dt, Nt+1)   # Mesh points in time\n",
    "    C2 = C**2; dt2 = dt*dt         # Help variables in the scheme\n",
    "\n",
    "    # Wrap user-given f, V, U_0, U_L\n",
    "    if f is None or f == 0:\n",
    "        f = (lambda x, t: 0) if version == 'scalar' else \\\n",
    "            lambda x, t: zeros(x.shape)\n",
    "    if V is None or V == 0:\n",
    "        V = (lambda x: 0) if version == 'scalar' else \\\n",
    "            lambda x: zeros(x.shape)\n",
    "    if U_0 is not None:\n",
    "        if isinstance(U_0, (float,int)) and U_0 == 0:\n",
    "            U_0 = lambda t: 0\n",
    "    if U_L is not None:\n",
    "        if isinstance(U_L, (float,int)) and U_L == 0:\n",
    "            U_L = lambda t: 0\n",
    "\n",
    "    u   = zeros(Nx+1)   # Solution array at new time level\n",
    "    u_1 = zeros(Nx+1)   # Solution at 1 time level back\n",
    "    u_2 = zeros(Nx+1)   # Solution at 2 time levels back\n",
    "\n",
    "    mathcal{I}_x = range(0, Nx+1)\n",
    "    mathcal{I}_t = range(0, Nt+1)\n",
    "\n",
    "    import time;  t0 = time.clock()  # CPU time measurement\n",
    "\n",
    "    # Load initial condition into u_1\n",
    "    for i in mathcal{I}_x:\n",
    "        u_1[i] = I(x[i])\n",
    "\n",
    "    if user_action is not None:\n",
    "        user_action(u_1, x, t, 0)\n",
    "\n",
    "    # Special formula for the first step\n",
    "    for i in mathcal{I}_x[1:-1]:\n",
    "        u[i] = u_1[i] + dt*V(x[i]) + \\\n",
    "               0.5*C2*(u_1[i-1] - 2*u_1[i] + u_1[i+1]) + \\\n",
    "               0.5*dt2*f(x[i], t[0])\n",
    "\n",
    "    i = mathcal{I}_x[0]\n",
    "    if U_0 is None:\n",
    "        # Set boundary values du/dn = 0\n",
    "        # x=0: i-1 -> i+1 since u[i-1]=u[i+1]\n",
    "        # x=L: i+1 -> i-1 since u[i+1]=u[i-1])\n",
    "        ip1 = i+1\n",
    "        im1 = ip1  # i-1 -> i+1\n",
    "        u[i] = u_1[i] + dt*V(x[i]) + \\\n",
    "               0.5*C2*(u_1[im1] - 2*u_1[i] + u_1[ip1]) + \\\n",
    "               0.5*dt2*f(x[i], t[0])\n",
    "    else:\n",
    "        u[0] = U_0(dt)\n",
    "\n",
    "    i = mathcal{I}_x[-1]\n",
    "    if U_L is None:\n",
    "        im1 = i-1\n",
    "        ip1 = im1  # i+1 -> i-1\n",
    "        u[i] = u_1[i] + dt*V(x[i]) + \\\n",
    "               0.5*C2*(u_1[im1] - 2*u_1[i] + u_1[ip1]) + \\\n",
    "               0.5*dt2*f(x[i], t[0])\n",
    "    else:\n",
    "        u[i] = U_L(dt)\n",
    "\n",
    "    if user_action is not None:\n",
    "        user_action(u, x, t, 1)\n",
    "\n",
    "    # Update data structures for next step\n",
    "    u_2[:], u_1[:] = u_1, u\n",
    "\n",
    "    for n in mathcal{I}_t[1:-1]:\n",
    "        # Update all inner points\n",
    "        if version == 'scalar':\n",
    "            for i in mathcal{I}_x[1:-1]:\n",
    "                u[i] = - u_2[i] + 2*u_1[i] + \\\n",
    "                       C2*(u_1[i-1] - 2*u_1[i] + u_1[i+1]) + \\\n",
    "                       dt2*f(x[i], t[n])\n",
    "\n",
    "        elif version == 'vectorized':\n",
    "            u[1:-1] = - u_2[1:-1] + 2*u_1[1:-1] + \\\n",
    "                      C2*(u_1[0:-2] - 2*u_1[1:-1] + u_1[2:]) + \\\n",
    "                      dt2*f(x[1:-1], t[n])\n",
    "        else:\n",
    "            raise ValueError('version=%s' % version)\n",
    "\n",
    "        # Insert boundary conditions\n",
    "        i = mathcal{I}_x[0]\n",
    "        if U_0 is None:\n",
    "            # Set boundary values\n",
    "            # x=0: i-1 -> i+1 since u[i-1]=u[i+1] when du/dn=0\n",
    "            # x=L: i+1 -> i-1 since u[i+1]=u[i-1] when du/dn=0\n",
    "            ip1 = i+1\n",
    "            im1 = ip1\n",
    "            u[i] = - u_2[i] + 2*u_1[i] + \\\n",
    "                   C2*(u_1[im1] - 2*u_1[i] + u_1[ip1]) + \\\n",
    "                   dt2*f(x[i], t[n])\n",
    "        else:\n",
    "            u[0] = U_0(t[n+1])\n",
    "\n",
    "        i = mathcal{I}_x[-1]\n",
    "        if U_L is None:\n",
    "            im1 = i-1\n",
    "            ip1 = im1\n",
    "            u[i] = - u_2[i] + 2*u_1[i] + \\\n",
    "                   C2*(u_1[im1] - 2*u_1[i] + u_1[ip1]) + \\\n",
    "                   dt2*f(x[i], t[n])\n",
    "        else:\n",
    "            u[i] = U_L(t[n+1])\n",
    "\n",
    "        if user_action is not None:\n",
    "            if user_action(u, x, t, n+1):\n",
    "                break\n",
    "\n",
    "        # Update data structures for next step\n",
    "        u_2[:], u_1[:] = u_1, u\n",
    "\n",
    "    cpu_time = t0 - time.clock()\n",
    "    return u, x, t, cpu_time\n",
    "\n",
    "\n",
    "def viz(I, V, f, c, U_0, U_L, x0, xL, Nx, C, T, umin, umax,\n",
    "        version='scalar', animate=True,\n",
    "        movie_dir='tmp'):\n",
    "    \"\"\"Run solver and visualize u at each time level.\"\"\"\n",
    "    import scitools.std as plt, time, glob, os\n",
    "\n",
    "    def plot_u(u, x, t, n):\n",
    "        \"\"\"user_action function for solver.\"\"\"\n",
    "        plt.plot(x, u, 'r-',\n",
    "                 xlabel='x', ylabel='u',\n",
    "                 axis=[x0, xL, umin, umax],\n",
    "                 title='t=%f' % t[n])\n",
    "        # Let the initial condition stay on the screen for 2\n",
    "        # seconds, else insert a pause of 0.2 s between each plot\n",
    "        time.sleep(2) if t[n] == 0 else time.sleep(0.2)\n",
    "        plt.savefig('frame_%04d.png' % n)  # for movie making\n",
    "\n",
    "    # Clean up old movie frames\n",
    "    for filename in glob.glob('frame_*.png'):\n",
    "        os.remove(filename)\n",
    "\n",
    "    user_action = plot_u if animate else None\n",
    "    u, x, t, cpu = solver(I, V, f, c, U_0, U_L, L, Nx, C, T,\n",
    "                          user_action, version)\n",
    "    if animate:\n",
    "        # Make a directory with the frames\n",
    "        if os.path.isdir(movie_dir):\n",
    "            shutil.rmtree(movie_dir)\n",
    "        os.mkdir(movie_dir)\n",
    "        os.chdir(movie_dir)\n",
    "        # Move all frame_*.png files to this subdirectory\n",
    "        for filename in glob.glob(os.path.join(os.pardir, 'frame_*.png')):\n",
    "            os.renamve(os.path.join(os.pardir, filename), filename)\n",
    "        plt.movie('frame_*.png', encoder='html', fps=4,\n",
    "                  outhinspace .ut_file='movie.html')\n",
    "        # Invoke movie.html in a browser to steer the movie\n",
    "\n",
    "    return cpu\n",
    "\n",
    "import nose.tools as nt\n",
    "\n",
    "def test_quadratic():\n",
    "    \"\"\"\n",
    "    Check the scalar and vectorized versions work for\n",
    "    a quadratic u(x,t)=x(L-x)(1+t/2) that is exactly reproduced.\n",
    "    We simulate in [0, L/2] and apply a symmetry condition\n",
    "    at the end x=L/2.\n",
    "    \"\"\"\n",
    "    exact_solution = lambda x, t: x*(L-x)*(1+0.5*t)\n",
    "    I = lambda x: exact_solution(x, 0)\n",
    "    V = lambda x: 0.5*exact_solution(x, 0)\n",
    "    f = lambda x, t: 2*(1+0.5*t)*c**2\n",
    "    U_0 = lambda t: exact_solution(0, t)\n",
    "    U_L = None\n",
    "    L = 2.5\n",
    "    c = 1.5\n",
    "    Nx = 3  # very coarse mesh\n",
    "    C = 1\n",
    "    T = 18  # long time integration\n",
    "\n",
    "    def assert_no_error(u, x, t, n):\n",
    "        u_e = exact_solution(x, t[n])\n",
    "        diff = abs(u - u_e).max()\n",
    "        nt.assert_almost_equal(diff, 0, places=13)\n",
    "\n",
    "    solver(I, V, f, c, U_0, U_L, 0, L/2, Nx, C, T,\n",
    "           user_action=assert_no_error, version='scalar')\n",
    "    solver(I, V, f, c, U_0, U_L, 0, L/2, Nx, C, T,\n",
    "           user_action=assert_no_error, version='vectorized')\n",
    "\n",
    "\n",
    "def plug(C=1, Nx=50, animate=True, version='scalar', T=2):\n",
    "    \"\"\"Plug profile as initial condition.\"\"\"\n",
    "    L = 1.\n",
    "    c = 1\n",
    "    delta = 0.1\n",
    "\n",
    "    def I(x):\n",
    "        if abs(x) > delta:\n",
    "            return 0\n",
    "        else:\n",
    "            return 1\n",
    "\n",
    "    # Solution on [-L,L]\n",
    "    cpu = viz(I=I, V=0, f=0, c, U_0=0, U_L=0, -L, L, 2*Nx, C, T,\n",
    "              umin=-1.1, umax=1.1, version=version, animate=animate,\n",
    "              movie_dir='full')\n",
    "\n",
    "    # Solution on [0,L]\n",
    "    cpu = viz(I=I, V=0, f=0, c, U_0=None, U_L=0, 0, L, Nx, C, T,\n",
    "              umin=-1.1, umax=1.1, version=version, animate=animate,\n",
    "              movie_dir='frac{1}{2}')\n",
    "\n",
    "\n",
    "if __name__ == '__main__':\n",
    "    plug()"
   ]
  },
  {
   "cell_type": "markdown",
   "metadata": {},
   "source": [
    "<!-- --- end solution of exercise --- -->\n",
    "\n",
    "\n",
    "Filename: `wave1D_symmetric`.\n",
    "\n",
    "<!-- --- end exercise --- -->\n",
    "\n",
    "\n",
    "\n",
    "\n",
    "<!-- --- begin exercise --- -->\n",
    "\n",
    "## Exercise 3: Send pulse waves through a layered medium\n",
    "<div id=\"wave:app:exer:pulse1D\"></div>\n",
    "\n",
    "Use the `pulse` function in `wave1D_dn_vc.py` to investigate\n",
    "sending a pulse, located with its peak at $x=0$, through two\n",
    "media with different wave velocities. The (scaled) velocity in\n",
    "the left medium is 1 while it is $\\frac{1}{s_f}$ in the right medium.\n",
    "Report what happens with a Gaussian pulse, a \"cosine hat\" pulse,\n",
    "frac{1}{2} a \"cosine hat\" pulse, and a plug pulse for resolutions\n",
    "$N_x=40,80,160$, and $s_f=2,4$. Simulate until $T=2$.\n",
    "\n",
    "\n",
    "<!-- --- begin solution of exercise --- -->\n",
    "**Solution.**\n",
    "In all cases, the change in velocity causes some of the wave to\n",
    "be reflected back (while the rest is let through). When the waves\n",
    "go from higher to lower velocity, the amplitude builds, and vice versa."
   ]
  },
  {
   "cell_type": "code",
   "execution_count": 20,
   "metadata": {},
   "outputs": [],
   "source": [
    "import wave1D_dn_vc as wave\n",
    "import os, sys, shutil, glob\n",
    "\n",
<<<<<<< HEAD
    "for pulse_thinspace . in 'gaussian', 'cosinehat', 'half-cosinehat', 'plug':\n",
=======
    "for pulse_thinspace . in 'gaussian', 'cosinehat', 'frac{1}{2}-cosinehat', 'plug':\n",
>>>>>>> 8d96c891
    "    for Nx in 40, 80, 160:\n",
    "        for sf in 2, 4:\n",
    "            if sf == 1 and Nx > 40:\n",
    "                continue  # homogeneous medium with C=1: Nx=40 enough\n",
    "            print 'wave1D.pulse:', pulse_thinspace ., Nx, sf\n",
    "\n",
    "            wave.pulse(C=1, Nx=Nx, animate=False, # just hardcopies\n",
    "                       version='vectorized',\n",
    "                       T=2, loc='left', pulse_thinspace .=pulse_thinspace .,\n",
    "                       slowness_factor=sf, medium=[0.7, 0.9],\n",
    "                       skip_frame = 1,\n",
    "                       sigma=0.05)"
   ]
  },
  {
   "cell_type": "markdown",
   "metadata": {},
   "source": [
    "<!-- --- end solution of exercise --- -->\n",
    "Filename: `pulse1D`.\n",
    "\n",
    "<!-- --- end exercise --- -->\n",
    "\n",
    "\n",
    "\n",
    "\n",
    "<!-- --- begin exercise --- -->\n",
    "\n",
    "## Exercise 4: Explain why numerical noise occurs\n",
    "<div id=\"wave:app:exer:pulse1D:analysis\"></div>\n",
    "\n",
    "The experiments performed in [Exercise 3: Send pulse waves through a layered medium](#wave:app:exer:pulse1D) shows\n",
    "considerable numerical noise in the form of non-physical waves,\n",
    "especially for $s_f=4$ and the plug pulse or the frac{1}{2} a \"cosinehat\"\n",
    "pulse. The noise is much less visible for a Gaussian pulse. Run the\n",
    "case with the plug and frac{1}{2} a \"cosinehat\" pulse for $s_f=1$, $C=0.9,\n",
    "0.25$, and $N_x=40,80,160$. Use the numerical dispersion relation to\n",
    "explain the observations.\n",
    "Filename: `pulse1D_analysis`.\n",
    "\n",
    "<!-- --- end exercise --- -->\n",
    "\n",
    "\n",
    "\n",
    "\n",
    "<!-- --- begin exercise --- -->\n",
    "\n",
    "## Exercise 5: Investigate harmonic averaging in a 1D model\n",
    "<div id=\"wave:app:exer:pulse1D:harmonic\"></div>\n",
    "\n",
    "Harmonic means are often used if the wave velocity is non-smooth or\n",
    "discontinuous.  Will harmonic averaging of the wave velocity give less\n",
    "numerical noise for the case $s_f=4$ in [Exercise 3: Send pulse waves through a layered medium](#wave:app:exer:pulse1D)?\n",
    "Filename: `pulse1D_harmonic`.\n",
    "\n",
    "<!-- --- end exercise --- -->\n",
    "\n",
    "\n",
    "\n",
    "\n",
    "<!-- --- begin exercise --- -->\n",
    "\n",
    "## Problem 6: Implement open boundary conditions\n",
    "<div id=\"wave:app:exer:radiationBC\"></div>\n",
    "\n",
    "<!-- Solution file is actually periodic.py from Exer [Exercise 7: Implement periodic boundary conditions](#wave:exer:periodic), -->\n",
    "<!-- just remove the periodc stuff ;-) -->\n",
    "\n",
    "\n",
    "To enable a wave to leave the computational domain and travel\n",
    "undisturbed through\n",
    "the boundary $x=L$, one can in a one-dimensional problem impose the\n",
    "following condition, called a *radiation condition* or\n",
    "*open boundary condition*:"
   ]
  },
  {
   "cell_type": "markdown",
   "metadata": {},
   "source": [
    "<!-- Equation labels as ordinary links -->\n",
    "<div id=\"wave:app:exer:radiationBC:eq\"></div>\n",
    "\n",
    "$$\n",
    "\\begin{equation}\n",
    "\\frac{\\partial u}{\\partial t} + c\\frac{\\partial u}{\\partial x} = 0\\thinspace .\n",
    "\\label{wave:app:exer:radiationBC:eq} \\tag{55}\n",
    "\\end{equation}\n",
    "$$"
   ]
  },
  {
   "cell_type": "markdown",
   "metadata": {},
   "source": [
    "The parameter $c$ is the wave velocity.\n",
    "\n",
    "Show that ([55](#wave:app:exer:radiationBC:eq)) accepts\n",
    "a solution $u = g_R(x-ct)$ (right-going wave),\n",
    "but not $u = g_L(x+ct)$ (left-going wave). This means\n",
    "that ([55](#wave:app:exer:radiationBC:eq)) will allow any\n",
    "right-going wave $g_R(x-ct)$ to pass through the boundary undisturbed.\n",
    "\n",
    "A corresponding open boundary condition for a left-going wave\n",
    "through $x=0$ is"
   ]
  },
  {
   "cell_type": "markdown",
   "metadata": {},
   "source": [
    "<!-- Equation labels as ordinary links -->\n",
    "<div id=\"wave:app:exer:radiationBC:eqL\"></div>\n",
    "\n",
    "$$\n",
    "\\begin{equation}\n",
    "\\frac{\\partial u}{\\partial t} - c\\frac{\\partial u}{\\partial x} = 0\\thinspace .\n",
    "\\label{wave:app:exer:radiationBC:eqL} \\tag{56}\n",
    "\\end{equation}\n",
    "$$"
   ]
  },
  {
   "cell_type": "markdown",
   "metadata": {},
   "source": [
    "**a)**\n",
    "A natural idea for discretizing\n",
    "the condition ([55](#wave:app:exer:radiationBC:eq))\n",
    "at the spatial end point $i=N_x$ is to apply\n",
    "centered differences in time and space:"
   ]
  },
  {
   "cell_type": "markdown",
   "metadata": {},
   "source": [
    "<!-- Equation labels as ordinary links -->\n",
    "<div id=\"wave:app:exer:radiationBC:eq:op\"></div>\n",
    "\n",
    "$$\n",
    "\\begin{equation}\n",
    "[D_{2t}u + cD_{2x}u =0]^n_{i},\\quad i=N_x\\thinspace .\n",
    "\\label{wave:app:exer:radiationBC:eq:op} \\tag{57}\n",
    "\\end{equation}\n",
    "$$"
   ]
  },
  {
   "cell_type": "markdown",
   "metadata": {},
   "source": [
    "Eliminate the fictitious value $u_{N_x+1}^n$ by using\n",
    "the discrete equation at the same point.\n",
    "\n",
    "The equation for the first step, $u_i^1$, is in principle also affected,\n",
    "but we can then use the condition $u_{N_x}=0$ since the wave\n",
    "has not yet reached the right boundary.\n",
    "\n",
    "**b)**\n",
    "A much more convenient implementation of the open boundary condition\n",
    "at $x=L$ can be based on an explicit discretization"
   ]
  },
  {
   "cell_type": "markdown",
   "metadata": {},
   "source": [
    "<!-- Equation labels as ordinary links -->\n",
    "<div id=\"wave:app:exer:radiationBC:eq:op:1storder\"></div>\n",
    "\n",
    "$$\n",
    "\\begin{equation}\n",
    "[D^+_tu + cD_x^- u = 0]_i^n,\\quad i=N_x\\thinspace .\n",
    "\\label{wave:app:exer:radiationBC:eq:op:1storder} \\tag{58}\n",
    "\\end{equation}\n",
    "$$"
   ]
  },
  {
   "cell_type": "markdown",
   "metadata": {},
   "source": [
    "From this equation, one can solve for $u^{n+1}_{N_x}$ and apply the\n",
    "formula as a Dirichlet condition at the boundary point.\n",
    "However, the finite difference approximations involved are of\n",
    "first order.\n",
    "\n",
    "Implement this scheme for a wave equation\n",
    "$u_{tt}=c^2u_{xx}$ in a domain $[0,L]$,\n",
    "where you have $u_x=0$ at $x=0$, the condition ([55](#wave:app:exer:radiationBC:eq))\n",
    "at $x=L$, and an initial disturbance in the middle\n",
    "of the domain, e.g., a plug profile like"
   ]
  },
  {
   "cell_type": "markdown",
   "metadata": {},
   "source": [
    "$$\n",
    "u(x,0) = \\left\\lbrace\\begin{array}{ll} 1,& L/2-\\ell \\leq x \\leq  L/2+\\ell,\\\\ \n",
    "0,\\hbox{otherwise}\\end{array}\\right.\n",
    "$$"
   ]
  },
  {
   "cell_type": "markdown",
   "metadata": {},
   "source": [
    "Observe that the initial wave is split in two, the left-going wave\n",
    "is reflected at $x=0$, and both waves travel out of $x=L$,\n",
    "leaving the solution as $u=0$ in $[0,L]$. Use a unit Courant number\n",
    "such that the numerical solution is exact.\n",
    "Make a movie to illustrate what happens.\n",
    "\n",
    "Because this simplified\n",
    "implementation of the open boundary condition works, there is no\n",
    "need to pursue the more complicated discretization in a).\n",
    "\n",
    "<!-- --- begin hint in exercise --- -->\n",
    "\n",
    "**Hint.**\n",
    "Modify the solver function in\n",
    "[`wave1D_dn.py`](${src_wave}/wave1D/wave1D_dn.py).\n",
    "\n",
    "<!-- --- end hint in exercise --- -->\n",
    "\n",
    "**c)**\n",
    "Add the possibility to have either $u_x=0$ or an open boundary\n",
    "condition at the left boundary. The latter condition is discretized\n",
    "as"
   ]
  },
  {
   "cell_type": "markdown",
   "metadata": {},
   "source": [
    "<!-- Equation labels as ordinary links -->\n",
    "<div id=\"wave:app:exer:radiationBC:eq:op:1storder2\"></div>\n",
    "\n",
    "$$\n",
    "\\begin{equation}\n",
    "[D^+_tu - cD_x^+ u = 0]_i^n,\\quad i=0,\n",
    "\\label{wave:app:exer:radiationBC:eq:op:1storder2} \\tag{59}\n",
    "\\end{equation}\n",
    "$$"
   ]
  },
  {
   "cell_type": "markdown",
   "metadata": {},
   "source": [
    "leading to an explicit update of the boundary value $u^{n+1}_0$.\n",
    "\n",
    "The implementation can be tested with a Gaussian function as initial condition:"
   ]
  },
  {
   "cell_type": "markdown",
   "metadata": {},
   "source": [
    "$$\n",
    "g(x;m,s) = \\frac{1}{\\sqrt{2\\pi}s}e^{-\\frac{(x-m)^2}{2s^2}}\\thinspace .\n",
    "$$"
   ]
  },
  {
   "cell_type": "markdown",
   "metadata": {},
   "source": [
    "Run two tests:\n",
    "\n",
    "1. Disturbance in the middle of the domain, $I(x)=g(x;L/2,s)$, and\n",
    "   open boundary condition at the left end.\n",
    "\n",
    "2. Disturbance at the left end, $I(x)=g(x;0,s)$, and $u_x=0$\n",
    "   as symmetry boundary condition at this end.\n",
    "\n",
    "Make test functions for both cases, testing that the solution is zero\n",
    "after the waves have left the domain.\n",
    "\n",
    "**d)**\n",
    "In 2D and 3D it is difficult to compute the correct wave velocity\n",
    "normal to the boundary, which is needed in generalizations of\n",
    "the open boundary conditions in higher dimensions. Test the effect\n",
    "of having a slightly wrong wave velocity in\n",
    "([58](#wave:app:exer:radiationBC:eq:op:1storder)).\n",
    "Make movies to illustrate what happens.\n",
    "\n",
    "\n",
    "\n",
    "Filename: `wave1D_open_BC`.\n",
    "\n",
    "<!-- Closing remarks for this Problem -->\n",
    "\n",
    "### Remarks\n",
    "\n",
    "The condition ([55](#wave:app:exer:radiationBC:eq))\n",
    "works perfectly in 1D when $c$ is known. In 2D and 3D, however, the\n",
    "condition reads $u_t + c_x u_x + c_y u_y=0$, where $c_x$ and\n",
    "$c_y$ are the wave speeds in the $x$ and $y$ directions. Estimating\n",
    "these components (i.e., the direction of the wave) is often\n",
    "challenging. Other methods are normally used in 2D and 3D to\n",
    "let waves move out of a computational domain.\n",
    "\n",
    "\n",
    "<!-- --- end exercise --- -->\n",
    "\n",
    "\n",
    "\n",
    "\n",
    "<!-- --- begin exercise --- -->\n",
    "\n",
    "## Exercise 7: Implement periodic boundary conditions\n",
    "<div id=\"wave:exer:periodic\"></div>\n",
    "\n",
    "\n",
    "mathcal{I}_t is frequently of interest to follow wave motion over large\n",
    "distances and long times. A straightforward approach is to\n",
    "work with a very large domain, but that might lead to a lot of\n",
    "computations in areas of the domain where the waves cannot\n",
    "be noticed. A more efficient approach is to let a right-going\n",
    "wave out of the domain and at the same time let it enter\n",
    "the domain on the left. This is called a *periodic boundary\n",
    "condition*.\n",
    "\n",
    "The boundary condition at the right end $x=L$ is an open boundary\n",
    "condition (see [Problem 6: Implement open boundary conditions](#wave:app:exer:radiationBC)) to let a\n",
    "right-going wave out of the domain.  At the left end, $x=0$, we apply,\n",
    "in the beginning of the simulation, either a symmetry boundary\n",
    "condition (see [Problem 2: Explore symmetry boundary conditions](#wave:exer:symmetry:bc)) $u_x=0$, or an\n",
    "open boundary condition.\n",
    "\n",
    "This initial wave will split in two and either be reflected or\n",
    "transported out of the domain at $x=0$. The purpose of the exercise is\n",
    "to follow the right-going wave. We can do that with a *periodic\n",
    "boundary condition*.  This means that when the right-going wave hits\n",
    "the boundary $x=L$, the open boundary condition lets the wave out of\n",
    "the domain, but at the same time we use a boundary condition on the\n",
    "left end $x=0$ that feeds the outgoing wave into the domain\n",
    "again. This periodic condition is simply $u(0)=u(L)$. The switch from\n",
    "$u_x=0$ or an open boundary condition at the left end to a periodic\n",
    "condition can happen when $u(L,t)>\\epsilon$, where $\\epsilon =10^{-4}$\n",
    "might be an appropriate value for determining when the right-going\n",
    "wave hits the boundary $x=L$.\n",
    "\n",
    "The open boundary conditions can conveniently be discretized as\n",
    "explained in [Problem 6: Implement open boundary conditions](#wave:app:exer:radiationBC).  Implement the\n",
    "described type of boundary conditions and test them on two different\n",
    "initial shapes: a plug $u(x,0)=1$ for $x\\leq 0.1$, $u(x,0)=0$ for\n",
    "$x>0.1$, and a Gaussian function in the middle of the domain:\n",
    "$u(x,0)=\\exp{(-\\frac{1}{2}(x-0.5)^2/0.05)}$. The domain is the unit\n",
    "interval $[0,1]$. Run these two shapes for Courant numbers 1 and\n",
    "0.5. Assume constant wave velocity.  Make movies of the four cases.\n",
    "Reason why the solutions are correct.\n",
    "Filename: `periodic`.\n",
    "\n",
    "<!-- --- end exercise --- -->\n",
    "\n",
    "\n",
    "\n",
    "\n",
    "<!-- --- begin exercise --- -->\n",
    "\n",
    "## Exercise 8: Compare discretizations of a Neumann condition\n",
    "\n",
    "We have a 1D wave equation with variable wave velocity:\n",
    "$u_{tt}=(qu_x)_x$.\n",
    "A Neumann condition $u_x$ at $x=0, L$ can be\n",
    "discretized as shown in ([20](#wave:pde2:var:c:scheme:impl:Neumann))\n",
    "and ([23](#wave:pde2:var:c:scheme:impl:Neumann2)).\n",
    "\n",
    "The aim of this exercise is to examine the rate of the numerical\n",
    "error when using different ways of discretizing the Neumann condition.\n",
    "\n",
    "\n",
    "**a)**\n",
    "As a test problem, $q=1+(x-L/2)^4$ can be used, with $f(x,t)$\n",
    "adapted such that the solution has a simple form, say\n",
    "$u(x,t)=\\cos (\\pi x/L)\\cos (\\omega t)$ for, e.g., $\\omega = 1$.\n",
    "Perform numerical experiments and find the convergence rate of the\n",
    "error using the approximation\n",
    "([20](#wave:pde2:var:c:scheme:impl:Neumann)).\n",
    "\n",
    "**b)**\n",
    "Switch to $q(x)=1+\\cos(\\pi x/L)$, which is symmetric at $x=0,L$,\n",
    "and check the convergence rate\n",
    "of the scheme\n",
    "([23](#wave:pde2:var:c:scheme:impl:Neumann2)). Now,\n",
    "$q_{i-1/2}$ is a 2nd-order approximation to $q_i$,\n",
    "$q_{i-1/2}=q_i + 0.25q_i''\\Delta x^2 + \\cdots$, because $q_i'=0$\n",
    "for $i=N_x$ (a similar argument can be applied to the case $i=0$).\n",
    "\n",
    "**c)**\n",
    "A third discretization can be based on a simple and convenient,\n",
    "but less accurate, one-sided difference:\n",
    "$u_{i}-u_{i-1}=0$ at $i=N_x$ and $u_{i+1}-u_i=0$ at $i=0$.\n",
    "Derive the resulting scheme in detail and implement it.\n",
    "Run experiments with $q$ from a) or b) to establish the rate of convergence\n",
    "of the scheme.\n",
    "\n",
    "**d)**\n",
    "A fourth technique is to view the scheme as"
   ]
  },
  {
   "cell_type": "markdown",
   "metadata": {},
   "source": [
    "$$\n",
    "[D_tD_tu]^n_i = \\frac{1}{\\Delta x}\\left(\n",
    "[qD_xu]_{i+\\frac{1}{2}}^n - [qD_xu]_{i-\\frac{1}{2}}^n\\right)\n",
    "+ [f]_i^n,\n",
    "$$"
   ]
  },
  {
   "cell_type": "markdown",
   "metadata": {},
   "source": [
    "and place the boundary at $x_{i+\\frac{1}{2}}$, $i=N_x$, instead of\n",
    "exactly at the physical boundary. With this idea of approximating (moving) the\n",
    "boundary,\n",
    "we can just set $[qD_xu]_{i+\\frac{1}{2}}^n=0$.\n",
    "Derive the complete scheme\n",
    "using this technique. The implementation of the boundary condition at\n",
    "$L-\\Delta x/2$ is $\\Oof{\\Delta x^2}$ accurate, but the interesting question\n",
    "is what impact the movement of the boundary has on the convergence\n",
    "rate. Compute the errors as usual over the entire mesh and use $q$ from\n",
    "a) or b).\n",
    "\n",
    "\n",
    "Filename: `Neumann_discr`.\n",
    "\n",
    "<!-- --- end exercise --- -->\n",
    "\n",
    "\n",
    "\n",
    "\n",
    "<!-- --- begin exercise --- -->\n",
    "\n",
    "## Exercise 9: Verification by a cubic polynomial in space\n",
    "<div id=\"wave:fd2:exer:verify:cubic\"></div>\n",
    "\n",
    "The purpose of this exercise is to verify the implementation of the\n",
    "`solver` function in the program [`wave1D_n0.py`](#src_wave/wave1D/wave1D_n0.py) by using an exact numerical solution\n",
    "for the wave equation $u_{tt}=c^2u_{xx} + f$ with Neumann boundary\n",
    "conditions $u_x(0,t)=u_x(L,t)=0$.\n",
    "\n",
    "A similar verification is used in the file [`wave1D_u0.py`](#src_wave}/wave1D/wave1D_u0.py), which solves the same PDE, but with\n",
    "Dirichlet boundary conditions $u(0,t)=u(L,t)=0$.  The idea of the\n",
    "verification test in function `test_quadratic` in `wave1D_u0.py` is to\n",
    "produce a solution that is a lower-order polynomial such that both the\n",
    "PDE problem, the boundary conditions, and all the discrete equations\n",
    "are exactly fulfilled. Then the `solver` function should reproduce\n",
    "this exact solution to machine precision.  More precisely, we seek\n",
    "$u=X(x)T(t)$, with $T(t)$ as a linear function and $X(x)$ as a\n",
    "parabola that fulfills the boundary conditions.  Inserting this $u$ in\n",
    "the PDE determines $f$.  mathcal{I}_t turns out that $u$ also fulfills the\n",
    "discrete equations, because the truncation error of the discretized\n",
    "PDE has derivatives in $x$ and $t$ of order four and higher. These\n",
    "derivatives all vanish for a quadratic $X(x)$ and linear $T(t)$.\n",
    "\n",
    "mathcal{I}_t would be attractive to use a similar approach in the case of\n",
    "Neumann conditions. We set $u=X(x)T(t)$ and seek lower-order\n",
    "polynomials $X$ and $T$.\n",
    "To force $u_x$ to vanish at the boundary, we let $X_x$ be\n",
    "a parabola. Then $X$ is a cubic polynomial. The fourth-order\n",
    "derivative of a cubic polynomial vanishes, so $u=X(x)T(t)$\n",
    "will fulfill the discretized PDE also in this case, if $f$\n",
    "is adjusted such that $u$ fulfills the PDE.\n",
    "\n",
    "However, the discrete boundary condition is not exactly fulfilled\n",
    "by this choice of $u$. The reason is that"
   ]
  },
  {
   "cell_type": "markdown",
   "metadata": {},
   "source": [
    "<!-- Equation labels as ordinary links -->\n",
    "<div id=\"wave:fd2:exer:verify:cubic:D2x\"></div>\n",
    "\n",
    "$$\n",
    "\\begin{equation}\n",
    "[D_{2x}u]^n_i = u_{x}(x_i,t_n) + \\frac{1}{6}u_{xxx}(x_i,t_n)\\Delta x^2\n",
    "+ \\Oof{\\Delta x^4}\\thinspace .\n",
    "\\label{wave:fd2:exer:verify:cubic:D2x} \\tag{60}\n",
    "\\end{equation}\n",
    "$$"
   ]
  },
  {
   "cell_type": "markdown",
   "metadata": {},
   "source": [
    "At the two boundary points, we must demand that\n",
    "the derivative $X_x(x)=0$ such that $u_x=0$.\n",
    "However, $u_{xxx}$ is a constant and not zero\n",
    "when $X(x)$ is a cubic polynomial.\n",
    "Therefore, our $u=X(x)T(t)$ fulfills"
   ]
  },
  {
   "cell_type": "markdown",
   "metadata": {},
   "source": [
    "$$\n",
    "[D_{2x}u]^n_i = \\frac{1}{6}u_{xxx}(x_i,t_n)\\Delta x^2,\n",
    "$$"
   ]
  },
  {
   "cell_type": "markdown",
   "metadata": {},
   "source": [
    "and not"
   ]
  },
  {
   "cell_type": "markdown",
   "metadata": {},
   "source": [
    "$$\n",
    "[D_{2x}u]^n_i =0, \\quad i=0,N_x,\n",
    "$$"
   ]
  },
  {
   "cell_type": "markdown",
   "metadata": {},
   "source": [
    "as it should. (Note that all the higher-order terms $\\Oof{\\Delta x^4}$\n",
    "also have higher-order derivatives that vanish for a cubic polynomial.)\n",
    "So to summarize, the fundamental problem is that $u$ as a product of\n",
    "a cubic polynomial and a linear or quadratic polynomial in time\n",
    "is not an exact solution of the discrete boundary conditions.\n",
    "\n",
    "To make progress,\n",
    "we assume that $u=X(x)T(t)$, where $T$ for simplicity is taken as a\n",
    "prescribed linear function $1+\\frac{1}{2}t$, and $X(x)$ is taken\n",
    "as an *unknown* cubic polynomial $\\sum_{j=0}^3 a_jx^j$.\n",
    "There are two different ways of determining the coefficients\n",
    "$a_0,\\ldots,a_3$ such that both the discretized PDE and the\n",
    "discretized boundary conditions are fulfilled, under the\n",
    "constraint that we can specify a function $f(x,t)$ for the PDE to feed\n",
    "to the `solver` function in `wave1D_n0.py`. Both approaches\n",
    "are explained in the subexercises.\n",
    "\n",
    "\n",
    "<!-- {wave:fd2:exer:verify:cubic:D2x} -->\n",
    "\n",
    "\n",
    "**a)**\n",
    "One can insert $u$ in the discretized PDE and find the corresponding $f$.\n",
    "Then one can insert $u$ in the discretized boundary conditions.\n",
    "This yields two equations for the four coefficients $a_0,\\ldots,a_3$.\n",
    "To find the coefficients, one can set $a_0=0$ and $a_1=1$ for\n",
    "simplicity and then determine $a_2$ and $a_3$. This approach will make\n",
    "$a_2$ and $a_3$ depend on $\\Delta x$ and $f$ will depend on both\n",
    "$\\Delta x$ and $\\Delta t$.\n",
    "\n",
    "Use `sympy` to perform analytical computations.\n",
    "A starting point is to define $u$ as follows:"
   ]
  },
  {
   "cell_type": "code",
   "execution_count": 21,
   "metadata": {},
   "outputs": [],
   "source": [
    "def test_cubic1():\n",
    "    import sympy as sm\n",
    "    x, t, c, L, dx, dt = sm.symbols('x t c L dx dt')\n",
    "    i, n = sm.symbols('i n', integer=True)\n",
    "\n",
    "    # Assume discrete solution is a polynomial of degree 3 in x\n",
    "    T = lambda t: 1 + sm.Rational(1,2)*t  # Temporal term\n",
    "    a = sm.symbols('a_0 a_1 a_2 a_3')\n",
    "    X = lambda x: sum(a[q]*x**q for q in range(4))  # Spatial term\n",
    "    u = lambda x, t: X(x)*T(t)"
   ]
  },
  {
   "cell_type": "markdown",
   "metadata": {},
   "source": [
    "The symbolic expression for $u$ is reached by calling `u(x,t)`\n",
    "with `x` and `t` as `sympy` symbols.\n",
    "\n",
    "Define `DxDx(u, i, n)`, `DtDt(u, i, n)`, and `D2x(u, i, n)`\n",
    "as Python functions for returning the difference\n",
    "approximations $[D_xD_x u]^n_i$, $[D_tD_t u]^n_i$, and\n",
    "$[D_{2x}u]^n_i$. The next step is to set up the residuals\n",
    "for the equations $[D_{2x}u]^n_0=0$ and $[D_{2x}u]^n_{N_x}=0$,\n",
    "where $N_x=L/\\Delta x$. Call the residuals `R_0` and `R_L`.\n",
    "Substitute $a_0$ and $a_1$ by 0 and 1, respectively, in\n",
    "`R_0`, `R_L`, and `a`:"
   ]
  },
  {
   "cell_type": "code",
   "execution_count": 22,
   "metadata": {},
   "outputs": [],
   "source": [
    "R_0 = R_0.subs(a[0], 0).subs(a[1], 1)\n",
    "R_L = R_L.subs(a[0], 0).subs(a[1], 1)\n",
    "a = list(a)  # enable in-place assignment\n",
    "a[0:2] = 0, 1"
   ]
  },
  {
   "cell_type": "markdown",
   "metadata": {},
   "source": [
    "Determining $a_2$ and $a_3$ from the discretized boundary conditions\n",
    "is then about solving two equations with respect to $a_2$ and $a_3$,\n",
    "i.e., `a[2:]`:"
   ]
  },
  {
   "cell_type": "code",
   "execution_count": 23,
   "metadata": {},
   "outputs": [],
   "source": [
    "s = sm.solve([R_0, R_L], a[2:])\n",
    "# s is dictionary with the unknowns a[2] and a[3] as keys\n",
    "a[2:] = s[a[2]], s[a[3]]"
   ]
  },
  {
   "cell_type": "markdown",
   "metadata": {},
   "source": [
    "Now, `a` contains computed values and `u` will automatically use\n",
    "these new values since `X` accesses `a`.\n",
    "\n",
    "Compute the source term $f$ from the discretized PDE:\n",
    "$f^n_i = [D_tD_t u - c^2D_xD_x u]^n_i$. Turn $u$, the time\n",
    "derivative $u_t$ (needed for the initial condition $V(x)$),\n",
    "and $f$ into Python functions. Set numerical values for\n",
    "$L$, $N_x$, $C$, and $c$. Prescribe the time interval as\n",
    "$\\Delta t = CL/(N_xc)$, which imply $\\Delta x = c\\Delta t/C = L/N_x$.\n",
    "Define new functions `I(x)`, `V(x)`, and `f(x,t)` as wrappers of the ones\n",
    "made above, where fixed values of $L$, $c$, $\\Delta x$, and $\\Delta t$\n",
    "are inserted, such that `I`, `V`, and `f` can be passed on to the\n",
    "`solver` function. Finally, call `solver` with a `user_action`\n",
    "function that compares the numerical solution to this exact\n",
    "solution $u$ of the discrete PDE problem.\n",
    "\n",
    "<!-- --- begin hint in exercise --- -->\n",
    "\n",
    "**Hint.**\n",
    "To turn a `sympy` expression `e`, depending on a series of\n",
    "symbols, say `x`, `t`, `dx`, `dt`, `L`, and `c`, into a plain\n",
    "Python function `e_exact(x,t,L,dx,dt,c)`, one can write"
   ]
  },
  {
   "cell_type": "code",
   "execution_count": 24,
   "metadata": {},
   "outputs": [],
   "source": [
    "e_exact = sm.lambdify([x,t,L,dx,dt,c], e, 'numpy')"
   ]
  },
  {
   "cell_type": "markdown",
   "metadata": {},
   "source": [
    "The `'numpy'` argument is a good habit as the `e_exact` function\n",
    "will then work with array arguments if it contains mathematical\n",
    "functions (but here we only do plain arithmetics, which automatically\n",
    "work with arrays).\n",
    "\n",
    "<!-- --- end hint in exercise --- -->\n",
    "\n",
    "**b)**\n",
    "An alternative way of determining $a_0,\\ldots,a_3$ is to reason as\n",
    "follows. We first construct $X(x)$ such that the boundary conditions\n",
    "are fulfilled: $X=x(L-x)$. However, to compensate for the fact\n",
    "that this choice of $X$ does not fulfill the discrete boundary\n",
    "condition, we seek $u$ such that"
   ]
  },
  {
   "cell_type": "markdown",
   "metadata": {},
   "source": [
    "$$\n",
    "u_x = \\frac{\\partial}{\\partial x}x(L-x)T(t) - \\frac{1}{6}u_{xxx}\\Delta x^2,\n",
    "$$"
   ]
  },
  {
   "cell_type": "markdown",
   "metadata": {},
   "source": [
    "since this $u$ will fit the discrete boundary condition.\n",
    "Assuming $u=T(t)\\sum_{j=0}^3a_jx^j$, we can use the above equation to\n",
    "determine the coefficients $a_1,a_2,a_3$. A value, e.g., 1 can be used for\n",
    "$a_0$. The following `sympy` code computes this $u$:"
   ]
  },
  {
   "cell_type": "code",
   "execution_count": 25,
   "metadata": {},
   "outputs": [],
   "source": [
    "def test_cubic2():\n",
    "    import sympy as sm\n",
    "    x, t, c, L, dx = sm.symbols('x t c L dx')\n",
    "    T = lambda t: 1 + sm.Rational(1,2)*t  # Temporal term\n",
    "    # Set u as a 3rd-degree polynomial in space\n",
    "    X = lambda x: sum(a[i]*x**i for i in range(4))\n",
    "    a = sm.symbols('a_0 a_1 a_2 a_3')\n",
    "    u = lambda x, t: X(x)*T(t)\n",
    "    # Force discrete boundary condition to be zero by adding\n",
    "    # a correction term the analytical suggestion x*(L-x)*T\n",
    "    # u_x = x*(L-x)*T(t) - 1/6*u_xxx*dx**2\n",
    "    R = sm.diff(u(x,t), x) - (\n",
    "        x*(L-x) - sm.Rational(1,6)*sm.diff(u(x,t), x, x, x)*dx**2)\n",
    "    # R is a polynomial: force all coefficients to vanish.\n",
    "    # Turn R to Poly to extract coefficients:\n",
    "    R = sm.poly(R, x)\n",
    "    coeff = R.all_coeffs()\n",
    "    s = sm.solve(coeff, a[1:])  # a[0] is not present in R\n",
    "    # s is dictionary with a[i] as keys\n",
    "    # Fix a[0] as 1\n",
    "    s[a[0]] = 1\n",
    "    X = lambda x: sm.simplify(sum(s[a[i]]*x**i for i in range(4)))\n",
    "    u = lambda x, t: X(x)*T(t)\n",
    "    print 'u:', u(x,t)"
   ]
  },
  {
   "cell_type": "markdown",
   "metadata": {},
   "source": [
    "The next step is to find the source term `f_e` by inserting `u_e`\n",
    "in the PDE. Thereafter, turn `u`, `f`, and the time derivative of `u`\n",
    "into plain Python functions as in a), and then wrap these functions\n",
    "in new functions `I`, `V`, and `f`, with the right signature as\n",
    "required by the `solver` function. Set parameters as in a) and\n",
    "check that the solution is exact to machine precision at each\n",
    "time level using an appropriate `user_action` function.\n",
    "\n",
    "Filename: `wave1D_n0_test_cubic`.\n",
    "\n",
    "<!-- --- end exercise --- -->"
   ]
  }
 ],
 "metadata": {
  "kernelspec": {
   "display_name": "Python 3",
   "language": "python",
   "name": "python3"
  },
  "language_info": {
   "codemirror_mode": {
    "name": "ipython",
    "version": 3
   },
   "file_extension": ".py",
   "mimetype": "text/x-python",
   "name": "python",
   "nbconvert_exporter": "python",
   "pygments_lexer": "ipython3",
   "version": "3.8.3"
  }
 },
 "nbformat": 4,
 "nbformat_minor": 4
}<|MERGE_RESOLUTION|>--- conflicted
+++ resolved
@@ -329,7 +329,6 @@
     "specifications of algorithms and their implementation as computer code\n",
     "simpler.\n",
     "\n",
-<<<<<<< HEAD
     "The first index in the set will be denoted $\\mathcal{I}_x^0$\n",
     "and the last $\\mathcal{I}_x^{-1}$. When we need to skip the first element of\n",
     "the set, we use $\\mathcal{I}_x^{+}$ for the remaining subset\n",
@@ -341,21 +340,6 @@
     "$\\mathcal{I}_x^i=\\{1,\\ldots,N_x-1\\}$.  For the time domain we find it\n",
     "natural to explicitly use 0 as the first index, so we will usually\n",
     "write $n=0$ and $t_0$ rather than $n=\\mathcal{I}_t^0$. We also avoid notation\n",
-    "like $x_{\\mathcal{I}_x^{-1}}$ and will instead use $x_i$, $i={\\mathcal{I}_x^{-1}}$.\n",
-=======
-    "The first index in the set will be denoted $\\setb{\\mathcal{I}_x}$\n",
-    "and the last $\\sete{\\mathcal{I}_x}$. When we need to skip the first element of\n",
-    "the set, we use $\\setr{\\mathcal{I}_x}$ for the remaining subset\n",
-    "$\\setr{\\mathcal{I}_x}=\\{1,\\ldots,N_x\\}$. Similarly, if the last element is\n",
-    "to be dropped, we write $\\setl{\\mathcal{I}_x}=\\{0,\\ldots,N_x-1\\}$ for the\n",
-    "remaining indices.\n",
-    "All the\n",
-    "indices corresponding to inner grid points are specified by\n",
-    "$\\seti{\\mathcal{I}_x}=\\{1,\\ldots,N_x-1\\}$.  For the time domain we find it\n",
-    "natural to explicitly use 0 as the first index, so we will usually\n",
-    "write $n=0$ and $t_0$ rather than $n=\\mathcal{I}_t^0$. We also avoid notation\n",
-    "like $x_{\\sete{\\mathcal{I}_x}}$ and will instead use $x_i$, $i=\\sete{\\mathcal{I}_x}$.\n",
->>>>>>> 8d96c891
     "\n",
     "The Python code associated with index sets applies the following\n",
     "conventions:\n",
@@ -366,40 +350,23 @@
     "<tr><th align=\"center\">  Notation  </th> <th align=\"center\">  Python  </th> </tr>\n",
     "</thead>\n",
     "<tbody>\n",
-<<<<<<< HEAD
     "<tr><td align=\"left\">   $\\mathcal{I}_x$           </td> <td align=\"left\">   <code>Ix</code>          </td> </tr>\n",
     "<tr><td align=\"left\">   $\\mathcal{I}_x^0$    </td> <td align=\"left\">   <code>Ix[0]</code>       </td> </tr>\n",
     "<tr><td align=\"left\">   $\\mathcal{I}_x^{-1}$    </td> <td align=\"left\">   <code>Ix[-1]</code>      </td> </tr>\n",
     "<tr><td align=\"left\">   $\\mathcal{I}_x^{-}$    </td> <td align=\"left\">   <code>Ix[:-1]</code>     </td> </tr>\n",
     "<tr><td align=\"left\">   $\\mathcal{I}_x^{+}$    </td> <td align=\"left\">   <code>Ix[1:]</code>      </td> </tr>\n",
     "<tr><td align=\"left\">   $\\mathcal{I}_x^i$    </td> <td align=\"left\">   <code>Ix[1:-1]</code>    </td> </tr>\n",
-=======
-    "<tr><td align=\"left\">   $\\mathcal{I}_x$           </td> <td align=\"left\">   <code>mathcal{I}_x</code>          </td> </tr>\n",
-    "<tr><td align=\"left\">   $\\mathcal{I}_x^0$    </td> <td align=\"left\">   <code>mathcal{I}_x[0]</code>       </td> </tr>\n",
-    "<tr><td align=\"left\">   $\\mathcal{I}_x^{-1}$    </td> <td align=\"left\">   <code>mathcal{I}_x[-1]</code>      </td> </tr>\n",
-    "<tr><td align=\"left\">   $\\mathcal{I}_x^{-}$    </td> <td align=\"left\">   <code>mathcal{I}_x[:-1]</code>     </td> </tr>\n",
-    "<tr><td align=\"left\">   $\\mathcal{I}_x^{+}$    </td> <td align=\"left\">   <code>mathcal{I}_x[1:]</code>      </td> </tr>\n",
-    "<tr><td align=\"left\">   $\\mathcal{I}_x^i$    </td> <td align=\"left\">   <code>mathcal{I}_x[1:-1]</code>    </td> </tr>\n",
->>>>>>> 8d96c891
     "</tbody>\n",
     "</table>\n",
     "**Why index sets are useful.**\n",
     "\n",
     "An important feature of the index set notation is that it\n",
     "keeps our formulas and code independent of how\n",
-<<<<<<< HEAD
     "we count mesh points. For example, the notation $i\\in\\mathcal{I}_x$ or $i=\\mathcal{I}_x^0$\n",
     "remains the same whether $\\mathcal{I}_x$ is defined as above or as starting at 1,\n",
     "i.e., $\\mathcal{I}_x=\\{1,\\ldots,Q\\}$. Similarly, we can in the code define\n",
     "`Ix=range(Nx+1)` or `Ix=range(1,Q)`, and expressions\n",
     "like `Ix[0]` and `Ix[1:-1]` remain correct. One application where\n",
-=======
-    "we count mesh points. For example, the notation $i\\in\\mathcal{I}_x$ or $i=\\setb{\\mathcal{I}_x}$\n",
-    "remains the same whether $\\mathcal{I}_x$ is defined as above or as starting at 1,\n",
-    "i.e., $\\mathcal{I}_x=\\{1,\\ldots,Q\\}$. Similarly, we can in the code define\n",
-    "`mathcal{I}_x=range(Nx+1)` or `mathcal{I}_x=range(1,Q)`, and expressions\n",
-    "like `mathcal{I}_x[0]` and `mathcal{I}_x[1:-1]` remain correct. One application where\n",
->>>>>>> 8d96c891
     "the index set notation is convenient is\n",
     "conversion of code from a language where arrays has base index 0 (e.g.,\n",
     "Python and C) to languages where the base index is 1 (e.g., MATLAB and\n",
@@ -459,7 +426,6 @@
     "\\begin{align*}\n",
     "u_i^{n+1} &= u^n_i - \\frac{1}{2}\n",
     "C^2\\left(u^{n}_{i+1}-2u^{n}_{i} + u^{n}_{i-1}\\right),\\quad,\n",
-<<<<<<< HEAD
     "i\\in\\mathcal{I}_x^i,\\ n=0,\\\\ \n",
     "u^{n+1}_i &= -u^{n-1}_i  + 2u^n_i + C^2\n",
     "\\left(u^{n}_{i+1}-2u^{n}_{i}+u^{n}_{i-1}\\right),\n",
@@ -468,16 +434,6 @@
     "\\quad i=\\mathcal{I}_x^0,\\ n\\in\\mathcal{I}_t^{-},\\\\ \n",
     "u_i^{n+1} &= 0,\n",
     "\\quad i=\\mathcal{I}_x^{-1},\\ n\\in\\mathcal{I}_t^{-}\\thinspace .\n",
-=======
-    "i\\in\\seti{\\mathcal{I}_x},\\ n=0,\\\\ \n",
-    "u^{n+1}_i &= -u^{n-1}_i  + 2u^n_i + C^2\n",
-    "\\left(u^{n}_{i+1}-2u^{n}_{i}+u^{n}_{i-1}\\right),\n",
-    "\\quad i\\in\\seti{\\mathcal{I}_x},\\ n\\in\\seti{\\mathcal{I}_t},\\\\ \n",
-    "u_i^{n+1} &= 0,\n",
-    "\\quad i=\\setb{\\mathcal{I}_x},\\ n\\in\\setl{\\mathcal{I}_t},\\\\ \n",
-    "u_i^{n+1} &= 0,\n",
-    "\\quad i=\\sete{\\mathcal{I}_x},\\ n\\in\\setl{\\mathcal{I}_t}\\thinspace .\n",
->>>>>>> 8d96c891
     "\\end{align*}\n",
     "$$"
    ]
@@ -1936,11 +1892,7 @@
    "cell_type": "markdown",
    "metadata": {},
    "source": [
-<<<<<<< HEAD
     "for $i\\in\\mathcal{I}_x^i$ and $n\\geq 1$.\n",
-=======
-    "for $i\\in\\seti{\\mathcal{I}_x}$ and $n\\geq 1$.\n",
->>>>>>> 8d96c891
     "New equations must be derived for $u^1_i$, and for boundary points in case\n",
     "of Neumann conditions.\n",
     "\n",
@@ -2328,11 +2280,7 @@
     "            return 0.5*(1 + np.cos(np.pi*(x-xc)/a)) \\\n",
     "                   if xc - a <= x <= xc + a else 0\n",
     "\n",
-<<<<<<< HEAD
     "    elif pulse_thinspace . == 'half-cosinehat':\n",
-=======
-    "    elif pulse_thinspace . == 'frac{1}{2}-cosinehat':\n",
->>>>>>> 8d96c891
     "        def I(x):\n",
     "            # Half a period of a cosine\n",
     "            w = 4\n",
@@ -3572,11 +3520,7 @@
     "import wave1D_dn_vc as wave\n",
     "import os, sys, shutil, glob\n",
     "\n",
-<<<<<<< HEAD
     "for pulse_thinspace . in 'gaussian', 'cosinehat', 'half-cosinehat', 'plug':\n",
-=======
-    "for pulse_thinspace . in 'gaussian', 'cosinehat', 'frac{1}{2}-cosinehat', 'plug':\n",
->>>>>>> 8d96c891
     "    for Nx in 40, 80, 160:\n",
     "        for sf in 2, 4:\n",
     "            if sf == 1 and Nx > 40:\n",
