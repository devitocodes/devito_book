--- conflicted
+++ resolved
@@ -1,8 +1,10 @@
 import numpy as np
 import matplotlib.pyplot as plt
 from devito import Dimension, Constant, TimeFunction, Eq, solve, Operator
-<<<<<<< HEAD
-=======
+
+
+
+
 
 
 # def plot_convergence_rates():
@@ -49,212 +51,14 @@
 
 
 
-# def visualize_front(u, t, I, w, savefig=False, skip_frames=1):
-#     """
-#     Visualize u and the exact solution vs t, using a
-#     moving plot window and continuous drawing of the
-#     curves as they evolve in time.
-#     Makes it easy to plot very long time series.
-#     Plots are saved to files if savefig is True.
-#     Only each skip_frames-th plot is saved (e.g., if
-#     skip_frame=10, only each 10th plot is saved to file;
-#     this is convenient if plot files corresponding to
-#     different time steps are to be compared).
-#     """
-#     import scitools.std as st
-#     from scitools.MovingPlotWindow import MovingPlotWindow
-#     from math import pi
-
-#     # Remove all old plot files tmp_*.png
-#     import glob, os
-#     for filename in glob.glob('tmp_*.png'):
-#         os.remove(filename)
-
-#     P = 2*pi/w  # one period
-#     umin = 1.2*u.min();  umax = -umin
-#     dt = t[1] - t[0]
-#     plot_manager = MovingPlotWindow(
-#         window_width=8*P,
-#         dt=dt,
-#         yaxis=[umin, umax],
-#         mode='continuous drawing')
-#     frame_counter = 0
-#     for n in range(1,len(u)):
-#         if plot_manager.plot(n):
-#             s = plot_manager.first_index_in_plot
-#             st.plot(t[s:n+1], u[s:n+1], 'r-1',
-#                     t[s:n+1], I*cos(w*t)[s:n+1], 'b-1',
-#                     title='t=%6.3f' % t[n],
-#                     axis=plot_manager.axis(),
-#                     show=not savefig) # drop window if savefig
-#             if savefig and n % skip_frames == 0:
-#                 filename = 'tmp_%04d.png' % frame_counter
-#                 st.savefig(filename)
-#                 print 'making plot file', filename, 'at t=%g' % t[n]
-#                 frame_counter += 1
-#         plot_manager.update(n)
-
-# def visualize_front_ascii(u, t, I, w, fps=10):
-#     """
-#     Plot u and the exact solution vs t line by line in a
-#     terminal window (only using ascii characters).
-#     Makes it easy to plot very long time series.
-#     """
-#     from scitools.avplotter import Plotter
-#     import time
-#     from math import pi
-#     P = 2*pi/w
-#     umin = 1.2*u.min();  umax = -umin
-
-#     p = Plotter(ymin=umin, ymax=umax, width=60, symbols='+o')
-#     for n in range(len(u)):
-#         print p.plot(t[n], u[n], I*cos(w*t[n])), \
-#               '%.1f' % (t[n]/P)
-#         time.sleep(1/float(fps))
-
-# def bokeh_plot(u, t, legends, I, w, t_range, filename):
-#     """
-#     Make plots for u vs t using the Bokeh library.
-#     u and t are lists (several experiments can be compared).
-#     legens contain legend strings for the various u,t pairs.
-#     """
-#     if not isinstance(u, (list,tuple)):
-#         u = [u]  # wrap in list
-#     if not isinstance(t, (list,tuple)):
-#         t = [t]  # wrap in list
-#     if not isinstance(legends, (list,tuple)):
-#         legends = [legends]  # wrap in list
-
-#     import bokeh.plotting as plt
-#     plt.output_file(filename, mode='cdn', title='Comparison')
-#     # Assume that all t arrays have the same range
-#     t_fine = np.linspace(0, t[0][-1], 1001)  # fine mesh for u_e
-#     tools = 'pan,wheel_zoom,box_zoom,reset,'\
-#             'save,box_select,lasso_select'
-#     u_range = [-1.2*I, 1.2*I]
-#     font_size = '8pt'
-#     p = []  # list of plot objects
-#     # Make the first figure
-#     p_ = plt.figure(
-#         width=300, plot_height=250, title=legends[0],
-#         x_axis_label='t', y_axis_label='u',
-#         x_range=t_range, y_range=u_range, tools=tools,
-#         title_text_font_size=font_size)
-#     p_.xaxis.axis_label_text_font_size=font_size
-#     p_.yaxis.axis_label_text_font_size=font_size
-#     p_.line(t[0], u[0], line_color='blue')
-#     # Add exact solution
-#     u_e = u_exact(t_fine, I, w)
-#     p_.line(t_fine, u_e, line_color='red', line_dash='4 4')
-#     p.append(p_)
-#     # Make the rest of the figures and attach their axes to
-#     # the first figure's axes
-#     for i in range(1, len(t)):
-#         p_ = plt.figure(
-#             width=300, plot_height=250, title=legends[i],
-#             x_axis_label='t', y_axis_label='u',
-#             x_range=p[0].x_range, y_range=p[0].y_range, tools=tools,
-#             title_text_font_size=font_size)
-#         p_.xaxis.axis_label_text_font_size = font_size
-#         p_.yaxis.axis_label_text_font_size = font_size
-#         p_.line(t[i], u[i], line_color='blue')
-#         p_.line(t_fine, u_e, line_color='red', line_dash='4 4')
-#         p.append(p_)
-
-#     # Arrange all plots in a grid with 3 plots per row
-#     grid = [[]]
-#     for i, p_ in enumerate(p):
-#         grid[-1].append(p_)
-#         if (i+1) % 3 == 0:
-#             # New row
-#             grid.append([])
-#     plot = plt.gridplot(grid, toolbar_location='left')
-#     plt.save(plot)
-#     plt.show(plot)
-
-# def demo_bokeh():
-#     """Solve a scaled ODE u'' + u = 0."""
-#     from math import pi
-#     w = 1.0        # Scaled problem (frequency)
-#     P = 2*np.pi/w  # Period
-#     num_steps_per_period = [5, 10, 20, 40, 80]
-#     T = 40*P       # Simulation time: 40 periods
-#     u = []         # List of numerical solutions
-#     t = []         # List of corresponding meshes
-#     legends = []
-#     for n in num_steps_per_period:
-#         dt = P/n
-#         u_, t_ = solver(I=1, w=w, dt=dt, T=T)
-#         u.append(u_)
-#         t.append(t_)
-#         legends.append('# time steps per period: %d' % n)
-#     bokeh_plot(u, t, legends, I=1, w=w, t_range=[0, 4*P],
-#                filename='tmp.html')
+
+
 
 # if __name__ == '__main__':
 #     #main()
 #     #demo_bokeh()
 #     plot_convergence_rates()
 #     raw_input()
->>>>>>> 931ca045
-
-
-
-
-
-
-# def plot_convergence_rates():
-#     r2, E2, dt2 = convergence_rates(
-#         m=5, solver_function=solver, num_periods=8)
-#     plt.loglog(dt2, E2)
-#     r4, E4, dt4 = convergence_rates(
-#         m=5, solver_function=solver_adjust_w, num_periods=8)
-#     plt.loglog(dt4, E4)
-#     plt.legend(['original scheme', r'adjusted $\omega$'],
-#                loc='upper left')
-#     plt.title('Convergence of finite difference methods')
-#     from plotslopes import slope_marker
-#     slope_marker((dt2[1], E2[1]), (2,1))
-#     slope_marker((dt4[1], E4[1]), (4,1))
-#     plt.savefig('tmp_convrate.png'); plt.savefig('tmp_convrate.pdf')
-#     plt.show()
-
-# def main(solver_function=solver):
-#     import argparse
-#     from math import pi
-#     parser = argparse.ArgumentParser()
-#     parser.add_argument('--I', type=float, default=1.0)
-#     parser.add_argument('--w', type=float, default=2*pi)
-#     parser.add_argument('--dt', type=float, default=0.05)
-#     parser.add_argument('--num_periods', type=int, default=5)
-#     parser.add_argument('--savefig', action='store_true')
-#     # Hack to allow --SCITOOLS options (read when importing scitools.std)
-#     parser.add_argument('--SCITOOLS_easyviz_backend', default='matplotlib')
-#     a = parser.parse_args()
-#     I, w, dt, num_periods, savefig = \
-#        a.I, a.w, a.dt, a.num_periods, a.savefig
-#     P = 2*pi/w  # one period
-#     T = P*num_periods
-#     u, t = solver_function(I, w, dt, T)
-#     if num_periods <= 10:
-#         visualize(u, t, I, w)
-#     else:
-#         visualize_front(u, t, I, w, savefig)
-#         #visualize_front_ascii(u, t, I, w)
-#     #plot_empirical_freq_and_amplitude(u, t, I, w)
-#     plt.show()
-
-
-
-
-
-
-
-# if __name__ == '__main__':
-#     #main()
-#     #demo_bokeh()
-#     plot_convergence_rates()
-#     raw_input()
 
 # Devito solver
 def solver(I, w, dt, T):
@@ -265,7 +69,6 @@
     dt = float(dt)
     Nt = int(round(T/dt))
     t = Dimension('t', spacing=Constant('h_t'))
-<<<<<<< HEAD
 
     u = TimeFunction(name='u', dimensions=(t,),
                      shape=(Nt+1,), space_order=2)
@@ -277,25 +80,20 @@
     op.apply(h_t=dt, t_M=Nt-1)
     return u.data, np.linspace(0, Nt*dt, Nt+1)
 
-# def solver(I, w, dt, T):
-#     """
-#     Solve u'' + w**2*u = 0 for t in (0,T], u(0)=I and u'(0)=0,
-#     by a central finite difference method with time step dt.
-#     """
-#     dt = float(dt)
-#     Nt = int(round(T/dt))
-#     u = np.zeros(Nt+1)
-#     t = np.linspace(0, Nt*dt, Nt+1)
-
-#     u[0] = I
-#     u[1] = u[0] - 0.5*dt**2*w**2*u[0]
-#     for n in range(1, Nt):
-#         u[n+1] = 2*u[n] - u[n-1] - dt**2*w**2*u[n]
-#     return u, t
-=======
+def solver_adjust_w(I, w, dt, T, adjust_w=True):
+    """
+    Solve u'' + w**2*u = 0 for t in (0,T], u(0)=I and u'(0)=0,
+    by a central finite difference method with time step dt.
+    """
+    dt = float(dt)
+    Nt = int(round(T/dt))
+    t = Dimension('t', spacing=Constant('h_t'))
 
     u = TimeFunction(name='u', dimensions=(t,),
                      shape=(Nt+1,), space_order=2)
+
+    # Adjust w if required
+    w_adj = w*(1 - w**2*dt**2/24.) if adjust_w else w
 
     u.data[:] = I
     eqn = u.dt2 + (w**2)*u
@@ -303,29 +101,6 @@
     op = Operator(stencil)
     op.apply(h_t=dt, t_M=Nt-1)
     return u.data, np.linspace(0, Nt*dt, Nt+1)
-
-def solver_adjust_w(I, w, dt, T, adjust_w=True):
-    """
-    Solve u'' + w**2*u = 0 for t in (0,T], u(0)=I and u'(0)=0,
-    by a central finite difference method with time step dt.
-    """
-    dt = float(dt)
-    Nt = int(round(T/dt))
-    t = Dimension('t', spacing=Constant('h_t'))
-
-    u = TimeFunction(name='u', dimensions=(t,),
-                     shape=(Nt+1,), space_order=2)
-
-    # Adjust w if required
-    w_adj = w*(1 - w**2*dt**2/24.) if adjust_w else w
-
-    u.data[:] = I
-    eqn = u.dt2 + (w**2)*u
-    stencil = Eq(u.forward, solve(eqn, u.forward))
-    op = Operator(stencil)
-    op.apply(h_t=dt, t_M=Nt-1)
-    return u.data, np.linspace(0, Nt*dt, Nt+1)
->>>>>>> 931ca045
 
 def u_exact(t, I, w):
     return I*np.cos(w*t)
@@ -351,7 +126,7 @@
                           0.802607911978213,
                           0.288358920740053])
     u, t = solver(I, w, dt, T)
-    diff = np.abs(u_e[:3] - u[:3]).max()
+    diff = np.abs(u_by_hand - u[:3]).max()
     tol = 1E-14
     assert diff < tol
 
@@ -385,7 +160,6 @@
          for i in range(1, m, 1)]
     return r, E_values, dt_values
 
-<<<<<<< HEAD
 def python_solver_adjust_w(I, w, dt, T, adjust_w=True):
     """
     Solve u'' + w**2*u = 0 for t in (0,T], u(0)=I and u'(0)=0,
@@ -519,20 +293,6 @@
     for n in range(len(u)):
         print(p.plot(t[n], u[n], I*cos(w*t[n])), '%.1f' % (t[n]/P))
         time.sleep(1/float(fps))
-=======
-# def test_convergence_rates():
-#     r, E, dt = convergence_rates(
-#         m=5, solver_function=solver, num_periods=8)
-#     # Accept rate to 1 decimal place
-#     tol = 0.1
-#     assert abs(r[-1] - 2.0) < tol
-#     # Test that adjusted w obtains 4th order convergence
-#     r, E, dt = convergence_rates(
-#         m=5, solver_function=solver, num_periods=8)
-#     print("adjust w rates:")
-#     print(r)
-#     assert abs(r[-1] - 4.0) < tol
->>>>>>> 931ca045
 
 def plot_empirical_freq_and_amplitude(u, t, I, w):
     """
@@ -556,15 +316,8 @@
         plt.figure(1)
         plt.plot(range(len(p)), 2*pi/p)
         legends1.append('frequency, case%d' % (i+1))
-<<<<<<< HEAD
         plt.figure(2)
         plt.plot(range(len(a)), a)
-=======
-        plt.hold('on')
-        plt.figure(2)
-        plt.plot(range(len(a)), a)
-        plt.hold('on')
->>>>>>> 931ca045
         legends2.append('amplitude, case%d' % (i+1))
     plt.figure(1)
     plt.plot(range(len(p)), [w]*len(p), 'k--')
@@ -580,7 +333,6 @@
     plt.savefig('tmp2.png');  plt.savefig('tmp2.pdf')
     plt.show()
 
-<<<<<<< HEAD
 def bokeh_plot(u, t, legends, I, w, t_range, filename):
     """
     Make plots for u vs t using the Bokeh library.
@@ -659,9 +411,5 @@
                filename='tmp.html')
 
 if __name__ == '__main__':
-    plot_convergence_rates()
-=======
-if __name__ == '__main__':
     r = convergence_rates(m=5, solver_function=solver_adjust_w, num_periods=8)[0]
-    print(r)
->>>>>>> 931ca045
+    print(r)