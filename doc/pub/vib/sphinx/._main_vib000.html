
<!DOCTYPE html PUBLIC "-//W3C//DTD XHTML 1.0 Transitional//EN"
  "http://www.w3.org/TR/xhtml1/DTD/xhtml1-transitional.dtd">


<html xmlns="http://www.w3.org/1999/xhtml">
  <head>
    <meta http-equiv="Content-Type" content="text/html; charset=utf-8" />
    
    <title>Finite Difference Computing for Oscillatory Phenomena</title>
    
    <link rel="stylesheet" href="_static/default.css" type="text/css" />
    <link rel="stylesheet" href="_static/pygments.css" type="text/css" />
    
    <script type="text/javascript">
      var DOCUMENTATION_OPTIONS = {
        URL_ROOT:    './',
        VERSION:     '1.0',
        COLLAPSE_INDEX: false,
        FILE_SUFFIX: '.html',
        HAS_SOURCE:  true
      };
    </script>
    <script type="text/javascript" src="_static/jquery.js"></script>
    <script type="text/javascript" src="_static/underscore.js"></script>
    <script type="text/javascript" src="_static/doctools.js"></script>
    <script type="text/javascript" src="https://cdn.mathjax.org/mathjax/latest/MathJax.js?config=TeX-AMS-MML_HTMLorMML"></script>
    <script type="text/javascript" src="_static/sidebar.js"></script>

        <script src="http://sagecell.sagemath.org/static/jquery.min.js"></script>
        <script src="http://sagecell.sagemath.org/static/embedded_sagecell.js"></script>

        <script>sagecell.makeSagecell({inputLocation: ".sage"});</script>

        <style type="text/css">
                .sagecell .CodeMirror-scroll {
                        overflow-y: hidden;
                        overflow-x: auto;
                }
                .sagecell .CodeMirror {
                        height: auto;
                }
        </style>

    
    <link rel="top" title="Finite Difference Computing for Oscillatory Phenomena" href="index.html" />
    <link rel="next" title="Finite difference discretization" href="._main_vib001.html" />
    <link rel="prev" title="Finite Difference Computing for Oscillatory Phenomena" href="index.html" />
 
  
       <style type="text/css">
         div.admonition {
           background-color: whiteSmoke;
           border: 1px solid #bababa;
         }
       </style>
      </head>
    
  <body role="document">
    <div class="related" role="navigation" aria-label="related navigation">
      <h3>Navigation</h3>
      <ul>
        <li class="right" style="margin-right: 10px">
          <a href="genindex.html" title="General Index"
             accesskey="I">index</a></li>
        <li class="right" >
          <a href="._main_vib001.html" title="Finite difference discretization"
             accesskey="N">next</a> |</li>
        <li class="right" >
          <a href="index.html" title="Finite Difference Computing for Oscillatory Phenomena"
             accesskey="P">previous</a> |</li>
        <li class="nav-item nav-item-0"><a href="index.html">Finite Difference Computing for Oscillatory Phenomena</a> &raquo;</li> 
      </ul>
    </div>  

    <div class="document">
      <div class="documentwrapper">
        <div class="bodywrapper">
          <div class="body" role="main">
            
  <div class="section" id="finite-difference-computing-for-oscillatory-phenomena">
<h1>Finite Difference Computing for Oscillatory Phenomena<a class="headerlink" href="#finite-difference-computing-for-oscillatory-phenomena" title="Permalink to this headline">¶</a></h1>
<table class="docutils field-list" frame="void" rules="none">
<col class="field-name" />
<col class="field-body" />
<tbody valign="top">
<tr class="field-odd field"><th class="field-name">Authors:</th><td class="field-body">Hans Petter Langtangen, Svein Linge</td>
</tr>
<<<<<<< HEAD
<tr class="field-even field"><th class="field-name">Date:</th><td class="field-body">Jul 10, 2016</td>
=======
<tr class="field-even field"><th class="field-name">Date:</th><td class="field-body">Jul 7, 2016</td>
>>>>>>> caae585f
</tr>
</tbody>
</table>
</div>


          </div>
        </div>
      </div>
      <div class="sphinxsidebar" role="navigation" aria-label="main navigation">
        <div class="sphinxsidebarwrapper">
            <center>
            <p class="logo"><a href="http://cbc.simula.no/" title="Go to Center for Biomedical Computing">
              <img class="logo" src="_static/cbc_logo.png" alt="Logo"/>
            </a></p>
            </center>
  <h4>Previous topic</h4>
  <p class="topless"><a href="index.html"
                        title="previous chapter">Finite Difference Computing for Oscillatory Phenomena</a></p>
  <h4>Next topic</h4>
  <p class="topless"><a href="._main_vib001.html"
                        title="next chapter">Finite difference discretization</a></p>
  <div role="note" aria-label="source link">
    <h3>This Page</h3>
    <ul class="this-page-menu">
      <li><a href="_sources/._main_vib000.txt"
            rel="nofollow">Show Source</a></li>
    </ul>
   </div>
<div id="searchbox" style="display: none" role="search">
  <h3>Quick search</h3>
    <form class="search" action="search.html" method="get">
      <input type="text" name="q" />
      <input type="submit" value="Go" />
      <input type="hidden" name="check_keywords" value="yes" />
      <input type="hidden" name="area" value="default" />
    </form>
</div>
<script type="text/javascript">$('#searchbox').show(0);</script>
        </div>
      </div>
      <div class="clearer"></div>
    </div>
    <div class="related" role="navigation" aria-label="related navigation">
      <h3>Navigation</h3>
      <ul>
        <li class="right" style="margin-right: 10px">
          <a href="genindex.html" title="General Index"
             >index</a></li>
        <li class="right" >
          <a href="._main_vib001.html" title="Finite difference discretization"
             >next</a> |</li>
        <li class="right" >
          <a href="index.html" title="Finite Difference Computing for Oscillatory Phenomena"
             >previous</a> |</li>
        <li class="nav-item nav-item-0"><a href="index.html">Finite Difference Computing for Oscillatory Phenomena</a> &raquo;</li> 
      </ul>
    </div>
<div class="wrapper">
  <div class="footer">
    <a href="http://cbc.simula.no"><img src="_static/cbc_banner.png" width="100%"><a>
    <br />
    <br />
      &copy;2016, Hans Petter Langtangen, Svein Linge. Released under CC Attribution 4.0 license.
  </div>
</div>

  </body>
</html><|MERGE_RESOLUTION|>--- conflicted
+++ resolved
@@ -86,11 +86,7 @@
 <tbody valign="top">
 <tr class="field-odd field"><th class="field-name">Authors:</th><td class="field-body">Hans Petter Langtangen, Svein Linge</td>
 </tr>
-<<<<<<< HEAD
-<tr class="field-even field"><th class="field-name">Date:</th><td class="field-body">Jul 10, 2016</td>
-=======
-<tr class="field-even field"><th class="field-name">Date:</th><td class="field-body">Jul 7, 2016</td>
->>>>>>> caae585f
+<tr class="field-even field"><th class="field-name">Date:</th><td class="field-body">Jul 13, 2016</td>
 </tr>
 </tbody>
 </table>
@@ -123,8 +119,8 @@
 <div id="searchbox" style="display: none" role="search">
   <h3>Quick search</h3>
     <form class="search" action="search.html" method="get">
-      <input type="text" name="q" />
-      <input type="submit" value="Go" />
+      <div><input type="text" name="q" /></div>
+      <div><input type="submit" value="Go" /></div>
       <input type="hidden" name="check_keywords" value="yes" />
       <input type="hidden" name="area" value="default" />
     </form>
