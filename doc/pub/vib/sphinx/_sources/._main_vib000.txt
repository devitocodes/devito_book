.. Automatically generated Sphinx-extended reStructuredText file from DocOnce source
   (https://github.com/hplgit/doconce/)

.. Document title:

Finite difference methods for vibration problems
%%%%%%%%%%%%%%%%%%%%%%%%%%%%%%%%%%%%%%%%%%%%%%%%

:Authors: Hans Petter Langtangen
<<<<<<< HEAD
:Date: Jan 27, 2016
=======
:Date: Feb 9, 2016
>>>>>>> d2151dfb

.. Externaldocuments: ../../../../../decay-book/doc/.src/book/book

.. Note: **PRELIMINARY VERSION** (expect typos)
<|MERGE_RESOLUTION|>--- conflicted
+++ resolved
@@ -7,11 +7,7 @@
 %%%%%%%%%%%%%%%%%%%%%%%%%%%%%%%%%%%%%%%%%%%%%%%%
 
 :Authors: Hans Petter Langtangen
-<<<<<<< HEAD
-:Date: Jan 27, 2016
-=======
-:Date: Feb 9, 2016
->>>>>>> d2151dfb
+:Date: Feb 11, 2016
 
 .. Externaldocuments: ../../../../../decay-book/doc/.src/book/book
 
