<!--
Automatically generated HTML file from DocOnce source
(https://github.com/hplgit/doconce/)
-->
<html>
<head>
<meta http-equiv="Content-Type" content="text/html; charset=utf-8" />
<meta name="generator" content="DocOnce: https://github.com/hplgit/doconce/" />
<meta name="description" content="Finite difference methods for vibration problems">
<meta name="keywords" content="vibration ODE,oscillations,mechanical vibrations,period (of oscillations),frequency (of oscillations),Hz (unit),mesh finite differences,mesh function,centered difference,finite differences centered,test function,pytest,nose,verification hand calculations,unit testing,verification polynomial solutions,verification convergence rates,making movies,animation,WebM (video format),Ogg (video format),MP4 (video format),Flash (video format),video formats,HTML5 video tag,error global,stability criterion,phase plane plot,mechanical energy,energy principle,forward-backward Euler-Cromer scheme,nonlinear restoring force,nonlinear spring,forced vibrations,geometric mean,averaging geometric,DOF (degree of freedom),resonance">

<title>Finite difference methods for vibration problems</title>

<!-- Bootstrap style: bootswatch_journal -->
<link href="http://netdna.bootstrapcdn.com/bootswatch/3.1.1/journal/bootstrap.min.css" rel="stylesheet">
<!-- not necessary
<link href="http://netdna.bootstrapcdn.com/font-awesome/4.0.3/css/font-awesome.css" rel="stylesheet">
-->

<style type="text/css">
/* Let inline verbatim have the same color as the surroundings */
code { color: inherit; background-color: transparent; }

/* Add scrollbar to dropdown menus in bootstrap navigation bar */
.dropdown-menu {
   height: auto;
   max-height: 400px;
   overflow-x: hidden;
}
</style>



<!-- Tools for embedded Bokeh plots -->
<link rel="stylesheet"
      href="http://cdn.pydata.org/bokeh/release/bokeh-0.9.0.min.css"
      type="text/css" />
<script type="text/javascript"
	src="http://cdn.pydata.org/bokeh/release/bokeh-0.9.0.min.js">
</script>
<script type="text/javascript">
  Bokeh.set_log_level("info");
</script>


</head>

<!-- tocinfo
{'highest level': 1,
 'sections': [('Finite difference discretization',
               1,
               'vib:model1',
               'vib:model1'),
              ('A basic model for vibrations', 2, None, '___sec1'),
              ('A centered finite difference scheme',
               2,
               'vib:ode1:fdm',
               'vib:ode1:fdm'),
              ('Step 1: Discretizing the domain', 3, None, '___sec3'),
              ('Step 2: Fulfilling the equation at discrete time points',
               3,
               None,
               '___sec4'),
              ('Step 3: Replacing derivatives by finite differences',
               3,
               None,
               '___sec5'),
              ('Step 4: Formulating a recursive algorithm',
               3,
               None,
               '___sec6'),
              ('Computing the first step', 3, None, '___sec7'),
              ('The computational algorithm', 3, None, '___sec8'),
              ('Operator notation', 3, None, '___sec9'),
              ('Implementation', 1, 'vib:impl1', 'vib:impl1'),
              ('Making a solver function',
               2,
               'vib:impl1:solver',
               'vib:impl1:solver'),
              ('Computing $u^{\\prime}$', 3, None, '___sec12'),
              ('Verification', 2, 'vib:ode1:verify', 'vib:ode1:verify'),
              ('Manual calculation', 3, None, '___sec14'),
              ('Testing very simple polynomial solutions',
               3,
               None,
               '___sec15'),
              ('Checking convergence rates', 3, None, '___sec16'),
              ('Scaled model', 2, None, '___sec17'),
              ('Long time simulations',
               1,
               'vib:ode1:longseries',
               'vib:ode1:longseries'),
              ('Using a moving plot window', 2, None, '___sec19'),
              ('Making animations', 2, 'vib:ode1:anim', 'vib:ode1:anim'),
              ('Producing standard video formats', 3, None, '___sec21'),
              ('Paying PNG files in a web browser', 3, None, '___sec22'),
              ('Making animated GIF files', 3, None, '___sec23'),
              ('Using Bokeh to compare graphs', 2, None, '___sec24'),
              ('Using a line-by-line ascii plotter', 2, None, '___sec25'),
              ('Empirical analysis of the solution',
               2,
               'vib:ode1:empirical',
               'vib:ode1:empirical'),
              ('Analysis of the numerical scheme',
               1,
               'vib:ode1:analysis',
               'vib:ode1:analysis'),
              ('Deriving a solution of the numerical scheme',
               2,
               None,
               '___sec28'),
              ('Exact discrete solution',
               2,
               'vib:ode1:analysis:sol',
               'vib:ode1:analysis:sol'),
              ('Convergence',
               2,
               'vib:ode1:analysis:conv',
               'vib:ode1:analysis:conv'),
              ('The global error', 2, None, '___sec31'),
              ('Stability', 2, None, '___sec32'),
              ('About the accuracy at the stability limit',
               2,
               None,
               '___sec33'),
              ('Alternative schemes based on 1st-order equations',
               1,
               'vib:model2x2',
               'vib:model2x2'),
              ('The Forward Euler scheme', 2, None, '___sec35'),
              ('The Backward Euler scheme', 2, None, '___sec36'),
              ('The Crank-Nicolson scheme',
               2,
               'vib:undamped:CN',
               'vib:undamped:CN'),
              ('Comparison of schemes',
               2,
               'vib:model2x2:compare',
               'vib:model2x2:compare'),
              ('Runge-Kutta methods', 2, None, '___sec39'),
              ('Analysis of the Forward Euler scheme', 2, None, '___sec40'),
              ('Energy considerations',
               1,
               'vib:model1:energy',
               'vib:model1:energy'),
              ('Derivation of the energy expression',
               2,
               'vib:model1:energy:expr',
               'vib:model1:energy:expr'),
              ('Energy of the exact solution', 3, None, '___sec43'),
              ('An error measure based on energy',
               2,
               'vib:model1:energy:measure',
               'vib:model1:energy:measure'),
              ('The Euler-Cromer method',
               1,
               'vib:model2x2:EulerCromer',
               'vib:model2x2:EulerCromer'),
              ('Forward-backward discretization', 2, None, '___sec46'),
              ('Equivalence with the scheme for the second-order ODE',
               2,
               'vib:model2x2:EulerCromer:equiv',
               'vib:model2x2:EulerCromer:equiv'),
              ('Implementation',
               2,
               'vib:model2x2:EulerCromer:impl',
               'vib:model2x2:EulerCromer:impl'),
              ('The velocity Verlet algorithm', 2, None, '___sec49'),
              ('Generalization: damping, nonlinear spring, and external excitation',
               1,
               'vib:model2',
               'vib:model2'),
              ('A centered scheme for linear damping',
               2,
               'vib:ode2:fdm:flin',
               'vib:ode2:fdm:flin'),
              ('A centered scheme for quadratic damping',
               2,
               'vib:ode2:fdm:fquad',
               'vib:ode2:fdm:fquad'),
              ('A forward-backward discretization of the quadratic damping term',
               2,
               None,
               '___sec53'),
              ('Implementation', 2, 'vib:ode2:solver', 'vib:ode2:solver'),
              ('Verification', 2, 'vib:ode2:verify', 'vib:ode2:verify'),
              ('Constant solution', 3, None, '___sec56'),
              ('Linear solution', 3, None, '___sec57'),
              ('Quadratic solution', 3, None, '___sec58'),
              ('Visualization', 2, 'vib:ode2:viz', 'vib:ode2:viz'),
              ('User interface', 2, 'vib:ode2:ui', 'vib:ode2:ui'),
              ('The Euler-Cromer scheme for the generalized model',
               2,
               None,
               '___sec61'),
              ('Exercises and Problems', 1, None, '___sec62'),
              ('Problem 1: Use linear/quadratic functions for verification',
               2,
               'vib:exer:undamped:verify:linquad',
               'vib:exer:undamped:verify:linquad'),
              ('Exercise 2: Show linear growth of the phase with time',
               2,
               'vib:exer:phase:err:growth',
               'vib:exer:phase:err:growth'),
              ('Exercise 3: Improve the accuracy by adjusting the frequency',
               2,
               'vib:exer:w:adjust',
               'vib:exer:w:adjust'),
              ('Exercise 4: See if adaptive methods improve the phase error',
               2,
               'vib:exer:undamped:adaptive',
               'vib:exer:undamped:adaptive'),
              ('Exercise 5: Use a Taylor polynomial to compute $u^1$',
               2,
               'vib:exer:step4b:alt',
               'vib:exer:step4b:alt'),
              ('Exercise 6: Find the minimal resolution of an oscillatory function',
               2,
               'vib:exer:wdt:limit',
               'vib:exer:wdt:limit'),
              ('Exercise 7: Visualize the accuracy of finite differences for a cosine function',
               2,
               'vib:exer:fd:exp:plot',
               'vib:exer:fd:exp:plot'),
              ('Exercise 8: Verify convergence rates of the error in energy',
               2,
               'vib:exer:energy:convrate',
               'vib:exer:energy:convrate'),
              ('Exercise 9: Use linear/quadratic functions for verification',
               2,
               'vib:exer:verify:gen:linear',
               'vib:exer:verify:gen:linear'),
              ('Exercise 10: Use an exact discrete solution for verification',
               2,
               'vib:exer:discrete:omega',
               'vib:exer:discrete:omega'),
              ('Exercise 11: Use analytical solution for convergence rate tests',
               2,
               'vib:exer:conv:rate',
               'vib:exer:conv:rate'),
              ('Exercise 12: Investigate the amplitude errors of many solvers',
               2,
               'vib:exer:undamped:odespy',
               'vib:exer:undamped:odespy'),
              ('Exercise 13: Minimize memory usage of a vibration solver',
               2,
               'vib:exer:memsave',
               'vib:exer:memsave'),
              ('Exercise 14: Implement the solver via classes',
               2,
               'vib:exer:gen:class',
               'vib:exer:gen:class'),
              ('Exercise 15: Interpret $[D_tD_t u]^n$ as a forward-backward difference',
               2,
               'vib:exer:DtDt:asDtpDtm',
               'vib:exer:DtDt:asDtpDtm'),
              ('Exercise 16: Use a backward difference for the damping term',
               2,
               'vib:exer:quad:damping:bw',
               'vib:exer:quad:damping:bw'),
              ('Exercise 17: Analysis of the Euler-Cromer scheme',
               2,
               'vib:exer:EulerCromer:analysis',
               'vib:exer:EulerCromer:analysis'),
              ('Applications of vibration models', 1, 'vib:app', 'vib:app'),
              ('Oscillating mass attached to a spring',
               2,
               'vib:app:mass_spring',
               'vib:app:mass_spring'),
              ('Scaling', 3, None, '___sec82'),
              ('The physics', 3, None, '___sec83'),
              ('General mechanical vibrating system',
               2,
               'vib:app:mass_gen',
               'vib:app:mass_gen'),
              ('Scaling', 3, None, '___sec85'),
              ('A sliding mass attached to a spring',
               2,
               'vib:app:mass_sliding',
               'vib:app:mass_sliding'),
              ('A jumping washing machine',
               2,
               'vib:app:washmach',
               'vib:app:washmach'),
              ('Motion of a pendulum',
               2,
               'vib:app:pendulum',
               'vib:app:pendulum'),
              ('Simple pendulum', 3, None, '___sec89'),
              ('Physical pendulum', 3, None, '___sec90'),
              ('Dynamic free body diagram during pendulum motion',
               2,
               'vib:app:pendulum_bodydia',
               'vib:app:pendulum_bodydia'),
              ('Writing the solver', 3, None, '___sec92'),
              ('Drawing the free body diagram', 3, None, '___sec93'),
              ('Making the animated free body diagram', 3, None, '___sec94'),
              ('Motion of an elastic pendulum',
               2,
               'vib:app:pendulum_elastic',
               'vib:app:pendulum_elastic'),
              ('Remarks about an elastic vs a non-elastic pendulum',
               3,
               None,
               '___sec96'),
              ('Initial conditions', 3, None, '___sec97'),
              ('The complete ODE problem', 3, None, '___sec98'),
              ('Scaling', 3, None, '___sec99'),
              ('Remark on the non-elastic limit', 3, None, '___sec100'),
              ('Vehicle on a bumpy road',
               2,
               'vib:app:bumpy',
               'vib:app:bumpy'),
              ('Bouncing ball',
               2,
               'vib:app:bouncing_ball',
               'vib:app:bouncing_ball'),
              ('Electric circuits', 2, None, '___sec103'),
              ('Exercises', 1, None, '___sec104'),
              ('Exercise 18: Simulate resonance',
               2,
               'vib:exer:resonance',
               'vib:exer:resonance'),
              ('Exercise 19: Simulate oscillations of a sliding box',
               2,
               'vib:exer:sliding_box',
               'vib:exer:sliding_box'),
              ('Exercise 20: Simulate a bouncing ball',
               2,
               'vib:exer:bouncing:ball',
               'vib:exer:bouncing:ball'),
              ('Exercise 21: Simulate a simple pendulum',
               2,
               'vib:exer:pendulum_simple',
               'vib:exer:pendulum_simple'),
              ('Exercise 22: Simulate an elastic pendulum',
               2,
               'vib:exer:pendulum_elastic',
               'vib:exer:pendulum_elastic'),
              ('Exercise 23: Simulate an elastic pendulum with air resistance',
               2,
               'vib:exer:pendulum_elastic_drag',
               'vib:exer:pendulum_elastic_drag'),
              ('Remarks', 3, None, '___sec111'),
              ('References', 1, None, '___sec112')]}
end of tocinfo -->

<body>



<script type="text/x-mathjax-config">
MathJax.Hub.Config({
  TeX: {
     equationNumbers: {  autoNumber: "none"  },
     extensions: ["AMSmath.js", "AMSsymbols.js", "autobold.js", "color.js"]
  }
});
</script>
<script type="text/javascript"
 src="http://cdn.mathjax.org/mathjax/latest/MathJax.js?config=TeX-AMS-MML_HTMLorMML">
</script>

<!-- newcommands_keep.tex -->
$$
\newcommand{\half}{\frac{1}{2}}
\newcommand{\tp}{\thinspace .}
\newcommand{\uex}{{u_{\small\mbox{e}}}}
\newcommand{\normalvec}{\boldsymbol{n}}
\newcommand{\Oof}[1]{\mathcal{O}(#1)}
\renewcommand{\v}{\boldsymbol{v}}
\newcommand{\acc}{\boldsymbol{a}}
\newcommand{\rpos}{\boldsymbol{r}}
\newcommand{\e}{\boldsymbol{e}}
\newcommand{\F}{\boldsymbol{F}}
\newcommand{\ii}{\boldsymbol{i}}
\newcommand{\jj}{\boldsymbol{j}}
\newcommand{\ir}{\boldsymbol{i}_r}
\newcommand{\ith}{\boldsymbol{i}_{\theta}}
$$




    
<!-- Bootstrap navigation bar -->
<div class="navbar navbar-default navbar-fixed-top">
  <div class="navbar-header">
    <button type="button" class="navbar-toggle" data-toggle="collapse" data-target=".navbar-responsive-collapse">
      <span class="icon-bar"></span>
      <span class="icon-bar"></span>
      <span class="icon-bar"></span>
    </button>
    <a class="navbar-brand" href="vib-sol.html">Finite difference methods for vibration problems</a>
  </div>

  <div class="navbar-collapse collapse navbar-responsive-collapse">
    <ul class="nav navbar-nav navbar-right">
      <li class="dropdown">
        <a href="#" class="dropdown-toggle" data-toggle="dropdown">Contents <b class="caret"></b></a>
        <ul class="dropdown-menu">
     <!-- navigation toc: --> <li><a href="._vib-sol002.html#vib:model1" style="font-size: 80%;"><b>Finite difference discretization</b></a></li>
     <!-- navigation toc: --> <li><a href="._vib-sol002.html#___sec1" style="font-size: 80%;">&nbsp;&nbsp;&nbsp;A basic model for vibrations</a></li>
     <!-- navigation toc: --> <li><a href="._vib-sol002.html#vib:ode1:fdm" style="font-size: 80%;">&nbsp;&nbsp;&nbsp;A centered finite difference scheme</a></li>
     <!-- navigation toc: --> <li><a href="._vib-sol002.html#___sec3" style="font-size: 80%;">&nbsp;&nbsp;&nbsp;&nbsp;&nbsp;&nbsp;Step 1: Discretizing the domain</a></li>
     <!-- navigation toc: --> <li><a href="._vib-sol002.html#___sec4" style="font-size: 80%;">&nbsp;&nbsp;&nbsp;&nbsp;&nbsp;&nbsp;Step 2: Fulfilling the equation at discrete time points</a></li>
     <!-- navigation toc: --> <li><a href="._vib-sol002.html#___sec5" style="font-size: 80%;">&nbsp;&nbsp;&nbsp;&nbsp;&nbsp;&nbsp;Step 3: Replacing derivatives by finite differences</a></li>
     <!-- navigation toc: --> <li><a href="._vib-sol002.html#___sec6" style="font-size: 80%;">&nbsp;&nbsp;&nbsp;&nbsp;&nbsp;&nbsp;Step 4: Formulating a recursive algorithm</a></li>
     <!-- navigation toc: --> <li><a href="._vib-sol002.html#___sec7" style="font-size: 80%;">&nbsp;&nbsp;&nbsp;&nbsp;&nbsp;&nbsp;Computing the first step</a></li>
     <!-- navigation toc: --> <li><a href="._vib-sol002.html#___sec8" style="font-size: 80%;">&nbsp;&nbsp;&nbsp;&nbsp;&nbsp;&nbsp;The computational algorithm</a></li>
     <!-- navigation toc: --> <li><a href="._vib-sol002.html#___sec9" style="font-size: 80%;">&nbsp;&nbsp;&nbsp;&nbsp;&nbsp;&nbsp;Operator notation</a></li>
     <!-- navigation toc: --> <li><a href="._vib-sol002.html#vib:impl1" style="font-size: 80%;"><b>Implementation</b></a></li>
     <!-- navigation toc: --> <li><a href="._vib-sol002.html#vib:impl1:solver" style="font-size: 80%;">&nbsp;&nbsp;&nbsp;Making a solver function</a></li>
     <!-- navigation toc: --> <li><a href="._vib-sol002.html#___sec12" style="font-size: 80%;">&nbsp;&nbsp;&nbsp;&nbsp;&nbsp;&nbsp;Computing \( u^{\prime} \)</a></li>
     <!-- navigation toc: --> <li><a href="._vib-sol002.html#vib:ode1:verify" style="font-size: 80%;">&nbsp;&nbsp;&nbsp;Verification</a></li>
     <!-- navigation toc: --> <li><a href="._vib-sol002.html#___sec14" style="font-size: 80%;">&nbsp;&nbsp;&nbsp;&nbsp;&nbsp;&nbsp;Manual calculation</a></li>
     <!-- navigation toc: --> <li><a href="._vib-sol002.html#___sec15" style="font-size: 80%;">&nbsp;&nbsp;&nbsp;&nbsp;&nbsp;&nbsp;Testing very simple polynomial solutions</a></li>
     <!-- navigation toc: --> <li><a href="._vib-sol002.html#___sec16" style="font-size: 80%;">&nbsp;&nbsp;&nbsp;&nbsp;&nbsp;&nbsp;Checking convergence rates</a></li>
     <!-- navigation toc: --> <li><a href="._vib-sol002.html#___sec17" style="font-size: 80%;">&nbsp;&nbsp;&nbsp;Scaled model</a></li>
     <!-- navigation toc: --> <li><a href="._vib-sol002.html#vib:ode1:longseries" style="font-size: 80%;"><b>Long time simulations</b></a></li>
     <!-- navigation toc: --> <li><a href="._vib-sol002.html#___sec19" style="font-size: 80%;">&nbsp;&nbsp;&nbsp;Using a moving plot window</a></li>
     <!-- navigation toc: --> <li><a href="._vib-sol002.html#vib:ode1:anim" style="font-size: 80%;">&nbsp;&nbsp;&nbsp;Making animations</a></li>
     <!-- navigation toc: --> <li><a href="._vib-sol002.html#___sec21" style="font-size: 80%;">&nbsp;&nbsp;&nbsp;&nbsp;&nbsp;&nbsp;Producing standard video formats</a></li>
     <!-- navigation toc: --> <li><a href="._vib-sol002.html#___sec22" style="font-size: 80%;">&nbsp;&nbsp;&nbsp;&nbsp;&nbsp;&nbsp;Paying PNG files in a web browser</a></li>
     <!-- navigation toc: --> <li><a href="._vib-sol002.html#___sec23" style="font-size: 80%;">&nbsp;&nbsp;&nbsp;&nbsp;&nbsp;&nbsp;Making animated GIF files</a></li>
     <!-- navigation toc: --> <li><a href="._vib-sol002.html#___sec24" style="font-size: 80%;">&nbsp;&nbsp;&nbsp;Using Bokeh to compare graphs</a></li>
     <!-- navigation toc: --> <li><a href="._vib-sol002.html#___sec25" style="font-size: 80%;">&nbsp;&nbsp;&nbsp;Using a line-by-line ascii plotter</a></li>
     <!-- navigation toc: --> <li><a href="._vib-sol002.html#vib:ode1:empirical" style="font-size: 80%;">&nbsp;&nbsp;&nbsp;Empirical analysis of the solution</a></li>
     <!-- navigation toc: --> <li><a href="._vib-sol002.html#vib:ode1:analysis" style="font-size: 80%;"><b>Analysis of the numerical scheme</b></a></li>
     <!-- navigation toc: --> <li><a href="._vib-sol002.html#___sec28" style="font-size: 80%;">&nbsp;&nbsp;&nbsp;Deriving a solution of the numerical scheme</a></li>
     <!-- navigation toc: --> <li><a href="._vib-sol002.html#vib:ode1:analysis:sol" style="font-size: 80%;">&nbsp;&nbsp;&nbsp;Exact discrete solution</a></li>
     <!-- navigation toc: --> <li><a href="._vib-sol002.html#vib:ode1:analysis:conv" style="font-size: 80%;">&nbsp;&nbsp;&nbsp;Convergence</a></li>
     <!-- navigation toc: --> <li><a href="._vib-sol002.html#___sec31" style="font-size: 80%;">&nbsp;&nbsp;&nbsp;The global error</a></li>
     <!-- navigation toc: --> <li><a href="._vib-sol002.html#___sec32" style="font-size: 80%;">&nbsp;&nbsp;&nbsp;Stability</a></li>
     <!-- navigation toc: --> <li><a href="._vib-sol002.html#___sec33" style="font-size: 80%;">&nbsp;&nbsp;&nbsp;About the accuracy at the stability limit</a></li>
     <!-- navigation toc: --> <li><a href="._vib-sol002.html#vib:model2x2" style="font-size: 80%;"><b>Alternative schemes based on 1st-order equations</b></a></li>
     <!-- navigation toc: --> <li><a href="._vib-sol002.html#___sec35" style="font-size: 80%;">&nbsp;&nbsp;&nbsp;The Forward Euler scheme</a></li>
     <!-- navigation toc: --> <li><a href="._vib-sol002.html#___sec36" style="font-size: 80%;">&nbsp;&nbsp;&nbsp;The Backward Euler scheme</a></li>
     <!-- navigation toc: --> <li><a href="._vib-sol002.html#vib:undamped:CN" style="font-size: 80%;">&nbsp;&nbsp;&nbsp;The Crank-Nicolson scheme</a></li>
     <!-- navigation toc: --> <li><a href="._vib-sol002.html#vib:model2x2:compare" style="font-size: 80%;">&nbsp;&nbsp;&nbsp;Comparison of schemes</a></li>
     <!-- navigation toc: --> <li><a href="._vib-sol002.html#___sec39" style="font-size: 80%;">&nbsp;&nbsp;&nbsp;Runge-Kutta methods</a></li>
     <!-- navigation toc: --> <li><a href="._vib-sol002.html#___sec40" style="font-size: 80%;">&nbsp;&nbsp;&nbsp;Analysis of the Forward Euler scheme</a></li>
     <!-- navigation toc: --> <li><a href="._vib-sol002.html#vib:model1:energy" style="font-size: 80%;"><b>Energy considerations</b></a></li>
     <!-- navigation toc: --> <li><a href="._vib-sol002.html#vib:model1:energy:expr" style="font-size: 80%;">&nbsp;&nbsp;&nbsp;Derivation of the energy expression</a></li>
     <!-- navigation toc: --> <li><a href="._vib-sol002.html#___sec43" style="font-size: 80%;">&nbsp;&nbsp;&nbsp;&nbsp;&nbsp;&nbsp;Energy of the exact solution</a></li>
     <!-- navigation toc: --> <li><a href="._vib-sol002.html#vib:model1:energy:measure" style="font-size: 80%;">&nbsp;&nbsp;&nbsp;An error measure based on energy</a></li>
     <!-- navigation toc: --> <li><a href="._vib-sol002.html#vib:model2x2:EulerCromer" style="font-size: 80%;"><b>The Euler-Cromer method</b></a></li>
     <!-- navigation toc: --> <li><a href="._vib-sol002.html#___sec46" style="font-size: 80%;">&nbsp;&nbsp;&nbsp;Forward-backward discretization</a></li>
     <!-- navigation toc: --> <li><a href="._vib-sol002.html#vib:model2x2:EulerCromer:equiv" style="font-size: 80%;">&nbsp;&nbsp;&nbsp;Equivalence with the scheme for the second-order ODE</a></li>
     <!-- navigation toc: --> <li><a href="._vib-sol002.html#vib:model2x2:EulerCromer:impl" style="font-size: 80%;">&nbsp;&nbsp;&nbsp;Implementation</a></li>
     <!-- navigation toc: --> <li><a href="._vib-sol002.html#___sec49" style="font-size: 80%;">&nbsp;&nbsp;&nbsp;The velocity Verlet algorithm</a></li>
     <!-- navigation toc: --> <li><a href="#vib:model2" style="font-size: 80%;"><b>Generalization: damping, nonlinear spring, and external excitation</b></a></li>
     <!-- navigation toc: --> <li><a href="#vib:ode2:fdm:flin" style="font-size: 80%;">&nbsp;&nbsp;&nbsp;A centered scheme for linear damping</a></li>
     <!-- navigation toc: --> <li><a href="#vib:ode2:fdm:fquad" style="font-size: 80%;">&nbsp;&nbsp;&nbsp;A centered scheme for quadratic damping</a></li>
     <!-- navigation toc: --> <li><a href="#___sec53" style="font-size: 80%;">&nbsp;&nbsp;&nbsp;A forward-backward discretization of the quadratic damping term</a></li>
     <!-- navigation toc: --> <li><a href="#vib:ode2:solver" style="font-size: 80%;">&nbsp;&nbsp;&nbsp;Implementation</a></li>
     <!-- navigation toc: --> <li><a href="#vib:ode2:verify" style="font-size: 80%;">&nbsp;&nbsp;&nbsp;Verification</a></li>
     <!-- navigation toc: --> <li><a href="#___sec56" style="font-size: 80%;">&nbsp;&nbsp;&nbsp;&nbsp;&nbsp;&nbsp;Constant solution</a></li>
     <!-- navigation toc: --> <li><a href="#___sec57" style="font-size: 80%;">&nbsp;&nbsp;&nbsp;&nbsp;&nbsp;&nbsp;Linear solution</a></li>
     <!-- navigation toc: --> <li><a href="#___sec58" style="font-size: 80%;">&nbsp;&nbsp;&nbsp;&nbsp;&nbsp;&nbsp;Quadratic solution</a></li>
     <!-- navigation toc: --> <li><a href="#vib:ode2:viz" style="font-size: 80%;">&nbsp;&nbsp;&nbsp;Visualization</a></li>
     <!-- navigation toc: --> <li><a href="#vib:ode2:ui" style="font-size: 80%;">&nbsp;&nbsp;&nbsp;User interface</a></li>
     <!-- navigation toc: --> <li><a href="#___sec61" style="font-size: 80%;">&nbsp;&nbsp;&nbsp;The Euler-Cromer scheme for the generalized model</a></li>
     <!-- navigation toc: --> <li><a href="#___sec62" style="font-size: 80%;"><b>Exercises and Problems</b></a></li>
     <!-- navigation toc: --> <li><a href="#vib:exer:undamped:verify:linquad" style="font-size: 80%;">&nbsp;&nbsp;&nbsp;Problem 1: Use linear/quadratic functions for verification</a></li>
     <!-- navigation toc: --> <li><a href="#vib:exer:phase:err:growth" style="font-size: 80%;">&nbsp;&nbsp;&nbsp;Exercise 2: Show linear growth of the phase with time</a></li>
     <!-- navigation toc: --> <li><a href="#vib:exer:w:adjust" style="font-size: 80%;">&nbsp;&nbsp;&nbsp;Exercise 3: Improve the accuracy by adjusting the frequency</a></li>
     <!-- navigation toc: --> <li><a href="#vib:exer:undamped:adaptive" style="font-size: 80%;">&nbsp;&nbsp;&nbsp;Exercise 4: See if adaptive methods improve the phase error</a></li>
     <!-- navigation toc: --> <li><a href="#vib:exer:step4b:alt" style="font-size: 80%;">&nbsp;&nbsp;&nbsp;Exercise 5: Use a Taylor polynomial to compute \( u^1 \)</a></li>
     <!-- navigation toc: --> <li><a href="#vib:exer:wdt:limit" style="font-size: 80%;">&nbsp;&nbsp;&nbsp;Exercise 6: Find the minimal resolution of an oscillatory function</a></li>
     <!-- navigation toc: --> <li><a href="#vib:exer:fd:exp:plot" style="font-size: 80%;">&nbsp;&nbsp;&nbsp;Exercise 7: Visualize the accuracy of finite differences for a cosine function</a></li>
     <!-- navigation toc: --> <li><a href="#vib:exer:energy:convrate" style="font-size: 80%;">&nbsp;&nbsp;&nbsp;Exercise 8: Verify convergence rates of the error in energy</a></li>
     <!-- navigation toc: --> <li><a href="#vib:exer:verify:gen:linear" style="font-size: 80%;">&nbsp;&nbsp;&nbsp;Exercise 9: Use linear/quadratic functions for verification</a></li>
     <!-- navigation toc: --> <li><a href="#vib:exer:discrete:omega" style="font-size: 80%;">&nbsp;&nbsp;&nbsp;Exercise 10: Use an exact discrete solution for verification</a></li>
     <!-- navigation toc: --> <li><a href="#vib:exer:conv:rate" style="font-size: 80%;">&nbsp;&nbsp;&nbsp;Exercise 11: Use analytical solution for convergence rate tests</a></li>
     <!-- navigation toc: --> <li><a href="#vib:exer:undamped:odespy" style="font-size: 80%;">&nbsp;&nbsp;&nbsp;Exercise 12: Investigate the amplitude errors of many solvers</a></li>
     <!-- navigation toc: --> <li><a href="#vib:exer:memsave" style="font-size: 80%;">&nbsp;&nbsp;&nbsp;Exercise 13: Minimize memory usage of a vibration solver</a></li>
     <!-- navigation toc: --> <li><a href="#vib:exer:gen:class" style="font-size: 80%;">&nbsp;&nbsp;&nbsp;Exercise 14: Implement the solver via classes</a></li>
     <!-- navigation toc: --> <li><a href="#vib:exer:DtDt:asDtpDtm" style="font-size: 80%;">&nbsp;&nbsp;&nbsp;Exercise 15: Interpret \( [D_tD_t u]^n \) as a forward-backward difference</a></li>
     <!-- navigation toc: --> <li><a href="#vib:exer:quad:damping:bw" style="font-size: 80%;">&nbsp;&nbsp;&nbsp;Exercise 16: Use a backward difference for the damping term</a></li>
     <!-- navigation toc: --> <li><a href="#vib:exer:EulerCromer:analysis" style="font-size: 80%;">&nbsp;&nbsp;&nbsp;Exercise 17: Analysis of the Euler-Cromer scheme</a></li>
     <!-- navigation toc: --> <li><a href="#vib:app" style="font-size: 80%;"><b>Applications of vibration models</b></a></li>
     <!-- navigation toc: --> <li><a href="#vib:app:mass_spring" style="font-size: 80%;">&nbsp;&nbsp;&nbsp;Oscillating mass attached to a spring</a></li>
     <!-- navigation toc: --> <li><a href="#___sec82" style="font-size: 80%;">&nbsp;&nbsp;&nbsp;&nbsp;&nbsp;&nbsp;Scaling</a></li>
     <!-- navigation toc: --> <li><a href="#___sec83" style="font-size: 80%;">&nbsp;&nbsp;&nbsp;&nbsp;&nbsp;&nbsp;The physics</a></li>
     <!-- navigation toc: --> <li><a href="#vib:app:mass_gen" style="font-size: 80%;">&nbsp;&nbsp;&nbsp;General mechanical vibrating system</a></li>
     <!-- navigation toc: --> <li><a href="#___sec85" style="font-size: 80%;">&nbsp;&nbsp;&nbsp;&nbsp;&nbsp;&nbsp;Scaling</a></li>
     <!-- navigation toc: --> <li><a href="#vib:app:mass_sliding" style="font-size: 80%;">&nbsp;&nbsp;&nbsp;A sliding mass attached to a spring</a></li>
     <!-- navigation toc: --> <li><a href="#vib:app:washmach" style="font-size: 80%;">&nbsp;&nbsp;&nbsp;A jumping washing machine</a></li>
     <!-- navigation toc: --> <li><a href="#vib:app:pendulum" style="font-size: 80%;">&nbsp;&nbsp;&nbsp;Motion of a pendulum</a></li>
     <!-- navigation toc: --> <li><a href="#___sec89" style="font-size: 80%;">&nbsp;&nbsp;&nbsp;&nbsp;&nbsp;&nbsp;Simple pendulum</a></li>
     <!-- navigation toc: --> <li><a href="#___sec90" style="font-size: 80%;">&nbsp;&nbsp;&nbsp;&nbsp;&nbsp;&nbsp;Physical pendulum</a></li>
     <!-- navigation toc: --> <li><a href="#vib:app:pendulum_bodydia" style="font-size: 80%;">&nbsp;&nbsp;&nbsp;Dynamic free body diagram during pendulum motion</a></li>
     <!-- navigation toc: --> <li><a href="#___sec92" style="font-size: 80%;">&nbsp;&nbsp;&nbsp;&nbsp;&nbsp;&nbsp;Writing the solver</a></li>
     <!-- navigation toc: --> <li><a href="#___sec93" style="font-size: 80%;">&nbsp;&nbsp;&nbsp;&nbsp;&nbsp;&nbsp;Drawing the free body diagram</a></li>
     <!-- navigation toc: --> <li><a href="#___sec94" style="font-size: 80%;">&nbsp;&nbsp;&nbsp;&nbsp;&nbsp;&nbsp;Making the animated free body diagram</a></li>
     <!-- navigation toc: --> <li><a href="#vib:app:pendulum_elastic" style="font-size: 80%;">&nbsp;&nbsp;&nbsp;Motion of an elastic pendulum</a></li>
     <!-- navigation toc: --> <li><a href="#___sec96" style="font-size: 80%;">&nbsp;&nbsp;&nbsp;&nbsp;&nbsp;&nbsp;Remarks about an elastic vs a non-elastic pendulum</a></li>
     <!-- navigation toc: --> <li><a href="#___sec97" style="font-size: 80%;">&nbsp;&nbsp;&nbsp;&nbsp;&nbsp;&nbsp;Initial conditions</a></li>
     <!-- navigation toc: --> <li><a href="#___sec98" style="font-size: 80%;">&nbsp;&nbsp;&nbsp;&nbsp;&nbsp;&nbsp;The complete ODE problem</a></li>
     <!-- navigation toc: --> <li><a href="#___sec99" style="font-size: 80%;">&nbsp;&nbsp;&nbsp;&nbsp;&nbsp;&nbsp;Scaling</a></li>
     <!-- navigation toc: --> <li><a href="#___sec100" style="font-size: 80%;">&nbsp;&nbsp;&nbsp;&nbsp;&nbsp;&nbsp;Remark on the non-elastic limit</a></li>
     <!-- navigation toc: --> <li><a href="#vib:app:bumpy" style="font-size: 80%;">&nbsp;&nbsp;&nbsp;Vehicle on a bumpy road</a></li>
     <!-- navigation toc: --> <li><a href="#vib:app:bouncing_ball" style="font-size: 80%;">&nbsp;&nbsp;&nbsp;Bouncing ball</a></li>
     <!-- navigation toc: --> <li><a href="#___sec103" style="font-size: 80%;">&nbsp;&nbsp;&nbsp;Electric circuits</a></li>
     <!-- navigation toc: --> <li><a href="#___sec104" style="font-size: 80%;"><b>Exercises</b></a></li>
     <!-- navigation toc: --> <li><a href="#vib:exer:resonance" style="font-size: 80%;">&nbsp;&nbsp;&nbsp;Exercise 18: Simulate resonance</a></li>
     <!-- navigation toc: --> <li><a href="#vib:exer:sliding_box" style="font-size: 80%;">&nbsp;&nbsp;&nbsp;Exercise 19: Simulate oscillations of a sliding box</a></li>
     <!-- navigation toc: --> <li><a href="#vib:exer:bouncing:ball" style="font-size: 80%;">&nbsp;&nbsp;&nbsp;Exercise 20: Simulate a bouncing ball</a></li>
     <!-- navigation toc: --> <li><a href="#vib:exer:pendulum_simple" style="font-size: 80%;">&nbsp;&nbsp;&nbsp;Exercise 21: Simulate a simple pendulum</a></li>
     <!-- navigation toc: --> <li><a href="#vib:exer:pendulum_elastic" style="font-size: 80%;">&nbsp;&nbsp;&nbsp;Exercise 22: Simulate an elastic pendulum</a></li>
     <!-- navigation toc: --> <li><a href="#vib:exer:pendulum_elastic_drag" style="font-size: 80%;">&nbsp;&nbsp;&nbsp;Exercise 23: Simulate an elastic pendulum with air resistance</a></li>
     <!-- navigation toc: --> <li><a href="#___sec111" style="font-size: 80%;">&nbsp;&nbsp;&nbsp;&nbsp;&nbsp;&nbsp;Remarks</a></li>
     <!-- navigation toc: --> <li><a href="#___sec112" style="font-size: 80%;"><b>References</b></a></li>

        </ul>
      </li>
    </ul>
  </div>
</div>
</div> <!-- end of navigation bar -->

<div class="container">

<p>&nbsp;</p><p>&nbsp;</p><p>&nbsp;</p> <!-- add vertical space -->

<a name="part0003"></a>
<!-- !split -->

<h1 id="vib:model2">Generalization: damping, nonlinear spring, and external excitation</h1>

<p>
We shall now generalize the simple model problem from
the section <a href="._vib-sol002.html#vib:model1">Finite difference discretization</a> to include a possibly nonlinear damping term \( f(u^{\prime}) \),
a possibly nonlinear spring (or restoring) force \( s(u) \), and
some external excitation \( F(t) \):

$$
\begin{equation}
mu^{\prime\prime} + f(u^{\prime}) + s(u) = F(t),\quad u(0)=I,\ u^{\prime}(0)=V,\ t\in (0,T]
\tp
\tag{59}
\end{equation}
$$

We have also included a possibly nonzero initial value of \( u^{\prime}(0) \).
The parameters \( m \), \( f(u^{\prime}) \), \( s(u) \), \( F(t) \), \( I \), \( V \), and \( T \) are
input data.

<p>
There are two main types of damping (friction) forces: linear \( f(u^{\prime})=bu \), or
quadratic \( f(u^{\prime})=bu^{\prime}|u^{\prime}| \). Spring systems often feature linear
damping, while air resistance usually gives rise to quadratic damping.
Spring forces are often linear: \( s(u)=cu \), but nonlinear versions
are also common, the most famous is the gravity force on a pendulum
that acts as a spring with \( s(u)\sim \sin(u) \).

<h2 id="vib:ode2:fdm:flin">A centered scheme for linear damping</h2>

<p>
Sampling <a href="#mjx-eqn-59">(59)</a> at a mesh point \( t_n \), replacing
\( u^{\prime\prime}(t_n) \) by \( [D_tD_tu]^n \), and \( u^{\prime}(t_n) \) by \( [D_{2t}u]^n \) results
in the discretization

$$
\begin{equation}
[mD_tD_t u + f(D_{2t}u) + s(u) = F]^n,
\tag{60}
\end{equation}
$$

which written out means

$$
\begin{equation}
m\frac{u^{n+1}-2u^n + u^{n-1}}{\Delta t^2}
+ f(\frac{u^{n+1}-u^{n-1}}{2\Delta t}) + s(u^n) = F^n,
\tag{61}
\end{equation}
$$

where \( F^n \) as usual means \( F(t) \) evaluated at \( t=t_n \).
Solving <a href="#mjx-eqn-61">(61)</a> with respect to the unknown
\( u^{n+1} \) gives a problem: the \( u^{n+1} \) inside the \( f \) function
makes the equation <em>nonlinear</em> unless \( f(u^{\prime}) \) is a linear function,
\( f(u^{\prime})=bu^{\prime} \). For now we shall assume that \( f \) is linear in \( u^{\prime} \).
Then

$$
\begin{equation}
m\frac{u^{n+1}-2u^n + u^{n-1}}{\Delta t^2}
+ b\frac{u^{n+1}-u^{n-1}}{2\Delta t} + s(u^n) = F^n,
\tag{62}
\end{equation}
$$

which gives an explicit formula for \( u \) at each
new time level:

$$
\begin{equation}
u^{n+1} = (2mu^n + (\frac{b}{2}\Delta t - m)u^{n-1} +
\Delta t^2(F^n - s(u^n)))(m + \frac{b}{2}\Delta t)^{-1}
\tag{63}
\tp
\end{equation}
$$

<p>
For the first time step we need to discretize \( u^{\prime}(0)=V \)
as \( [D_{2t}u = V]^0 \) and combine
with <a href="#mjx-eqn-63">(63)</a> for \( n=0 \). The discretized initial condition
leads to

$$
\begin{equation}
u^{-1} = u^{1} - 2\Delta t V,
\tag{64}
\end{equation}
$$

which inserted in <a href="#mjx-eqn-63">(63)</a> for \( n=0 \) gives an equation
that can be solved for
\( u^1 \):

$$
\begin{equation}
u^1 = u^0 + \Delta t\, V
+ \frac{\Delta t^2}{2m}(-bV - s(u^0) + F^0)
\tp
\tag{65}
\end{equation}
$$

<h2 id="vib:ode2:fdm:fquad">A centered scheme for quadratic damping</h2>

<p>
When \( f(u^{\prime})=bu^{\prime}|u^{\prime}| \), we get a quadratic equation for \( u^{n+1} \)
in <a href="#mjx-eqn-61">(61)</a>. This equation can be straightforwardly
solved by the well-known formula for the roots of a quadratic equation.
However, we can also avoid the nonlinearity by introducing
an approximation with an error of order no higher than what we
already have from replacing derivatives with finite differences.

<p>
We start with <a href="#mjx-eqn-59">(59)</a> and only replace
\( u^{\prime\prime} \) by \( D_tD_tu \), resulting in

$$
\begin{equation}
[mD_tD_t u + bu^{\prime}|u^{\prime}| + s(u) = F]^n\tp
\tag{66}
\end{equation}
$$

Here, \( u^{\prime}|u^{\prime}| \) is to be computed at time \( t_n \). The idea
is now to introduce
a <em>geometric mean</em>, defined by

$$ (w^2)^n \approx w^{n-\half}w^{n+\half},$$

for some quantity \( w \) depending on time. The error in the geometric mean
approximation is \( \Oof{\Delta t^2} \), the same as in the
approximation \( u^{\prime\prime}\approx D_tD_tu \). With \( w=u^{\prime} \) it follows
that

$$ [u^{\prime}|u^{\prime}|]^n \approx u^{\prime}(t_{n+\half})|u^{\prime}(t_{n-\half})|\tp$$

The next step is to approximate
\( u^{\prime} \) at \( t_{n\pm 1/2} \), and fortunately a centered difference
fits perfectly into the formulas since it involves \( u \) values at
the mesh points only. With the approximations

$$
\begin{equation}
u^{\prime}(t_{n+1/2})\approx [D_t u]^{n+\half},\quad u^{\prime}(t_{n-1/2})\approx [D_t u]^{n-\half},
\tag{67}
\end{equation}
$$

we get

$$
\begin{equation}
[u^{\prime}|u^{\prime}|]^n
\approx [D_tu]^{n+\half}|[D_tu]^{n-\half}| = \frac{u^{n+1}-u^n}{\Delta t}
\frac{|u^n-u^{n-1}|}{\Delta t}
\tp
\tag{68}
\end{equation}
$$

The counterpart to <a href="#mjx-eqn-61">(61)</a> is then

$$
\begin{equation}
m\frac{u^{n+1}-2u^n + u^{n-1}}{\Delta t^2}
+ b\frac{u^{n+1}-u^n}{\Delta t}\frac{|u^n-u^{n-1}|}{\Delta t}
+ s(u^n) = F^n,
\tag{69}
\end{equation}
$$

which is linear in the unknown \( u^{n+1} \). Therefore, we can easily solve
<a href="#mjx-eqn-69">(69)</a>
with respect to \( u^{n+1} \) and achieve the explicit updating formula

$$
\begin{align}
u^{n+1} &=  \left( m + b|u^n-u^{n-1}|\right)^{-1}\times \nonumber\\ 
& \qquad \left(2m u^n - mu^{n-1} + bu^n|u^n-u^{n-1}| + \Delta t^2 (F^n - s(u^n))
\right)
\tp
\tag{70}
\end{align}
$$

<p>
<!-- Make exercise to solve complicated u^1 equation with Bisection/Newton -->

<p>
In the derivation of a special equation for the first
time step we run into some trouble: inserting <a href="#mjx-eqn-64">(64)</a>
in <a href="#mjx-eqn-70">(70)</a> for \( n=0 \) results in a complicated nonlinear
equation for \( u^1 \). By thinking differently about the problem we can
easily get away with the nonlinearity again. We have for \( n=0 \) that
\( b[u^{\prime}|u^{\prime}|]^0 = bV|V| \). Using this value in <a href="#mjx-eqn-66">(66)</a>
gives

$$
\begin{equation}
[mD_tD_t u + bV|V| + s(u) = F]^0
\tp
\tag{71}
\end{equation}
$$

Writing this equation out and using <a href="#mjx-eqn-64">(64)</a> results in the
special equation for the first time step:

$$
\begin{equation}
u^1 = u^0 + \Delta t V + \frac{\Delta t^2}{2m}\left(-bV|V| - s(u^0) + F^0\right)
\tp
\tag{72}
\end{equation}
$$

<h2 id="___sec53">A forward-backward discretization of the quadratic damping term </h2>

<p>
The previous section first proposed to discretize the quadratic
damping term \( |u^{\prime}|u^{\prime} \) using centered differences:
\( [|D_{2t}|D_{2t}u]^n \). As this gives rise to a nonlinearity in
\( u^{n+1} \), it was instead proposed to use a geometric mean combined
with centered differences.  But there are other alternatives. To get
rid of the nonlinearity in \( [|D_{2t}|D_{2t}u]^n \), one can think
differently: apply a backward difference to \( |u^{\prime}| \), such that
the term involves known values, and apply a forward difference to
\( u^{\prime} \) to make the term linear in the unknown \( u^{n+1} \). With
mathematics,

$$
\begin{equation}
[\beta |u^{\prime}|u^{\prime}]^n \approx \beta |[D_t^-u]^n|[D_t^+ u]^n =
\beta\left\vert\frac{u^n-u^{n-1}}{\Delta t}\right\vert
\frac{u^{n+1}-u^n}{\Delta t}\tp
\tag{73}
\end{equation}
$$

The forward and backward differences have both an error proportional
to \( \Delta t \) so one may think the discretization above leads to
a first-order scheme.
However, by looking at the formulas, we realize that the forward-backward
differences in <a href="#mjx-eqn-73">(73)</a>
result in exactly the same scheme as in
<a href="#mjx-eqn-69">(69)</a> where we
used a geometric mean and centered differences and committed errors
of size \( \Oof{\Delta t^2} \). Therefore, the forward-backward
differences in <a href="#mjx-eqn-73">(73)</a>
act in a symmetric way and actually produce a second-order
accurate discretization of the quadratic damping term.

<h2 id="vib:ode2:solver">Implementation</h2>

<p>
The algorithm arising from the methods in the sections <a href="#vib:ode2:fdm:flin">A centered scheme for linear damping</a>
and <a href="#vib:ode2:fdm:fquad">A centered scheme for quadratic damping</a> is very similar to the undamped case in
the section <a href="._vib-sol002.html#vib:ode1:fdm">A centered finite difference scheme</a>. The difference is
basically a question of different formulas for \( u^1 \) and
\( u^{n+1} \). This is actually quite remarkable. The equation
<a href="#mjx-eqn-59">(59)</a> is normally impossible to solve by pen and paper, but
possible for some special choices of \( F \), \( s \), and \( f \). On the
contrary, the complexity of the
nonlinear generalized model <a href="#mjx-eqn-59">(59)</a> versus the
simple undamped model is not a big deal when we solve the
problem numerically!

<p>
The computational algorithm takes the form

<ol>
 <li> \( u^0=I \)</li>
 <li> compute \( u^1 \) from <a href="#mjx-eqn-65">(65)</a> if linear
    damping or <a href="#mjx-eqn-72">(72)</a> if quadratic damping</li>
 <li> for \( n=1,2,\ldots,N_t-1 \):

<ol type="a"></li>
   <li> compute \( u^{n+1} \) from <a href="#mjx-eqn-63">(63)</a> if linear
      damping or <a href="#mjx-eqn-70">(70)</a> if quadratic damping</li>
</ol>

</ol>

Modifying the <code>solver</code> function for the undamped case is fairly
easy, the big difference being many more terms and if tests on
the type of damping:

<p>

<!-- code=python (!bc pycod) typeset with pygments style "default" -->
<div class="highlight" style="background: #f8f8f8"><pre style="line-height: 125%"><span style="color: #008000; font-weight: bold">def</span> <span style="color: #0000FF">solver</span>(I, V, m, b, s, F, dt, T, damping<span style="color: #666666">=</span><span style="color: #BA2121">&#39;linear&#39;</span>):
    <span style="color: #BA2121; font-style: italic">&quot;&quot;&quot;</span>
<span style="color: #BA2121; font-style: italic">    Solve m*u&#39;&#39; + f(u&#39;) + s(u) = F(t) for t in (0,T],</span>
<span style="color: #BA2121; font-style: italic">    u(0)=I and u&#39;(0)=V,</span>
<span style="color: #BA2121; font-style: italic">    by a central finite difference method with time step dt.</span>
<span style="color: #BA2121; font-style: italic">    If damping is &#39;linear&#39;, f(u&#39;)=b*u, while if damping is</span>
<span style="color: #BA2121; font-style: italic">    &#39;quadratic&#39;, f(u&#39;)=b*u&#39;*abs(u&#39;).</span>
<span style="color: #BA2121; font-style: italic">    F(t) and s(u) are Python functions.</span>
<span style="color: #BA2121; font-style: italic">    &quot;&quot;&quot;</span>
    dt <span style="color: #666666">=</span> <span style="color: #008000">float</span>(dt); b <span style="color: #666666">=</span> <span style="color: #008000">float</span>(b); m <span style="color: #666666">=</span> <span style="color: #008000">float</span>(m) <span style="color: #408080; font-style: italic"># avoid integer div.</span>
    Nt <span style="color: #666666">=</span> <span style="color: #008000">int</span>(<span style="color: #008000">round</span>(T<span style="color: #666666">/</span>dt))
    u <span style="color: #666666">=</span> np<span style="color: #666666">.</span>zeros(Nt<span style="color: #666666">+1</span>)
    t <span style="color: #666666">=</span> np<span style="color: #666666">.</span>linspace(<span style="color: #666666">0</span>, Nt<span style="color: #666666">*</span>dt, Nt<span style="color: #666666">+1</span>)

    u[<span style="color: #666666">0</span>] <span style="color: #666666">=</span> I
    <span style="color: #008000; font-weight: bold">if</span> damping <span style="color: #666666">==</span> <span style="color: #BA2121">&#39;linear&#39;</span>:
        u[<span style="color: #666666">1</span>] <span style="color: #666666">=</span> u[<span style="color: #666666">0</span>] <span style="color: #666666">+</span> dt<span style="color: #666666">*</span>V <span style="color: #666666">+</span> dt<span style="color: #666666">**2/</span>(<span style="color: #666666">2*</span>m)<span style="color: #666666">*</span>(<span style="color: #666666">-</span>b<span style="color: #666666">*</span>V <span style="color: #666666">-</span> s(u[<span style="color: #666666">0</span>]) <span style="color: #666666">+</span> F(t[<span style="color: #666666">0</span>]))
    <span style="color: #008000; font-weight: bold">elif</span> damping <span style="color: #666666">==</span> <span style="color: #BA2121">&#39;quadratic&#39;</span>:
        u[<span style="color: #666666">1</span>] <span style="color: #666666">=</span> u[<span style="color: #666666">0</span>] <span style="color: #666666">+</span> dt<span style="color: #666666">*</span>V <span style="color: #666666">+</span> \ 
               dt<span style="color: #666666">**2/</span>(<span style="color: #666666">2*</span>m)<span style="color: #666666">*</span>(<span style="color: #666666">-</span>b<span style="color: #666666">*</span>V<span style="color: #666666">*</span><span style="color: #008000">abs</span>(V) <span style="color: #666666">-</span> s(u[<span style="color: #666666">0</span>]) <span style="color: #666666">+</span> F(t[<span style="color: #666666">0</span>]))

    <span style="color: #008000; font-weight: bold">for</span> n <span style="color: #AA22FF; font-weight: bold">in</span> <span style="color: #008000">range</span>(<span style="color: #666666">1</span>, Nt):
        <span style="color: #008000; font-weight: bold">if</span> damping <span style="color: #666666">==</span> <span style="color: #BA2121">&#39;linear&#39;</span>:
            u[n<span style="color: #666666">+1</span>] <span style="color: #666666">=</span> (<span style="color: #666666">2*</span>m<span style="color: #666666">*</span>u[n] <span style="color: #666666">+</span> (b<span style="color: #666666">*</span>dt<span style="color: #666666">/2</span> <span style="color: #666666">-</span> m)<span style="color: #666666">*</span>u[n<span style="color: #666666">-1</span>] <span style="color: #666666">+</span>
                      dt<span style="color: #666666">**2*</span>(F(t[n]) <span style="color: #666666">-</span> s(u[n])))<span style="color: #666666">/</span>(m <span style="color: #666666">+</span> b<span style="color: #666666">*</span>dt<span style="color: #666666">/2</span>)
        <span style="color: #008000; font-weight: bold">elif</span> damping <span style="color: #666666">==</span> <span style="color: #BA2121">&#39;quadratic&#39;</span>:
            u[n<span style="color: #666666">+1</span>] <span style="color: #666666">=</span> (<span style="color: #666666">2*</span>m<span style="color: #666666">*</span>u[n] <span style="color: #666666">-</span> m<span style="color: #666666">*</span>u[n<span style="color: #666666">-1</span>] <span style="color: #666666">+</span> b<span style="color: #666666">*</span>u[n]<span style="color: #666666">*</span><span style="color: #008000">abs</span>(u[n] <span style="color: #666666">-</span> u[n<span style="color: #666666">-1</span>])
                      <span style="color: #666666">+</span> dt<span style="color: #666666">**2*</span>(F(t[n]) <span style="color: #666666">-</span> s(u[n])))<span style="color: #666666">/</span>\ 
                      (m <span style="color: #666666">+</span> b<span style="color: #666666">*</span><span style="color: #008000">abs</span>(u[n] <span style="color: #666666">-</span> u[n<span style="color: #666666">-1</span>]))
    <span style="color: #008000; font-weight: bold">return</span> u, t
</pre></div>
<p>
The complete code resides in the file <a href="http://tinyurl.com/nm5587k/vib/vib.py" target="_self"><tt>vib.py</tt></a>.

<h2 id="vib:ode2:verify">Verification</h2>

<h3 id="___sec56">Constant solution </h3>

<p>
For debugging and initial verification, a constant solution is often
very useful. We choose \( \uex(t)=I \), which implies \( V=0 \).
Inserted in the ODE, we get
\( F(t)=s(I) \) for any choice of \( f \). Since the discrete derivative
of a constant vanishes (in particular, \( [D_{2t}I]^n=0 \),
\( [D_tI]^n=0 \), and \( [D_tD_t I]^n=0 \)), the constant solution also fulfills
the discrete equations. The constant should therefore be reproduced
to machine precision. The function <code>test_constant</code> in <code>vib.py</code>
implements this test.

<p>

<!-- begin inline comment -->
<font color="red">(<b>hpl 3</b>: Add verification tests for constant, linear, quadratic. Check how many bugs that are caught by these tests.)</font>
<!-- end inline comment -->

<h3 id="___sec57">Linear solution </h3>

<p>
Now we choose a linear solution: \( \uex = ct + d \). The initial condition
\( u(0)=I \) implies \( d=I \), and \( u^{\prime}(0)=V \) forces \( c \) to be \( V \).
Inserting \( \uex=Vt+I \) in the ODE with linear damping results in

$$ 0 + bV + s(Vt+I) = F(t),$$

while quadratic damping requires the source term

$$ 0 + b|V|V + s(Vt+I) = F(t)\tp$$

Since the finite difference approximations used to compute \( u^{\prime} \) all
are exact for a linear function, it turns out that the linear \( \uex \)
is also a solution of the discrete equations.
<a href="#vib:exer:verify:gen:linear">Exercise 9: Use linear/quadratic functions for verification</a> asks you to carry out
all the details.

<h3 id="___sec58">Quadratic solution </h3>

<p>
Choosing \( \uex = bt^2 + Vt + I \), with \( b \) arbitrary,
fulfills the initial conditions and
fits the ODE if \( F \) is adjusted properly. The solution also solves
the discrete equations with linear damping. However, this quadratic
polynomial in \( t \) does not fulfill the discrete equations in case
of quadratic damping, because the geometric mean used in the approximation
of this term introduces an error.
Doing <a href="#vib:exer:verify:gen:linear">Exercise 9: Use linear/quadratic functions for verification</a> will reveal
the details. One can fit \( F^n \) in the discrete equations such that
the quadratic polynomial is reproduced by the numerical method (to
machine precision).

<p>
<!-- More: classes, cases with pendulum approx u vs sin(u), -->
<!-- making UI via parampool -->

<h2 id="vib:ode2:viz">Visualization</h2>

<p>
The functions for visualizations differ significantly from
those in the undamped case in the <code>vib_undamped.py</code> program because,
in the present general case, we do not have an exact solution to
include in the plots. Moreover, we have no good estimate of
the periods of the oscillations as there will be one period
determined by the system parameters, essentially the
approximate frequency \( \sqrt{s'(0)/m} \) for linear \( s \) and small damping,
and one period dictated by \( F(t) \) in case the excitation is periodic.
This is, however,
nothing that the program can depend on or make use of.
Therefore, the user has to specify \( T \) and the window width
to get a plot that moves with the graph and shows
the most recent parts of it in long time simulations.

<p>
The <code>vib.py</code> code
contains several functions for analyzing the time series signal
and for visualizing the solutions.

<h2 id="vib:ode2:ui">User interface</h2>

<p>
The <code>main</code> function is changed substantially from
the <code>vib_undamped.py</code> code, since we need to
specify the new data \( c \), \( s(u) \), and \( F(t) \).  In addition, we must
set \( T \) and the plot window width (instead of the number of periods we
want to simulate as in <code>vib_undamped.py</code>). To figure out whether we
can use one plot for the whole time series or if we should follow the
most recent part of \( u \), we can use the <code>plot_empricial_freq_and_amplitude</code>
function's estimate of the number of local maxima. This number is now
returned from the function and used in <code>main</code> to decide on the
visualization technique.

<p>

<!-- code=python (!bc pycod) typeset with pygments style "default" -->
<div class="highlight" style="background: #f8f8f8"><pre style="line-height: 125%"><span style="color: #008000; font-weight: bold">def</span> <span style="color: #0000FF">main</span>():
    <span style="color: #008000; font-weight: bold">import</span> <span style="color: #0000FF; font-weight: bold">argparse</span>
    parser <span style="color: #666666">=</span> argparse<span style="color: #666666">.</span>ArgumentParser()
    parser<span style="color: #666666">.</span>add_argument(<span style="color: #BA2121">&#39;--I&#39;</span>, <span style="color: #008000">type</span><span style="color: #666666">=</span><span style="color: #008000">float</span>, default<span style="color: #666666">=1.0</span>)
    parser<span style="color: #666666">.</span>add_argument(<span style="color: #BA2121">&#39;--V&#39;</span>, <span style="color: #008000">type</span><span style="color: #666666">=</span><span style="color: #008000">float</span>, default<span style="color: #666666">=0.0</span>)
    parser<span style="color: #666666">.</span>add_argument(<span style="color: #BA2121">&#39;--m&#39;</span>, <span style="color: #008000">type</span><span style="color: #666666">=</span><span style="color: #008000">float</span>, default<span style="color: #666666">=1.0</span>)
    parser<span style="color: #666666">.</span>add_argument(<span style="color: #BA2121">&#39;--c&#39;</span>, <span style="color: #008000">type</span><span style="color: #666666">=</span><span style="color: #008000">float</span>, default<span style="color: #666666">=0.0</span>)
    parser<span style="color: #666666">.</span>add_argument(<span style="color: #BA2121">&#39;--s&#39;</span>, <span style="color: #008000">type</span><span style="color: #666666">=</span><span style="color: #008000">str</span>, default<span style="color: #666666">=</span><span style="color: #BA2121">&#39;u&#39;</span>)
    parser<span style="color: #666666">.</span>add_argument(<span style="color: #BA2121">&#39;--F&#39;</span>, <span style="color: #008000">type</span><span style="color: #666666">=</span><span style="color: #008000">str</span>, default<span style="color: #666666">=</span><span style="color: #BA2121">&#39;0&#39;</span>)
    parser<span style="color: #666666">.</span>add_argument(<span style="color: #BA2121">&#39;--dt&#39;</span>, <span style="color: #008000">type</span><span style="color: #666666">=</span><span style="color: #008000">float</span>, default<span style="color: #666666">=0.05</span>)
    parser<span style="color: #666666">.</span>add_argument(<span style="color: #BA2121">&#39;--T&#39;</span>, <span style="color: #008000">type</span><span style="color: #666666">=</span><span style="color: #008000">float</span>, default<span style="color: #666666">=140</span>)
    parser<span style="color: #666666">.</span>add_argument(<span style="color: #BA2121">&#39;--damping&#39;</span>, <span style="color: #008000">type</span><span style="color: #666666">=</span><span style="color: #008000">str</span>, default<span style="color: #666666">=</span><span style="color: #BA2121">&#39;linear&#39;</span>)
    parser<span style="color: #666666">.</span>add_argument(<span style="color: #BA2121">&#39;--window_width&#39;</span>, <span style="color: #008000">type</span><span style="color: #666666">=</span><span style="color: #008000">float</span>, default<span style="color: #666666">=30</span>)
    parser<span style="color: #666666">.</span>add_argument(<span style="color: #BA2121">&#39;--savefig&#39;</span>, action<span style="color: #666666">=</span><span style="color: #BA2121">&#39;store_true&#39;</span>)
    a <span style="color: #666666">=</span> parser<span style="color: #666666">.</span>parse_args()
    <span style="color: #008000; font-weight: bold">from</span> <span style="color: #0000FF; font-weight: bold">scitools.std</span> <span style="color: #008000; font-weight: bold">import</span> StringFunction
    s <span style="color: #666666">=</span> StringFunction(a<span style="color: #666666">.</span>s, independent_variable<span style="color: #666666">=</span><span style="color: #BA2121">&#39;u&#39;</span>)
    F <span style="color: #666666">=</span> StringFunction(a<span style="color: #666666">.</span>F, independent_variable<span style="color: #666666">=</span><span style="color: #BA2121">&#39;t&#39;</span>)
    I, V, m, c, dt, T, window_width, savefig, damping <span style="color: #666666">=</span> \ 
       a<span style="color: #666666">.</span>I, a<span style="color: #666666">.</span>V, a<span style="color: #666666">.</span>m, a<span style="color: #666666">.</span>c, a<span style="color: #666666">.</span>dt, a<span style="color: #666666">.</span>T, a<span style="color: #666666">.</span>window_width, a<span style="color: #666666">.</span>savefig, \ 
       a<span style="color: #666666">.</span>damping

    u, t <span style="color: #666666">=</span> solver(I, V, m, c, s, F, dt, T)
    num_periods <span style="color: #666666">=</span> empirical_freq_and_amplitude(u, t)
    <span style="color: #008000; font-weight: bold">if</span> num_periods <span style="color: #666666">&lt;=</span> <span style="color: #666666">15</span>:
        figure()
        visualize(u, t)
    <span style="color: #008000; font-weight: bold">else</span>:
        visualize_front(u, t, window_width, savefig)
    show()
</pre></div>
<p>
The program <code>vib.py</code> contains
the above code snippets and can solve the model problem
<a href="#mjx-eqn-59">(59)</a>. As a demo of <code>vib.py</code>, we consider the case
\( I=1 \), \( V=0 \), \( m=1 \), \( c=0.03 \), \( s(u)=\sin(u) \), \( F(t)=3\cos(4t) \),
\( \Delta t = 0.05 \), and \( T=140 \). The relevant command to run is

<p>

<!-- code=text (!bc sys) typeset with pygments style "default" -->
<div class="highlight" style="background: #f8f8f8"><pre style="line-height: 125%">Terminal&gt; python vib.py --s &#39;sin(u)&#39; --F &#39;3*cos(4*t)&#39; --c 0.03
</pre></div>
<p>
This results in a <a href="http://tinyurl.com/opdfafk/pub/mov-vib/vib_generalized_dt0.05/index.html" target="_self">moving window following the function</a> on the screen.
Figure <a href="#vib:ode2:fig:demo">12</a> shows a part of the time series.

<p>
<center> <!-- figure label: --> <div id="vib:ode2:fig:demo"></div> <!-- FIGURE -->
<hr class="figure">
<center><p class="caption">Figure 12:  Damped oscillator excited by a sinusoidal function.  <!-- caption label: vib:ode2:fig:demo --> </p></center>
<p><img src="fig-vib/vib_gen_demo.png" align="bottom" width=600></p>
</center>

<h2 id="___sec61">The Euler-Cromer scheme for the generalized model </h2>

<p>
The ideas of the Euler-Cromer method from the section <a href="._vib-sol002.html#vib:model2x2:EulerCromer">The Euler-Cromer method</a>
carry over to the generalized model. We write <a href="#mjx-eqn-59">(59)</a>
as two equations for \( u \) and \( v=u^{\prime} \). The first equation is taken as the
one with \( v' \) on the left-hand side:

$$
\begin{align}
v' &= \frac{1}{m}(F(t)-s(u)-f(v)),
\tag{74}\\ 
u^{\prime} &= v\tp
\tag{75}
\end{align}
$$

The idea is to step <a href="#mjx-eqn-74">(74)</a> forward using
a standard Forward Euler method, while we update \( u \) from
<a href="#mjx-eqn-75">(75)</a> with a Backward Euler method,
utilizing the recent, computed \( v^{n+1} \) value. In detail,

$$
\begin{align}
\frac{v^{n+1}-v^n}{\Delta t} &= \frac{1}{m}(F(t_n)-s(u^n)-f(v^n)),
\tag{76}\\ 
\frac{u^{n+1}-u^n}{\Delta t} &= v^{n+1},
\tag{77}
\end{align}
$$

resulting in the explicit scheme

$$
\begin{align}
v^{n+1} &= v^n + \Delta t\frac{1}{m}(F(t_n)-s(u^n)-f(v^n)),
\tag{78}\\ 
u^{n+1} &= u^n + \Delta t\,v^{n+1}\tp
\tag{79}
\end{align}
$$

We immediately note one very favorable feature of this scheme: all the
nonlinearities in \( s(u) \) and \( f(v) \) are evaluated at a previous time
level. This makes the Euler-Cromer method easier to apply and
hence much more convenient than the centered scheme for the second-order
ODE <a href="#mjx-eqn-59">(59)</a>.

<p>
The initial conditions are trivially set as

$$
\begin{align}
v^0 &= V,
\tag{80}\\ 
u^0 &= I\tp
\tag{81}
\end{align}
$$

<p>

<!-- begin inline comment -->
<font color="red">(<b>hpl 4</b>: odespy for the generalized problem)</font>
<!-- end inline comment -->

<h1 id="___sec62">Exercises and Problems </h1>

<p>
<!-- --- begin exercise --- -->

<h2 id="vib:exer:undamped:verify:linquad">Problem 1: Use linear/quadratic functions for verification</h2>

<p>
Consider the ODE problem

$$ u^{\prime\prime} + \omega^2u=f(t), \quad u(0)=I,\ u^{\prime}(0)=V,\ t\in(0,T]\tp$$

<p>
<b>a)</b>
Discretize this equation according to \( [D_tD_t u + \omega^2 u = f]^n \) and
derive the equation for the first time step (\( u^1 \)).

<p>
<!-- --- begin solution of exercise --- -->

<p>
<a class="glyphicon glyphicon-hand-right showdetails" data-toggle="collapse"
 data-target="#exer_1_1" style="font-size: 80%;"></a>
<b>Solution.</b>
<div class="collapse-group">
<p><div class="collapse" id="exer_1_1">

<p>
For the requested discretization, we get
$$ \frac{u^{n+1} - 2u^n + u^{n-1}}{\Delta t^2} + \omega^2u^n = f^n\tp$$

To derive the equation for \( u^1 \), we first find the expression for \( u^{n+1} \) from the
discretized form of the equation. Isolating \( u^{n+1} \), we get
$$ u^{n+1} = \left(2 - (\Delta t\omega)^2\right)u^n - u^{n-1} + \Delta t^2 f^n\tp$$

With \( n = 0 \), this expression gives
$$ u^1 = \left(2 - (\Delta t\omega)^2\right)u^0 - u^{-1} + \Delta t^2 f^n\tp$$

<<<<<<< HEAD
Here, however, we get a problem with \( u^{-1} \) which appears on the right hand side.
To get around that problem, we realize that the initial condition \( u^{\prime} = V \) might
be approximated by use of a centered difference approximation as
=======
Here, however, we get a problem with \( u^{-1} \), which appears on the right hand side.
To get around that problem, we realize that the initial condition \( u^{\prime} = V \) might
be approximated by use of a centered difference approximation as
$$ \frac{u^1 - u^{-1}}{2\Delta t} = V,$$

which means that
$$ u^{-1} = u^1 - 2\Delta t V\tp$$

Inserting this expression for \( u^{-1} \) into the expression for \( u^1 \), we get
$$ u^1 = \left(2 - (\Delta t\omega)^2\right)u^0 - (u^1 - 2\Delta t V) + \Delta t^2 f^n\tp$$

Finally, after isolating \( u^1 \) on the left hand side, we arrive at
\[ u^1 = \left(1 - \frac{1}{2}(\Delta t\omega)^2\right)u^0 + \Delta t V + \frac{1}{2}\Delta t^2 f^n\tp\]
>>>>>>> d2151dfb

<p>
</div></p>
</div>
</p>

<p>
<!-- --- end solution of exercise --- -->

<p>
<b>b)</b>
For verification purposes, we use the method of manufactured solutions (MMS) with the
choice of \( \uex(t)= ct+d \). Find restrictions on \( c \) and \( d \) from
the initial conditions. Compute the corresponding source term \( f \).
Show that \( [D_tD_t t]^n=0 \) and use the fact
that the \( D_tD_t \) operator is linear,
\( [D_tD_t (ct+d)]^n = c[D_tD_t t]^n + [D_tD_t d]^n = 0 \), to show that
\( \uex \) is also a perfect solution of the discrete equations.

<p>
<!-- --- begin solution of exercise --- -->

<p>
<a class="glyphicon glyphicon-hand-right showdetails" data-toggle="collapse"
 data-target="#exer_1_2" style="font-size: 80%;"></a>
<b>Solution.</b>
<div class="collapse-group">
<p><div class="collapse" id="exer_1_2">

<p>
The initial conditions \( u(0)=I \) and \( u^{\prime}(0)=V \) give demands
\( \uex(0)=I \) and \( \uex^{\prime}(0)=V \), which imply that
\( d = I \) and {c = V}.

<p>
To compute the source term \( f \), we insert the chosen solution \( \uex \) into
the ODE. This gives
$$ 0 + \omega^2(ct+d)=f(t),$$

which implies that
$$ f(t)=\omega^2(Vt+I)\tp$$

To show that \( [D_tD_t t]^n=0 \), we proceed as
$$
\begin{align}
[D_tD_t t]^n &= \frac{t^{n+1} - 2t^n + t^{n-1}}{\Delta t^2}, \nonumber \\ 
             &= \frac{(n+1)\Delta t - 2n\Delta t + (n-1)\Delta t}{\Delta t^2}, \nonumber \\ 
             &= \frac{n\Delta t + \Delta t - 2n\Delta t + n\Delta t - \Delta t}{\Delta t^2}, \nonumber \\ 
             &= 0\tp \nonumber
\end{align}
$$

Finally, we show that the chosen \( \uex \) is also a perfect solution of the discrete equations.
If we start by inserting \( \uex \) into 
$$[D_tD_t u + \omega^2u = f]^n,$$

as well as the expression found for \( f \).
We get
$$[D_tD_t (Vt+I) + \omega^2(Vt+I) = \omega^2(Vt+I)]^n,$$

which can be rewritten as
$$[D_tD_t (Vt+I)]^n + [\omega^2(Vt+I)]^n = [\omega^2(Vt+I)]^n\tp$$

Now, since the first term here is zero, we see that the discrete equation is
fulfilled exactly for the chosen \( \uex \) function.

<p>
</div></p>
</div>
</p>

<p>
<!-- --- end solution of exercise --- -->

<p>
<b>c)</b>
Use <code>sympy</code> to do the symbolic calculations above. Here is a
sketch of the program <code>vib_undamped_verify_mms.py</code>:

<p>

<!-- code=python (!bc pycod) typeset with pygments style "default" -->
<div class="highlight" style="background: #f8f8f8"><pre style="line-height: 125%"><span style="color: #008000; font-weight: bold">import</span> <span style="color: #0000FF; font-weight: bold">sympy</span> <span style="color: #008000; font-weight: bold">as</span> <span style="color: #0000FF; font-weight: bold">sym</span>
V, t, I, w, dt <span style="color: #666666">=</span> sym<span style="color: #666666">.</span>symbols(<span style="color: #BA2121">&#39;V t I w dt&#39;</span>)  <span style="color: #408080; font-style: italic"># global symbols</span>
f <span style="color: #666666">=</span> <span style="color: #008000">None</span>  <span style="color: #408080; font-style: italic"># global variable for the source term in the ODE</span>

<span style="color: #008000; font-weight: bold">def</span> <span style="color: #0000FF">ode_source_term</span>(u):
    <span style="color: #BA2121; font-style: italic">&quot;&quot;&quot;Return the terms in the ODE that the source term</span>
<span style="color: #BA2121; font-style: italic">    must balance, here u&#39;&#39; + w**2*u.</span>
<span style="color: #BA2121; font-style: italic">    u is symbolic Python function of t.&quot;&quot;&quot;</span>
    <span style="color: #008000; font-weight: bold">return</span> sym<span style="color: #666666">.</span>diff(u(t), t, t) <span style="color: #666666">+</span> w<span style="color: #666666">**2*</span>u(t)

<span style="color: #008000; font-weight: bold">def</span> <span style="color: #0000FF">residual_discrete_eq</span>(u):
    <span style="color: #BA2121; font-style: italic">&quot;&quot;&quot;Return the residual of the discrete eq. with u inserted.&quot;&quot;&quot;</span>
    R <span style="color: #666666">=</span> <span style="color: #666666">...</span>
    <span style="color: #008000; font-weight: bold">return</span> sym<span style="color: #666666">.</span>simplify(R)

<span style="color: #008000; font-weight: bold">def</span> <span style="color: #0000FF">residual_discrete_eq_step1</span>(u):
    <span style="color: #BA2121; font-style: italic">&quot;&quot;&quot;Return the residual of the discrete eq. at the first</span>
<span style="color: #BA2121; font-style: italic">    step with u inserted.&quot;&quot;&quot;</span>
    R <span style="color: #666666">=</span> <span style="color: #666666">...</span>
    <span style="color: #008000; font-weight: bold">return</span> sym<span style="color: #666666">.</span>simplify(R)

<span style="color: #008000; font-weight: bold">def</span> <span style="color: #0000FF">DtDt</span>(u, dt):
    <span style="color: #BA2121; font-style: italic">&quot;&quot;&quot;Return 2nd-order finite difference for u_tt.</span>
<span style="color: #BA2121; font-style: italic">    u is a symbolic Python function of t.</span>
<span style="color: #BA2121; font-style: italic">    &quot;&quot;&quot;</span>
    <span style="color: #008000; font-weight: bold">return</span> <span style="color: #666666">...</span>

<span style="color: #008000; font-weight: bold">def</span> <span style="color: #0000FF">main</span>(u):
    <span style="color: #BA2121; font-style: italic">&quot;&quot;&quot;</span>
<span style="color: #BA2121; font-style: italic">    Given some chosen solution u (as a function of t, implemented</span>
<span style="color: #BA2121; font-style: italic">    as a Python function), use the method of manufactured solutions</span>
<span style="color: #BA2121; font-style: italic">    to compute the source term f, and check if u also solves</span>
<span style="color: #BA2121; font-style: italic">    the discrete equations.</span>
<span style="color: #BA2121; font-style: italic">    &quot;&quot;&quot;</span>
    <span style="color: #008000; font-weight: bold">print</span> <span style="color: #BA2121">&#39;=== Testing exact solution: </span><span style="color: #BB6688; font-weight: bold">%s</span><span style="color: #BA2121"> ===&#39;</span> <span style="color: #666666">%</span> u
    <span style="color: #008000; font-weight: bold">print</span> <span style="color: #BA2121">&quot;Initial conditions u(0)=</span><span style="color: #BB6688; font-weight: bold">%s</span><span style="color: #BA2121">, u&#39;(0)=</span><span style="color: #BB6688; font-weight: bold">%s</span><span style="color: #BA2121">:&quot;</span> <span style="color: #666666">%</span> \ 
          (u(t)<span style="color: #666666">.</span>subs(t, <span style="color: #666666">0</span>), sym<span style="color: #666666">.</span>diff(u(t), t)<span style="color: #666666">.</span>subs(t, <span style="color: #666666">0</span>))

    <span style="color: #408080; font-style: italic"># Method of manufactured solution requires fitting f</span>
    <span style="color: #008000; font-weight: bold">global</span> f  <span style="color: #408080; font-style: italic"># source term in the ODE</span>
    f <span style="color: #666666">=</span> sym<span style="color: #666666">.</span>simplify(ode_lhs(u))

    <span style="color: #408080; font-style: italic"># Residual in discrete equations (should be 0)</span>
    <span style="color: #008000; font-weight: bold">print</span> <span style="color: #BA2121">&#39;residual step1:&#39;</span>, residual_discrete_eq_step1(u)
    <span style="color: #008000; font-weight: bold">print</span> <span style="color: #BA2121">&#39;residual:&#39;</span>, residual_discrete_eq(u)

<span style="color: #008000; font-weight: bold">def</span> <span style="color: #0000FF">linear</span>():
    main(<span style="color: #008000; font-weight: bold">lambda</span> t: V<span style="color: #666666">*</span>t <span style="color: #666666">+</span> I)

<span style="color: #008000; font-weight: bold">if</span> __name__ <span style="color: #666666">==</span> <span style="color: #BA2121">&#39;__main__&#39;</span>:
    linear()
</pre></div>
<p>
Fill in the various functions such that the calls in the <code>main</code>
function works.

<p>
<!-- --- begin solution of exercise --- -->

<p>
<a class="glyphicon glyphicon-hand-right showdetails" data-toggle="collapse"
 data-target="#exer_1_3" style="font-size: 80%;"></a>
<b>Solution.</b>
<div class="collapse-group">
<p><div class="collapse" id="exer_1_3">

<p>
See final code presented below.

<p>
</div></p>
</div>
</p>

<p>
<!-- --- end solution of exercise --- -->

<p>
<b>d)</b>
The purpose now is to choose a quadratic function
\( \uex = bt^2 + ct + d \) as exact solution. Extend the <code>sympy</code>
code above with a function <code>quadratic</code> for fitting <code>f</code> and checking
if the discrete equations are fulfilled. (The function is very similar
to <code>linear</code>.)

<p>
<!-- Check with hand calculations that the <code>sympy</code> implementation -->
<!-- is correct. -->

<p>
<!-- --- begin solution of exercise --- -->

<p>
<a class="glyphicon glyphicon-hand-right showdetails" data-toggle="collapse"
 data-target="#exer_1_4" style="font-size: 80%;"></a>
<b>Solution.</b>
<div class="collapse-group">
<p><div class="collapse" id="exer_1_4">

<p>
Yes, a quadratic function will fulfill the discrete equations exactly. See output from final code presented below.

<p>
</div></p>
</div>
</p>

<p>
<!-- --- end solution of exercise --- -->

<p>
<b>e)</b>
Will a polynomial of degree three fulfill the discrete equations?

<p>
<!-- --- begin solution of exercise --- -->

<p>
<a class="glyphicon glyphicon-hand-right showdetails" data-toggle="collapse"
 data-target="#exer_1_5" style="font-size: 80%;"></a>
<b>Solution.</b>
<div class="collapse-group">
<p><div class="collapse" id="exer_1_5">

<p>
No, when running the final code presented below, the printout shows that the
step1 residual for the cubic function is not zero.

<p>
</div></p>
</div>
</p>

<p>
<!-- --- end solution of exercise --- -->

<p>
<b>f)</b>
Implement a <code>solver</code> function for computing the numerical
solution of this problem.

<p>
<!-- --- begin solution of exercise --- -->

<p>
<a class="glyphicon glyphicon-hand-right showdetails" data-toggle="collapse"
 data-target="#exer_1_6" style="font-size: 80%;"></a>
<b>Solution.</b>
<div class="collapse-group">
<p><div class="collapse" id="exer_1_6">

<p>
See final code presented below.

<p>
</div></p>
</div>
</p>

<p>
<!-- --- end solution of exercise --- -->

<p>
<b>g)</b>
Write a test function for checking that the quadratic solution
is computed correctly (to machine precision, but the
round-off errors accumulate and increase with \( T \)) by the <code>solver</code>
function.

<p>
<!-- --- begin solution of exercise --- -->

<p>
<a class="glyphicon glyphicon-hand-right showdetails" data-toggle="collapse"
 data-target="#exer_1_7" style="font-size: 80%;"></a>
<b>Solution.</b>
<div class="collapse-group">
<p><div class="collapse" id="exer_1_7">

<p>

<!-- code=python (!bc pypro) typeset with pygments style "default" -->
<div class="highlight" style="background: #f8f8f8"><pre style="line-height: 125%"><span style="color: #008000; font-weight: bold">import</span> <span style="color: #0000FF; font-weight: bold">sympy</span> <span style="color: #008000; font-weight: bold">as</span> <span style="color: #0000FF; font-weight: bold">sym</span>
<span style="color: #008000; font-weight: bold">import</span> <span style="color: #0000FF; font-weight: bold">numpy</span> <span style="color: #008000; font-weight: bold">as</span> <span style="color: #0000FF; font-weight: bold">np</span>

V, t, I, w, dt <span style="color: #666666">=</span> sym<span style="color: #666666">.</span>symbols(<span style="color: #BA2121">&#39;V t I w dt&#39;</span>)  <span style="color: #408080; font-style: italic"># global symbols</span>
f <span style="color: #666666">=</span> <span style="color: #008000">None</span>  <span style="color: #408080; font-style: italic"># global variable for the source term in the ODE</span>

<span style="color: #008000; font-weight: bold">def</span> <span style="color: #0000FF">ode_source_term</span>(u):
    <span style="color: #BA2121; font-style: italic">&quot;&quot;&quot;Return the terms in the ODE that the source term</span>
<span style="color: #BA2121; font-style: italic">    must balance, here u&#39;&#39; + w**2*u.</span>
<span style="color: #BA2121; font-style: italic">    u is symbolic Python function of t.&quot;&quot;&quot;</span>
    <span style="color: #008000; font-weight: bold">return</span> sym<span style="color: #666666">.</span>diff(u(t), t, t) <span style="color: #666666">+</span> w<span style="color: #666666">**2*</span>u(t)

<span style="color: #008000; font-weight: bold">def</span> <span style="color: #0000FF">residual_discrete_eq</span>(u):
    <span style="color: #BA2121; font-style: italic">&quot;&quot;&quot;Return the residual of the discrete eq. with u inserted.&quot;&quot;&quot;</span>
    R <span style="color: #666666">=</span> DtDt(u, dt) <span style="color: #666666">+</span> w<span style="color: #666666">**2*</span>u(t) <span style="color: #666666">-</span> f
    <span style="color: #008000; font-weight: bold">return</span> sym<span style="color: #666666">.</span>simplify(R)

<span style="color: #008000; font-weight: bold">def</span> <span style="color: #0000FF">residual_discrete_eq_step1</span>(u):
    <span style="color: #BA2121; font-style: italic">&quot;&quot;&quot;Return the residual of the discrete eq. at the first</span>
<span style="color: #BA2121; font-style: italic">    step with u inserted.&quot;&quot;&quot;</span>
    half <span style="color: #666666">=</span> sym<span style="color: #666666">.</span>Rational(<span style="color: #666666">1</span>,<span style="color: #666666">2</span>)
    R <span style="color: #666666">=</span> u(t<span style="color: #666666">+</span>dt) <span style="color: #666666">-</span> u(t) <span style="color: #666666">-</span> dt<span style="color: #666666">*</span>V <span style="color: #666666">-</span> \
        half<span style="color: #666666">*</span>dt<span style="color: #666666">**2*</span>f<span style="color: #666666">.</span>subs(t, <span style="color: #666666">0</span>) <span style="color: #666666">+</span> half<span style="color: #666666">*</span>dt<span style="color: #666666">**2*</span>w<span style="color: #666666">**2*</span>I
    R <span style="color: #666666">=</span> R<span style="color: #666666">.</span>subs(t, <span style="color: #666666">0</span>)  <span style="color: #408080; font-style: italic"># t=0 in the rhs of the first step eq.</span>
    <span style="color: #008000; font-weight: bold">return</span> sym<span style="color: #666666">.</span>simplify(R)

<span style="color: #008000; font-weight: bold">def</span> <span style="color: #0000FF">DtDt</span>(u, dt):
    <span style="color: #BA2121; font-style: italic">&quot;&quot;&quot;Return 2nd-order finite difference for u_tt.</span>
<span style="color: #BA2121; font-style: italic">    u is a symbolic Python function of t.</span>
<span style="color: #BA2121; font-style: italic">    &quot;&quot;&quot;</span>
    <span style="color: #008000; font-weight: bold">return</span> (u(t<span style="color: #666666">+</span>dt) <span style="color: #666666">-</span> <span style="color: #666666">2*</span>u(t) <span style="color: #666666">+</span> u(t<span style="color: #666666">-</span>dt))<span style="color: #666666">/</span>dt<span style="color: #666666">**2</span>

<span style="color: #008000; font-weight: bold">def</span> <span style="color: #0000FF">main</span>(u):
    <span style="color: #BA2121; font-style: italic">&quot;&quot;&quot;</span>
<span style="color: #BA2121; font-style: italic">    Given some chosen solution u (as a function of t, implemented</span>
<span style="color: #BA2121; font-style: italic">    as a Python function), use the method of manufactured solutions</span>
<span style="color: #BA2121; font-style: italic">    to compute the source term f, and check if u also solves</span>
<span style="color: #BA2121; font-style: italic">    the discrete equations.</span>
<span style="color: #BA2121; font-style: italic">    &quot;&quot;&quot;</span>
    <span style="color: #008000; font-weight: bold">print</span> <span style="color: #BA2121">&#39;=== Testing exact solution: </span><span style="color: #BB6688; font-weight: bold">%s</span><span style="color: #BA2121"> ===&#39;</span> <span style="color: #666666">%</span> u(t)
    <span style="color: #008000; font-weight: bold">print</span> <span style="color: #BA2121">&quot;Initial conditions u(0)=</span><span style="color: #BB6688; font-weight: bold">%s</span><span style="color: #BA2121">, u&#39;(0)=</span><span style="color: #BB6688; font-weight: bold">%s</span><span style="color: #BA2121">:&quot;</span> <span style="color: #666666">%</span> \
          (u(t)<span style="color: #666666">.</span>subs(t, <span style="color: #666666">0</span>), sym<span style="color: #666666">.</span>diff(u(t), t)<span style="color: #666666">.</span>subs(t, <span style="color: #666666">0</span>))

    <span style="color: #408080; font-style: italic"># Method of manufactured solution requires fitting f</span>
    <span style="color: #008000; font-weight: bold">global</span> f  <span style="color: #408080; font-style: italic"># source term in the ODE</span>
    f <span style="color: #666666">=</span> sym<span style="color: #666666">.</span>simplify(ode_source_term(u))

    <span style="color: #408080; font-style: italic"># Residual in discrete equations (should be 0)</span>
    <span style="color: #008000; font-weight: bold">print</span> <span style="color: #BA2121">&#39;residual step1:&#39;</span>, residual_discrete_eq_step1(u)
    <span style="color: #008000; font-weight: bold">print</span> <span style="color: #BA2121">&#39;residual:&#39;</span>, residual_discrete_eq(u)


<span style="color: #008000; font-weight: bold">def</span> <span style="color: #0000FF">linear</span>():
    <span style="color: #008000; font-weight: bold">def</span> <span style="color: #0000FF">u_e</span>(t):
        <span style="color: #BA2121; font-style: italic">&quot;&quot;&quot;Return chosen linear exact solution.&quot;&quot;&quot;</span>
        <span style="color: #408080; font-style: italic"># General linear function u_e = c*t + d</span>
        <span style="color: #408080; font-style: italic"># Initial conditions u(0)=I, u&#39;(0)=V require c=V, d=I</span>
        <span style="color: #008000; font-weight: bold">return</span> V<span style="color: #666666">*</span>t <span style="color: #666666">+</span> I

    main(u_e)

<span style="color: #008000; font-weight: bold">def</span> <span style="color: #0000FF">quadratic</span>():
    <span style="color: #408080; font-style: italic"># Extend with quadratic functions</span>
    b <span style="color: #666666">=</span> sym<span style="color: #666666">.</span>Symbol(<span style="color: #BA2121">&#39;b&#39;</span>)  <span style="color: #408080; font-style: italic"># arbitrary constant in quadratic term</span>

    <span style="color: #008000; font-weight: bold">def</span> <span style="color: #0000FF">u_e</span>(t):
        <span style="color: #008000; font-weight: bold">return</span> b<span style="color: #666666">*</span>t<span style="color: #666666">**2</span> <span style="color: #666666">+</span> V<span style="color: #666666">*</span>t <span style="color: #666666">+</span> I

    main(u_e)

<span style="color: #008000; font-weight: bold">def</span> <span style="color: #0000FF">cubic</span>():
    a, b <span style="color: #666666">=</span> sym<span style="color: #666666">.</span>symbols(<span style="color: #BA2121">&#39;a b&#39;</span>)

    main(<span style="color: #008000; font-weight: bold">lambda</span> t: a<span style="color: #666666">*</span>t<span style="color: #666666">**3</span> <span style="color: #666666">+</span> b<span style="color: #666666">*</span>t<span style="color: #666666">**2</span> <span style="color: #666666">+</span> V<span style="color: #666666">*</span>t <span style="color: #666666">+</span> I)


<span style="color: #008000; font-weight: bold">def</span> <span style="color: #0000FF">solver</span>(I, V, f, w, dt, T):
    <span style="color: #BA2121; font-style: italic">&quot;&quot;&quot;</span>
<span style="color: #BA2121; font-style: italic">    Solve u&#39;&#39; + w**2*u = f for t in (0,T], u(0)=I and u&#39;(0)=V,</span>
<span style="color: #BA2121; font-style: italic">    by a central finite difference method with time step dt.</span>
<span style="color: #BA2121; font-style: italic">    f(t) is a callable Python function.</span>
<span style="color: #BA2121; font-style: italic">    &quot;&quot;&quot;</span>
    dt <span style="color: #666666">=</span> <span style="color: #008000">float</span>(dt)
    Nt <span style="color: #666666">=</span> <span style="color: #008000">int</span>(<span style="color: #008000">round</span>(T<span style="color: #666666">/</span>dt))
    u <span style="color: #666666">=</span> np<span style="color: #666666">.</span>zeros(Nt<span style="color: #666666">+1</span>)
    t <span style="color: #666666">=</span> np<span style="color: #666666">.</span>linspace(<span style="color: #666666">0</span>, Nt<span style="color: #666666">*</span>dt, Nt<span style="color: #666666">+1</span>)

    u[<span style="color: #666666">0</span>] <span style="color: #666666">=</span> I
    u[<span style="color: #666666">1</span>] <span style="color: #666666">=</span> u[<span style="color: #666666">0</span>] <span style="color: #666666">-</span> <span style="color: #666666">0.5*</span>dt<span style="color: #666666">**2*</span>w<span style="color: #666666">**2*</span>u[<span style="color: #666666">0</span>] <span style="color: #666666">+</span> <span style="color: #666666">0.5*</span>dt<span style="color: #666666">**2*</span>f(t[<span style="color: #666666">0</span>]) <span style="color: #666666">+</span> dt<span style="color: #666666">*</span>V
    <span style="color: #008000; font-weight: bold">for</span> n <span style="color: #AA22FF; font-weight: bold">in</span> <span style="color: #008000">range</span>(<span style="color: #666666">1</span>, Nt):
        u[n<span style="color: #666666">+1</span>] <span style="color: #666666">=</span> <span style="color: #666666">2*</span>u[n] <span style="color: #666666">-</span> u[n<span style="color: #666666">-1</span>] <span style="color: #666666">-</span> dt<span style="color: #666666">**2*</span>w<span style="color: #666666">**2*</span>u[n] <span style="color: #666666">+</span> dt<span style="color: #666666">**2*</span>f(t[n])
    <span style="color: #008000; font-weight: bold">return</span> u, t

<span style="color: #008000; font-weight: bold">import</span> <span style="color: #0000FF; font-weight: bold">nose.tools</span> <span style="color: #008000; font-weight: bold">as</span> <span style="color: #0000FF; font-weight: bold">nt</span>

<span style="color: #008000; font-weight: bold">def</span> <span style="color: #0000FF">test_quadratic_exact_solution</span>():
    <span style="color: #408080; font-style: italic"># Transform global symbolic variables to functions and numbers</span>
    <span style="color: #408080; font-style: italic"># for numerical computations</span>
    <span style="color: #008000; font-weight: bold">global</span> b, V, I, w
    b, V, I, w <span style="color: #666666">=</span> <span style="color: #666666">2.3</span>, <span style="color: #666666">0.9</span>, <span style="color: #666666">1.2</span>, <span style="color: #666666">1.5</span>
    <span style="color: #008000; font-weight: bold">global</span> f, t
    u_e <span style="color: #666666">=</span> <span style="color: #008000; font-weight: bold">lambda</span> t: b<span style="color: #666666">*</span>t<span style="color: #666666">**2</span> <span style="color: #666666">+</span> V<span style="color: #666666">*</span>t <span style="color: #666666">+</span> I <span style="color: #408080; font-style: italic"># compute with b, V, I, w as numbers</span>
    f <span style="color: #666666">=</span> ode_source_term(u_e)         <span style="color: #408080; font-style: italic"># fit source term</span>
    f <span style="color: #666666">=</span> sym<span style="color: #666666">.</span>lambdify(t, f)            <span style="color: #408080; font-style: italic"># turn to numerical Python function</span>

    dt <span style="color: #666666">=</span> <span style="color: #666666">2./</span>w
    u, t <span style="color: #666666">=</span> solver(I<span style="color: #666666">=</span>I, V<span style="color: #666666">=</span>V, f<span style="color: #666666">=</span>f, w<span style="color: #666666">=</span>w, dt<span style="color: #666666">=</span>dt, T<span style="color: #666666">=3</span>)
    u_e <span style="color: #666666">=</span> u_e(t)
    error <span style="color: #666666">=</span> np<span style="color: #666666">.</span>abs(u <span style="color: #666666">-</span> u_e)<span style="color: #666666">.</span>max()
    nt<span style="color: #666666">.</span>assert_almost_equal(error, <span style="color: #666666">0</span>, delta<span style="color: #666666">=1E-12</span>)
    <span style="color: #008000; font-weight: bold">print</span> <span style="color: #BA2121">&#39;Error in computing a quadratic solution:&#39;</span>, error

<span style="color: #008000; font-weight: bold">if</span> __name__ <span style="color: #666666">==</span> <span style="color: #BA2121">&#39;__main__&#39;</span>:
    linear()
    quadratic()
    cubic()
    test_quadratic_exact_solution()
</pre></div>
<p>
</div></p>
</div>
</p>

<p>
<!-- --- end solution of exercise --- -->

<p>
Filename: <code>vib_undamped_verify_mms</code>.

<p>
<!-- --- end exercise --- -->

<p>
<!-- --- begin exercise --- -->

<h2 id="vib:exer:phase:err:growth">Exercise 2: Show linear growth of the phase with time</h2>

<p>
Consider an exact solution \( I\cos (\omega t) \) and an
approximation \( I\cos(\tilde\omega t) \).
Define the phase error as the time lag between the peak \( I \)
in the exact solution and the corresponding peak in the approximation
after \( m \) periods of oscillations. Show that this phase error
is linear in \( m \).

<p>
<!-- --- begin solution of exercise --- -->

<p>
<a class="glyphicon glyphicon-hand-right showdetails" data-toggle="collapse"
 data-target="#exer_2_1" style="font-size: 80%;"></a>
<b>Solution.</b>
<div class="collapse-group">
<p><div class="collapse" id="exer_2_1">

<p>
From <a href="._vib-sol002.html#mjx-eqn-19">(19)</a> we have that
$$
\begin{equation*}
\tilde\omega = \omega\left( 1 + \frac{1}{24}\omega^2\Delta t^2\right)
+ \Oof{\Delta t^4}
\tp
\nonumber
\end{equation*}
$$

Dropping the \( \Oof{\Delta t^4} \) term, and since \( \omega=\frac{2\pi}{P} \) and \( \tilde\omega=\frac{2\pi}{\tilde P} \), we have that
$$
\begin{equation*}
\frac{2\pi}{\tilde P} \approx \frac{2\pi}{P}\left( 1 + \frac{1}{24}\omega^2\Delta t^2\right)
\tp
\nonumber
\end{equation*}
$$

Now, \( 2\pi \) cancels and the remaining equation may be rewritten as
$$
\begin{equation*}
P - \tilde P \approx \frac{1}{24}\omega^2\Delta t^2
\tp
\nonumber
\end{equation*}
$$

This implies that the periods differ by a constant. Since the exact and the numerical
solution start out identically, the phase error \( P - \tilde P \) will become 
\( m\frac{1}{24}\omega^2\Delta t^2 \) after \( m \) periods, i.e. the phase error is linear in \( m \).

<p>
</div></p>
</div>
</p>

<p>
<!-- --- end solution of exercise --- -->
Filename: <code>vib_phase_error_growth</code>.

<p>
<!-- --- end exercise --- -->

<p>
<!-- --- begin exercise --- -->

<h2 id="vib:exer:w:adjust">Exercise 3: Improve the accuracy by adjusting the frequency</h2>

<p>
According to <a href="._vib-sol002.html#mjx-eqn-19">(19)</a>, the numerical
frequency deviates from the exact frequency by a (dominating) amount
\( \omega^3\Delta t^2/24 >0 \). Replace the <code>w</code> parameter in the algorithm
in the <code>solver</code> function in <code>vib_undamped.py</code> by <code>w*(1 -
(1./24)*w**2*dt**2</code> and test how this adjustment in the numerical
algorithm improves the accuracy (use \( \Delta t =0.1 \) and simulate
for 80 periods, with and without adjustment of \( \omega \)).

<p>
<!-- --- begin solution of exercise --- -->

<p>
<a class="glyphicon glyphicon-hand-right showdetails" data-toggle="collapse"
 data-target="#exer_3_1" style="font-size: 80%;"></a>
<b>Solution.</b>
<div class="collapse-group">
<p><div class="collapse" id="exer_3_1">

<p>
The modified code (below) was run for 80 periods with, and without,
the given adjustment of \( \omega \). A substantial difference in accuracy 
was observed between the two, 
showing that the frequency adjustment improves the situation.

<p>

<!-- code=python (!bc pypro) typeset with pygments style "default" -->
<div class="highlight" style="background: #f8f8f8"><pre style="line-height: 125%"><span style="color: #008000; font-weight: bold">from</span> <span style="color: #0000FF; font-weight: bold">numpy</span> <span style="color: #008000; font-weight: bold">import</span> <span style="color: #666666">*</span>
<span style="color: #008000; font-weight: bold">from</span> <span style="color: #0000FF; font-weight: bold">matplotlib.pyplot</span> <span style="color: #008000; font-weight: bold">import</span> <span style="color: #666666">*</span>

<span style="color: #008000; font-weight: bold">def</span> <span style="color: #0000FF">solver</span>(I, w, dt, T, adjust_w<span style="color: #666666">=</span><span style="color: #008000">True</span>):
    <span style="color: #BA2121; font-style: italic">&quot;&quot;&quot;</span>
<span style="color: #BA2121; font-style: italic">    Solve u&#39;&#39; + w**2*u = 0 for t in (0,T], u(0)=I and u&#39;(0)=0,</span>
<span style="color: #BA2121; font-style: italic">    by a central finite difference method with time step dt.</span>
<span style="color: #BA2121; font-style: italic">    &quot;&quot;&quot;</span>
    dt <span style="color: #666666">=</span> <span style="color: #008000">float</span>(dt)
    Nt <span style="color: #666666">=</span> <span style="color: #008000">int</span>(<span style="color: #008000">round</span>(T<span style="color: #666666">/</span>dt))
    u <span style="color: #666666">=</span> zeros(Nt<span style="color: #666666">+1</span>)
    t <span style="color: #666666">=</span> linspace(<span style="color: #666666">0</span>, Nt<span style="color: #666666">*</span>dt, Nt<span style="color: #666666">+1</span>)
    <span style="color: #008000; font-weight: bold">if</span> adjust_w:
        w <span style="color: #666666">=</span> w<span style="color: #666666">*</span>(<span style="color: #666666">1</span> <span style="color: #666666">-</span> <span style="color: #666666">1./24*</span>w<span style="color: #666666">**2*</span>dt<span style="color: #666666">**2</span>)

    u[<span style="color: #666666">0</span>] <span style="color: #666666">=</span> I
    u[<span style="color: #666666">1</span>] <span style="color: #666666">=</span> u[<span style="color: #666666">0</span>] <span style="color: #666666">-</span> <span style="color: #666666">0.5*</span>dt<span style="color: #666666">**2*</span>w<span style="color: #666666">**2*</span>u[<span style="color: #666666">0</span>]
    <span style="color: #008000; font-weight: bold">for</span> n <span style="color: #AA22FF; font-weight: bold">in</span> <span style="color: #008000">range</span>(<span style="color: #666666">1</span>, Nt):
        u[n<span style="color: #666666">+1</span>] <span style="color: #666666">=</span> <span style="color: #666666">2*</span>u[n] <span style="color: #666666">-</span> u[n<span style="color: #666666">-1</span>] <span style="color: #666666">-</span> dt<span style="color: #666666">**2*</span>w<span style="color: #666666">**2*</span>u[n]
    <span style="color: #008000; font-weight: bold">return</span> u, t

<span style="color: #008000; font-weight: bold">def</span> <span style="color: #0000FF">exact_solution</span>(t, I, w):
    <span style="color: #008000; font-weight: bold">return</span> I<span style="color: #666666">*</span>cos(w<span style="color: #666666">*</span>t)

<span style="color: #008000; font-weight: bold">def</span> <span style="color: #0000FF">visualize</span>(u, t, I, w):
    plot(t, u, <span style="color: #BA2121">&#39;r--o&#39;</span>)
    t_fine <span style="color: #666666">=</span> linspace(<span style="color: #666666">0</span>, t[<span style="color: #666666">-1</span>], <span style="color: #666666">1001</span>)  <span style="color: #408080; font-style: italic"># very fine mesh for u_e</span>
    u_e <span style="color: #666666">=</span> exact_solution(t_fine, I, w)
    hold(<span style="color: #BA2121">&#39;on&#39;</span>)
    plot(t_fine, u_e, <span style="color: #BA2121">&#39;b-&#39;</span>)
    legend([<span style="color: #BA2121">&#39;numerical&#39;</span>, <span style="color: #BA2121">&#39;exact&#39;</span>], loc<span style="color: #666666">=</span><span style="color: #BA2121">&#39;upper left&#39;</span>)
    xlabel(<span style="color: #BA2121">&#39;t&#39;</span>)
    ylabel(<span style="color: #BA2121">&#39;u&#39;</span>)
    dt <span style="color: #666666">=</span> t[<span style="color: #666666">1</span>] <span style="color: #666666">-</span> t[<span style="color: #666666">0</span>]
    title(<span style="color: #BA2121">&#39;dt=</span><span style="color: #BB6688; font-weight: bold">%g</span><span style="color: #BA2121">&#39;</span> <span style="color: #666666">%</span> dt)
    umin <span style="color: #666666">=</span> <span style="color: #666666">-1.2*</span>I;  umax <span style="color: #666666">=</span> <span style="color: #666666">-</span>umin
    axis([t[<span style="color: #666666">0</span>], t[<span style="color: #666666">-1</span>], umin, umax])
    savefig(<span style="color: #BA2121">&#39;vib1.png&#39;</span>)
    savefig(<span style="color: #BA2121">&#39;vib1.pdf&#39;</span>)
    savefig(<span style="color: #BA2121">&#39;vib1.eps&#39;</span>)
    show()

<span style="color: #008000; font-weight: bold">def</span> <span style="color: #0000FF">convergence_rates</span>(m, num_periods<span style="color: #666666">=8</span>, adjust_w<span style="color: #666666">=</span><span style="color: #008000">True</span>):
    <span style="color: #BA2121; font-style: italic">&quot;&quot;&quot;</span>
<span style="color: #BA2121; font-style: italic">    Return m-1 empirical estimates of the convergence rate</span>
<span style="color: #BA2121; font-style: italic">    based on m simulations, where the time step is halved</span>
<span style="color: #BA2121; font-style: italic">    for each simulation.</span>
<span style="color: #BA2121; font-style: italic">    &quot;&quot;&quot;</span>
    w <span style="color: #666666">=</span> <span style="color: #666666">0.35</span>; I <span style="color: #666666">=</span> <span style="color: #666666">0.3</span>
    dt <span style="color: #666666">=</span> <span style="color: #666666">2*</span>pi<span style="color: #666666">/</span>w<span style="color: #666666">/30</span>  <span style="color: #408080; font-style: italic"># 30 time step per period 2*pi/w</span>
    T <span style="color: #666666">=</span> <span style="color: #666666">2*</span>pi<span style="color: #666666">/</span>w<span style="color: #666666">*</span>num_periods
    dt_values <span style="color: #666666">=</span> []
    E_values <span style="color: #666666">=</span> []
    <span style="color: #008000; font-weight: bold">for</span> i <span style="color: #AA22FF; font-weight: bold">in</span> <span style="color: #008000">range</span>(m):
        u, t <span style="color: #666666">=</span> solver(I, w, dt, T, adjust_w)
        u_e <span style="color: #666666">=</span> exact_solution(t, I, w)
        E <span style="color: #666666">=</span> sqrt(dt<span style="color: #666666">*</span><span style="color: #008000">sum</span>((u_e<span style="color: #666666">-</span>u)<span style="color: #666666">**2</span>))
        dt_values<span style="color: #666666">.</span>append(dt)
        E_values<span style="color: #666666">.</span>append(E)
        dt <span style="color: #666666">=</span> dt<span style="color: #666666">/2</span>

    r <span style="color: #666666">=</span> [log(E_values[i<span style="color: #666666">-1</span>]<span style="color: #666666">/</span>E_values[i])<span style="color: #666666">/</span>
         log(dt_values[i<span style="color: #666666">-1</span>]<span style="color: #666666">/</span>dt_values[i])
         <span style="color: #008000; font-weight: bold">for</span> i <span style="color: #AA22FF; font-weight: bold">in</span> <span style="color: #008000">range</span>(<span style="color: #666666">1</span>, m, <span style="color: #666666">1</span>)]
    <span style="color: #008000; font-weight: bold">return</span> r

<span style="color: #008000; font-weight: bold">import</span> <span style="color: #0000FF; font-weight: bold">nose.tools</span> <span style="color: #008000; font-weight: bold">as</span> <span style="color: #0000FF; font-weight: bold">nt</span>

<span style="color: #008000; font-weight: bold">def</span> <span style="color: #0000FF">test_convergence_rates</span>():
    r <span style="color: #666666">=</span> convergence_rates(m<span style="color: #666666">=5</span>, num_periods<span style="color: #666666">=8</span>)
    <span style="color: #408080; font-style: italic"># Accept rate to 1 decimal place</span>
    nt<span style="color: #666666">.</span>assert_almost_equal(r[<span style="color: #666666">-1</span>], <span style="color: #666666">4.0</span>, places<span style="color: #666666">=1</span>)

<span style="color: #008000; font-weight: bold">def</span> <span style="color: #0000FF">main</span>():
    <span style="color: #008000; font-weight: bold">import</span> <span style="color: #0000FF; font-weight: bold">argparse</span>
    parser <span style="color: #666666">=</span> argparse<span style="color: #666666">.</span>ArgumentParser()
    parser<span style="color: #666666">.</span>add_argument(<span style="color: #BA2121">&#39;--adjust_w&#39;</span>, <span style="color: #008000">type</span><span style="color: #666666">=</span><span style="color: #008000">str</span>, default<span style="color: #666666">=</span><span style="color: #BA2121">&#39;yes&#39;</span>)
    parser<span style="color: #666666">.</span>add_argument(<span style="color: #BA2121">&#39;--I&#39;</span>, <span style="color: #008000">type</span><span style="color: #666666">=</span><span style="color: #008000">float</span>, default<span style="color: #666666">=1.0</span>)
    parser<span style="color: #666666">.</span>add_argument(<span style="color: #BA2121">&#39;--w&#39;</span>, <span style="color: #008000">type</span><span style="color: #666666">=</span><span style="color: #008000">float</span>, default<span style="color: #666666">=2*</span>pi)
    parser<span style="color: #666666">.</span>add_argument(<span style="color: #BA2121">&#39;--dt&#39;</span>, <span style="color: #008000">type</span><span style="color: #666666">=</span><span style="color: #008000">float</span>, default<span style="color: #666666">=0.05</span>)
    parser<span style="color: #666666">.</span>add_argument(<span style="color: #BA2121">&#39;--num_periods&#39;</span>, <span style="color: #008000">type</span><span style="color: #666666">=</span><span style="color: #008000">int</span>, default<span style="color: #666666">=5</span>)
    <span style="color: #408080; font-style: italic"># Hack to allow --SCITOOLS options (read when importing scitools.std)</span>
    parser<span style="color: #666666">.</span>add_argument(<span style="color: #BA2121">&#39;--SCITOOLS_easyviz_backend&#39;</span>, default<span style="color: #666666">=</span><span style="color: #BA2121">&#39;matplotlib&#39;</span>)
    a <span style="color: #666666">=</span> parser<span style="color: #666666">.</span>parse_args()
    adjust_w, I, w, dt, num_periods <span style="color: #666666">=</span> a<span style="color: #666666">.</span>adjust_w, a<span style="color: #666666">.</span>I, a<span style="color: #666666">.</span>w, a<span style="color: #666666">.</span>dt, a<span style="color: #666666">.</span>num_periods
    adjust_w <span style="color: #666666">=</span> <span style="color: #008000">True</span> <span style="color: #008000; font-weight: bold">if</span> adjust_w <span style="color: #666666">==</span> <span style="color: #BA2121">&#39;yes&#39;</span> <span style="color: #008000; font-weight: bold">else</span> <span style="color: #008000">False</span>

    P <span style="color: #666666">=</span> <span style="color: #666666">2*</span>pi<span style="color: #666666">/</span>w  <span style="color: #408080; font-style: italic"># one period</span>
    T <span style="color: #666666">=</span> P<span style="color: #666666">*</span>num_periods
    u, t <span style="color: #666666">=</span> solver(I, w, dt, T, adjust_w)
    <span style="color: #008000; font-weight: bold">if</span> num_periods <span style="color: #666666">&lt;=</span> <span style="color: #666666">10</span>:
        visualize(u, t, I, w)
    <span style="color: #008000; font-weight: bold">else</span>:
        visualize_front(u, t, I, w)
        <span style="color: #408080; font-style: italic">#visualize_front_ascii(u, t, I, w)</span>


<span style="color: #008000; font-weight: bold">def</span> <span style="color: #0000FF">visualize_front</span>(u, t, I, w, savefig<span style="color: #666666">=</span><span style="color: #008000">False</span>):
    <span style="color: #BA2121; font-style: italic">&quot;&quot;&quot;</span>
<span style="color: #BA2121; font-style: italic">    Visualize u and the exact solution vs t, using a</span>
<span style="color: #BA2121; font-style: italic">    moving plot window and continuous drawing of the</span>
<span style="color: #BA2121; font-style: italic">    curves as they evolve in time.</span>
<span style="color: #BA2121; font-style: italic">    Makes it easy to plot very long time series.</span>
<span style="color: #BA2121; font-style: italic">    &quot;&quot;&quot;</span>
    <span style="color: #008000; font-weight: bold">import</span> <span style="color: #0000FF; font-weight: bold">scitools.std</span> <span style="color: #008000; font-weight: bold">as</span> <span style="color: #0000FF; font-weight: bold">st</span>
    <span style="color: #008000; font-weight: bold">from</span> <span style="color: #0000FF; font-weight: bold">scitools.MovingPlotWindow</span> <span style="color: #008000; font-weight: bold">import</span> MovingPlotWindow

    P <span style="color: #666666">=</span> <span style="color: #666666">2*</span>pi<span style="color: #666666">/</span>w  <span style="color: #408080; font-style: italic"># one period</span>
    umin <span style="color: #666666">=</span> <span style="color: #666666">-1.2*</span>I;  umax <span style="color: #666666">=</span> <span style="color: #666666">-</span>umin
    plot_manager <span style="color: #666666">=</span> MovingPlotWindow(
        window_width<span style="color: #666666">=8*</span>P,
        dt<span style="color: #666666">=</span>t[<span style="color: #666666">1</span>]<span style="color: #666666">-</span>t[<span style="color: #666666">0</span>],
        yaxis<span style="color: #666666">=</span>[umin, umax],
        mode<span style="color: #666666">=</span><span style="color: #BA2121">&#39;continuous drawing&#39;</span>)
    <span style="color: #008000; font-weight: bold">for</span> n <span style="color: #AA22FF; font-weight: bold">in</span> <span style="color: #008000">range</span>(<span style="color: #666666">1</span>,<span style="color: #008000">len</span>(u)):
        <span style="color: #008000; font-weight: bold">if</span> plot_manager<span style="color: #666666">.</span>plot(n):
            s <span style="color: #666666">=</span> plot_manager<span style="color: #666666">.</span>first_index_in_plot
            st<span style="color: #666666">.</span>plot(t[s:n<span style="color: #666666">+1</span>], u[s:n<span style="color: #666666">+1</span>], <span style="color: #BA2121">&#39;r-1&#39;</span>,
                    t[s:n<span style="color: #666666">+1</span>], I<span style="color: #666666">*</span>cos(w<span style="color: #666666">*</span>t)[s:n<span style="color: #666666">+1</span>], <span style="color: #BA2121">&#39;b-1&#39;</span>,
                    title<span style="color: #666666">=</span><span style="color: #BA2121">&#39;t=</span><span style="color: #BB6688; font-weight: bold">%6.3f</span><span style="color: #BA2121">&#39;</span> <span style="color: #666666">%</span> t[n],
                    axis<span style="color: #666666">=</span>plot_manager<span style="color: #666666">.</span>axis(),
                    show<span style="color: #666666">=</span><span style="color: #AA22FF; font-weight: bold">not</span> savefig) <span style="color: #408080; font-style: italic"># drop window if savefig</span>
            <span style="color: #008000; font-weight: bold">if</span> savefig:
                st<span style="color: #666666">.</span>savefig(<span style="color: #BA2121">&#39;tmp_vib</span><span style="color: #BB6688; font-weight: bold">%04d</span><span style="color: #BA2121">.png&#39;</span> <span style="color: #666666">%</span> n)
        plot_manager<span style="color: #666666">.</span>update(n)

<span style="color: #008000; font-weight: bold">def</span> <span style="color: #0000FF">visualize_front_ascii</span>(u, t, I, w, fps<span style="color: #666666">=10</span>):
    <span style="color: #BA2121; font-style: italic">&quot;&quot;&quot;</span>
<span style="color: #BA2121; font-style: italic">    Plot u and the exact solution vs t line by line in a</span>
<span style="color: #BA2121; font-style: italic">    terminal window (only using ascii characters).</span>
<span style="color: #BA2121; font-style: italic">    Makes it easy to plot very long time series.</span>
<span style="color: #BA2121; font-style: italic">    &quot;&quot;&quot;</span>
    <span style="color: #008000; font-weight: bold">from</span> <span style="color: #0000FF; font-weight: bold">scitools.avplotter</span> <span style="color: #008000; font-weight: bold">import</span> Plotter
    <span style="color: #008000; font-weight: bold">import</span> <span style="color: #0000FF; font-weight: bold">time</span>
    P <span style="color: #666666">=</span> <span style="color: #666666">2*</span>pi<span style="color: #666666">/</span>w
    umin <span style="color: #666666">=</span> <span style="color: #666666">-1.2*</span>I;  umax <span style="color: #666666">=</span> <span style="color: #666666">-</span>umin

    p <span style="color: #666666">=</span> Plotter(ymin<span style="color: #666666">=</span>umin, ymax<span style="color: #666666">=</span>umax, width<span style="color: #666666">=60</span>, symbols<span style="color: #666666">=</span><span style="color: #BA2121">&#39;+o&#39;</span>)
    <span style="color: #008000; font-weight: bold">for</span> n <span style="color: #AA22FF; font-weight: bold">in</span> <span style="color: #008000">range</span>(<span style="color: #008000">len</span>(u)):
        <span style="color: #008000; font-weight: bold">print</span> p<span style="color: #666666">.</span>plot(t[n], u[n], I<span style="color: #666666">*</span>cos(w<span style="color: #666666">*</span>t[n])), \
              <span style="color: #BA2121">&#39;</span><span style="color: #BB6688; font-weight: bold">%.1f</span><span style="color: #BA2121">&#39;</span> <span style="color: #666666">%</span> (t[n]<span style="color: #666666">/</span>P)
        time<span style="color: #666666">.</span>sleep(<span style="color: #666666">1/</span><span style="color: #008000">float</span>(fps))

<span style="color: #008000; font-weight: bold">if</span> __name__ <span style="color: #666666">==</span> <span style="color: #BA2121">&#39;__main__&#39;</span>:
    main()
    <span style="color: #408080; font-style: italic">#r = convergence_rates(m=5, num_periods=8, adjust_w=True)</span>
    <span style="color: #408080; font-style: italic">#print &#39;convergence rate: %.1f&#39; % r[-1]</span>
</pre></div>
<p>
</div></p>
</div>
</p>

<p>
<!-- --- end solution of exercise --- -->
Filename: <code>vib_adjust_w</code>.

<p>
<!-- How does this go if -->
<!-- --- end exercise --- -->

<p>
<!-- --- begin exercise --- -->

<h2 id="vib:exer:undamped:adaptive">Exercise 4: See if adaptive methods improve the phase error</h2>

<p>
Adaptive methods for solving ODEs aim at adjusting \( \Delta t \) such
that the error is within a user-prescribed tolerance. Implement the
equation \( u^{\prime\prime}+u=0 \) in the <a href="https://github.com/hplgit/odespy" target="_self">Odespy</a>
software. Use the example <a href="http://hplgit.github.io/decay-book/doc/pub/book/sphinx/._book006.html#example-adaptive-runge-kutta-methods" target="_self">on adaptive
schemes</a>
in <a href="#Langtangen_decay">[1]</a>.  Run the scheme with a very low
tolerance (say \( 10^{-14} \)) and for a long time, check the number of
time points in the solver's mesh (<code>len(solver.t_all)</code>), and compare
the phase error with that produced by the simple finite difference
method from the section <a href="._vib-sol002.html#vib:ode1:fdm">A centered finite difference scheme</a> with the same number of (equally
spaced) mesh points. The question is whether it pays off to use an
adaptive solver or if equally many points with a simple method gives
about the same accuracy.

<p>
<!-- --- begin solution of exercise --- -->

<p>
<a class="glyphicon glyphicon-hand-right showdetails" data-toggle="collapse"
 data-target="#exer_4_1" style="font-size: 80%;"></a>
<b>Solution.</b>
<div class="collapse-group">
<p><div class="collapse" id="exer_4_1">

<p>
The code:
<p>

<!-- code=python (!bc pypro) typeset with pygments style "default" -->
<div class="highlight" style="background: #f8f8f8"><pre style="line-height: 125%"><span style="color: #008000; font-weight: bold">import</span> <span style="color: #0000FF; font-weight: bold">odespy</span>
<span style="color: #008000; font-weight: bold">import</span> <span style="color: #0000FF; font-weight: bold">numpy</span> <span style="color: #008000; font-weight: bold">as</span> <span style="color: #0000FF; font-weight: bold">np</span>
<span style="color: #008000; font-weight: bold">import</span> <span style="color: #0000FF; font-weight: bold">sys</span>
<span style="color: #408080; font-style: italic">#import matplotlib.pyplot as plt</span>
<span style="color: #008000; font-weight: bold">import</span> <span style="color: #0000FF; font-weight: bold">scitools.std</span> <span style="color: #008000; font-weight: bold">as</span> <span style="color: #0000FF; font-weight: bold">plt</span>

<span style="color: #008000; font-weight: bold">def</span> <span style="color: #0000FF">f</span>(s, t):
    u, v <span style="color: #666666">=</span> s
    <span style="color: #008000; font-weight: bold">return</span> np<span style="color: #666666">.</span>array([v, <span style="color: #666666">-</span>u])

<span style="color: #008000; font-weight: bold">def</span> <span style="color: #0000FF">u_exact</span>(t):
    <span style="color: #008000; font-weight: bold">return</span> I<span style="color: #666666">*</span>np<span style="color: #666666">.</span>cos(w<span style="color: #666666">*</span>t)

I <span style="color: #666666">=</span> <span style="color: #666666">1</span>; V <span style="color: #666666">=</span> <span style="color: #666666">0</span>; u0 <span style="color: #666666">=</span> np<span style="color: #666666">.</span>array([I, V])
w  <span style="color: #666666">=</span> <span style="color: #666666">1</span>; T <span style="color: #666666">=</span> <span style="color: #666666">100</span>
tol <span style="color: #666666">=</span> <span style="color: #008000">float</span>(sys<span style="color: #666666">.</span>argv[<span style="color: #666666">1</span>])
solver <span style="color: #666666">=</span> odespy<span style="color: #666666">.</span>DormandPrince(f, atol<span style="color: #666666">=</span>tol, rtol<span style="color: #666666">=0.1*</span>tol)

Nt <span style="color: #666666">=</span> <span style="color: #666666">1</span> <span style="color: #408080; font-style: italic"># just one step - let scheme find its intermediate points</span>
t_mesh <span style="color: #666666">=</span> np<span style="color: #666666">.</span>linspace(<span style="color: #666666">0</span>, T, Nt<span style="color: #666666">+1</span>)
t_fine <span style="color: #666666">=</span> np<span style="color: #666666">.</span>linspace(<span style="color: #666666">0</span>, T, <span style="color: #666666">10001</span>)

solver<span style="color: #666666">.</span>set_initial_condition(u0)
u, t <span style="color: #666666">=</span> solver<span style="color: #666666">.</span>solve(t_mesh)

<span style="color: #408080; font-style: italic"># u and t will only consist of [I, u^Nt] and [0,T], i.e. 2 values each, while</span>
<span style="color: #408080; font-style: italic"># solver.u_all and solver.t_all contain all computed points.</span>
<span style="color: #408080; font-style: italic"># solver.u_all is a list with arrays, one array (with 2 values) for</span>
<span style="color: #408080; font-style: italic"># each point in time.</span>
u_adaptive <span style="color: #666666">=</span> np<span style="color: #666666">.</span>array(solver<span style="color: #666666">.</span>u_all)

<span style="color: #408080; font-style: italic"># For comparison, we solve also with simple FDM method</span>
Nt_simple <span style="color: #666666">=</span> <span style="color: #008000">len</span>(solver<span style="color: #666666">.</span>t_all)   <span style="color: #408080; font-style: italic"># get no of time steps from adaptive method</span>
t_simple <span style="color: #666666">=</span> np<span style="color: #666666">.</span>linspace(<span style="color: #666666">0</span>, T, Nt_simple<span style="color: #666666">+1</span>)   <span style="color: #408080; font-style: italic"># create equally spaced steps</span>
dt <span style="color: #666666">=</span> t_simple[<span style="color: #666666">1</span>] <span style="color: #666666">-</span> t_simple[<span style="color: #666666">0</span>]          <span style="color: #408080; font-style: italic"># constant time step</span>
u_simple <span style="color: #666666">=</span> np<span style="color: #666666">.</span>zeros(Nt_simple<span style="color: #666666">+1</span>)
u_simple[<span style="color: #666666">0</span>] <span style="color: #666666">=</span> I
u_simple[<span style="color: #666666">1</span>] <span style="color: #666666">=</span> u_simple[<span style="color: #666666">0</span>] <span style="color: #666666">-</span> <span style="color: #666666">0.5*</span>dt<span style="color: #666666">**2*</span>w<span style="color: #666666">**2*</span>u_simple[<span style="color: #666666">0</span>]
<span style="color: #008000; font-weight: bold">for</span> n <span style="color: #AA22FF; font-weight: bold">in</span> <span style="color: #008000">range</span>(<span style="color: #666666">1</span>, Nt_simple):
    u_simple[n<span style="color: #666666">+1</span>] <span style="color: #666666">=</span> <span style="color: #666666">2*</span>u_simple[n] <span style="color: #666666">-</span> u_simple[n<span style="color: #666666">-1</span>] <span style="color: #666666">-</span> dt<span style="color: #666666">**2*</span>w<span style="color: #666666">**2*</span>u_simple[n]

plt<span style="color: #666666">.</span>plot(solver<span style="color: #666666">.</span>t_all, u_adaptive[:,<span style="color: #666666">0</span>], <span style="color: #BA2121">&#39;k-&#39;</span>)
plt<span style="color: #666666">.</span>hold(<span style="color: #BA2121">&#39;on&#39;</span>)
plt<span style="color: #666666">.</span>plot(t_simple, u_simple, <span style="color: #BA2121">&#39;r--&#39;</span>)
plt<span style="color: #666666">.</span>plot(t_fine, u_exact(t_fine), <span style="color: #BA2121">&#39;b-&#39;</span>)
plt<span style="color: #666666">.</span>legend([<span style="color: #BA2121">&#39;tol=</span><span style="color: #BB6688; font-weight: bold">%.0E</span><span style="color: #BA2121">&#39;</span> <span style="color: #666666">%</span> tol, <span style="color: #BA2121">&#39;u simple&#39;</span>, <span style="color: #BA2121">&#39;exact&#39;</span>])
plt<span style="color: #666666">.</span>savefig(<span style="color: #BA2121">&#39;tmp_odespy_adaptive.png&#39;</span>)
plt<span style="color: #666666">.</span>savefig(<span style="color: #BA2121">&#39;tmp_odespy_adaptive.pdf&#39;</span>)
plt<span style="color: #666666">.</span>show()
</pre></div>
<p>
The program produces the plot seen in Figure <a href="#vib:exer:fig:undamped_adaptive">13</a>, 
which shows how the adaptive solution clearly outperforms the simpler method.

<p>
<center> <!-- figure -->
<hr class="figure">
<center><p class="caption">Figure 13:  Result of solving the problem by two different approaches, one adaptive and one simpler difference method. <div id="vib:exer:fig:undamped_adaptive"></div> </p></center>
<p><img src="fig-vib/vib_undamped_adaptive.png" align="bottom" width=600></p>
</center>

<p>
</div></p>
</div>
</p>

<p>
<!-- --- end solution of exercise --- -->
Filename: <code>vib_undamped_adaptive</code>.

<p>
<!-- --- end exercise --- -->

<p>
<!-- --- begin exercise --- -->

<h2 id="vib:exer:step4b:alt">Exercise 5: Use a Taylor polynomial to compute \( u^1 \)</h2>

<p>
As an alternative to computing \( u^1 \) by <a href="._vib-sol002.html#mjx-eqn-8">(8)</a>, 
one can use a Taylor polynomial with three terms:

$$ u(t_1) \approx u(0) + u^{\prime}(0)\Delta t + {\half}u^{\prime\prime}(0)\Delta t^2$$

With \( u^{\prime\prime}=-\omega^2 u \) and \( u^{\prime}(0)=0 \), show that this method also leads to
<a href="._vib-sol002.html#mjx-eqn-8">(8)</a>. Generalize the condition on \( u^{\prime}(0) \) to
be \( u^{\prime}(0)=V \) and compute \( u^1 \) in this case with both methods.

<p>
<!-- --- begin solution of exercise --- -->

<p>
<a class="glyphicon glyphicon-hand-right showdetails" data-toggle="collapse"
 data-target="#exer_5_1" style="font-size: 80%;"></a>
<b>Solution.</b>
<div class="collapse-group">
<p><div class="collapse" id="exer_5_1">

<p>
With \( u^{\prime\prime}(0)=-\omega^2 u(0) \) and \( u^{\prime}(0)=0 \), the given Taylor series
becomes
$$ u(t_1) \approx u(0) + {\half}(-\omega^2 u(0))\Delta t^2$$

which may be written as
$$ u^1 \approx u^0 - {\half}\Delta t^2\omega^2 u^0$$

but this is nothing but <a href="._vib-sol002.html#mjx-eqn-8">(8)</a>.

<p>
Now, consider \( u^{\prime}(0)=V \).
With a centered difference approximation, this initial condition becomes
$$ \frac{u^1 - u^{-1}}{2\Delta t} \approx V$$

which implies that
$$ u^{-1} \approx u^1 - 2\Delta t V$$

When \( n=0 \), <a href="._vib-sol002.html#mjx-eqn-7">(7)</a> reads
$$ u^1 = 2u^0 - u^{-1} - \Delta t^2\omega^2 u^0$$

Inserting the expression for \( u^{-1} \), we get
$$ u^1 = 2u^0 - (u^1 - 2\Delta t V) - \Delta t^2\omega^2 u^0$$

which implies that
$$ u^1 = u^0 + \Delta t V - \frac{1}{2}\Delta t^2\omega^2 u^0$$

With the Taylor series approach, we now get
$$ u(t_1) \approx u(0) + V\Delta t + {\half}(-\omega^2 u(0))\Delta t^2$$

which also gives
$$ u^1 = u^0 + \Delta t V - \frac{1}{2}\Delta t^2\omega^2 u^0$$

<p>
</div></p>
</div>
</p>

<p>
<!-- --- end solution of exercise --- -->
Filename: <code>vib_first_step</code>.

<p>
<!-- --- end exercise --- -->

<p>
<!-- --- begin exercise --- -->

<h2 id="vib:exer:wdt:limit">Exercise 6: Find the minimal resolution of an oscillatory function</h2>

<p>
<!-- Short: Find the largest relevant value of \( \omega\Delta t \) -->

<p>
Sketch the function on a given mesh which has the highest possible
frequency. That is, this oscillatory "cos-like" function has its
maxima and minima at every two grid points.  Find an expression for
the frequency of this function, and use the result to find the largest
relevant value of \( \omega\Delta t \) when \( \omega \) is the frequency
of an oscillating function and \( \Delta t \) is the mesh spacing.

<p>
<!-- --- begin solution of exercise --- -->

<p>
<a class="glyphicon glyphicon-hand-right showdetails" data-toggle="collapse"
 data-target="#exer_6_1" style="font-size: 80%;"></a>
<b>Solution.</b>
<div class="collapse-group">
<p><div class="collapse" id="exer_6_1">

<p>
The smallest period must be \( 2\Delta t \), which means that 
\( \omega = \frac{2\pi}{2\Delta t} = \frac{\pi}{\Delta t} \).
This means that the largest value for \( \omega\Delta t \) is \( \pi \).

<p>
</div></p>
</div>
</p>

<p>
<!-- --- end solution of exercise --- -->
Filename: <code>vib_largest_wdt</code>.

<p>
<!-- --- end exercise --- -->

<p>
<!-- --- begin exercise --- -->

<h2 id="vib:exer:fd:exp:plot">Exercise 7: Visualize the accuracy of finite differences for a cosine function</h2>

<p>
<!-- Short: Visualize the accuracy of finite differences -->

<p>
We introduce the error fraction
$$ E = \frac{[D_tD_t u]^n}{u^{\prime\prime}(t_n)} $$

to measure the error in the finite difference approximation \( D_tD_tu \) to
\( u^{\prime\prime} \).
Compute \( E \)
for the specific choice of a cosine/sine function of the
form \( u=\exp{(i\omega t)} \) and show that
$$ E = \left(\frac{2}{\omega\Delta t}\right)^2
\sin^2(\frac{\omega\Delta t}{2})
\tp
$$

Plot \( E \) as a function of \( p=\omega\Delta t \). The relevant
values of \( p \) are \( [0,\pi] \) (see <a href="#vib:exer:wdt:limit">Exercise 6: Find the minimal resolution of an oscillatory function</a>
for why \( p>\pi \) does not make sense).
The deviation of the curve from unity visualizes the error in the
approximation. Also expand \( E \) as a Taylor polynomial in \( p \) up to
fourth degree (use, e.g., <code>sympy</code>).

<p>
<!-- --- begin solution of exercise --- -->

<p>
<a class="glyphicon glyphicon-hand-right showdetails" data-toggle="collapse"
 data-target="#exer_7_1" style="font-size: 80%;"></a>
<b>Solution.</b>
<div class="collapse-group">
<p><div class="collapse" id="exer_7_1">

$$
\begin{align}
E &= \frac{[D_tD_t u]^n}{u^{\prime\prime}(t_n)}, \nonumber \\ 
  &= \frac{u^{n+1} - 2u^n + u^{n-1}}{u^{\prime\prime}(t_n)\Delta t^2}, \nonumber
\end{align}
$$

Since \( u(t)=\exp{(i\omega t)} \), we have that \( u^{\prime}(t)=i\omega\exp{(i\omega t)} \)
and \( u^{\prime\prime}(t)=(i\omega)^2\exp{(i\omega t)}=-\omega^2\exp{(i\omega t)} \), so we may proceed with \( E \) as
$$
\begin{align}
E &= \frac{e^{i\omega(t_n+\Delta t)} - 2e^{i\omega t_n} + e^{i\omega(t_n-\Delta t)}}{-\omega^2e^{i\omega t_n}\Delta t^2}, \nonumber \\ 
  &=\frac{e^{i\omega t_n}e^{i\omega \Delta t} -2e^{i\omega t_n} + e^{i\omega t_n}e^{-i\omega\Delta t}}{-\omega^2e^{i\omega t_n}\Delta t^2}, \nonumber \\ 
  &= \frac{e^{i\omega\Delta t} - 2 + e^{-i\omega\Delta t}}{-\omega^2 \Delta t^2}, \nonumber \\ 
  &= \frac{1}{-\omega^2 \Delta t^2}\frac{4}{4}\left(e^{i\omega\Delta t} - 2 + e^{-i\omega\Delta t}\right), \nonumber \\ 
  &= \left(\frac{2}{\omega\Delta t}\right)^2 \left(-\frac{e^{i\omega\Delta t} - 2 + e^{-i\omega\Delta t}}{4}\right), \nonumber \\ 
  &= \left(\frac{2}{\omega\Delta t}\right)^2 \left(-\frac{1}{2}\left(\frac{1}{2}e^{i\omega\Delta t} + e^{-i\omega\Delta t} - 1\right)\right), \nonumber \\ 
  &= \left(\frac{2}{\omega\Delta t}\right)^2 \left(-\frac{1}{2}\left( cos(\omega\Delta t) - 1\right)\right). \nonumber
\end{align}
$$

Now, since \( cos(\omega\Delta t)=1-2sin^2\left(\frac{\omega\Delta t}{2}\right) \), we finally get
$$
\begin{align}
E &= \left(\frac{2}{\omega\Delta t}\right)^2 \left(-\frac{1}{2}\left( \left(1-2sin^2\left(\frac{\omega\Delta t}{2}\right)\right) - 1\right)\right), \nonumber \\ 
  &= \left(\frac{2}{\omega\Delta t}\right)^2 sin^2\left(\frac{\omega\Delta t}{2}\right). \nonumber
\end{align}
$$

<p>

<!-- code=python (!bc pypro) typeset with pygments style "default" -->
<div class="highlight" style="background: #f8f8f8"><pre style="line-height: 125%"><span style="color: #008000; font-weight: bold">import</span> <span style="color: #0000FF; font-weight: bold">matplotlib.pyplot</span> <span style="color: #008000; font-weight: bold">as</span> <span style="color: #0000FF; font-weight: bold">plt</span>
<span style="color: #008000; font-weight: bold">import</span> <span style="color: #0000FF; font-weight: bold">numpy</span> <span style="color: #008000; font-weight: bold">as</span> <span style="color: #0000FF; font-weight: bold">np</span>
<span style="color: #008000; font-weight: bold">import</span> <span style="color: #0000FF; font-weight: bold">sympy</span> <span style="color: #008000; font-weight: bold">as</span> <span style="color: #0000FF; font-weight: bold">sym</span>

<span style="color: #008000; font-weight: bold">def</span> <span style="color: #0000FF">E_fraction</span>(p):
    <span style="color: #008000; font-weight: bold">return</span> (<span style="color: #666666">2./</span>p)<span style="color: #666666">**2*</span>(np<span style="color: #666666">.</span>sin(p<span style="color: #666666">/2.</span>))<span style="color: #666666">**2</span>

a <span style="color: #666666">=</span> <span style="color: #666666">0</span>; b <span style="color: #666666">=</span> np<span style="color: #666666">.</span>pi
p <span style="color: #666666">=</span> np<span style="color: #666666">.</span>linspace(a, b, <span style="color: #666666">100</span>)
E_values <span style="color: #666666">=</span> np<span style="color: #666666">.</span>zeros(<span style="color: #008000">len</span>(p))

<span style="color: #408080; font-style: italic"># create 4th degree Taylor polynomial (also plotted)</span>
p_ <span style="color: #666666">=</span> sym<span style="color: #666666">.</span>symbols(<span style="color: #BA2121">&#39;p_&#39;</span>)
E <span style="color: #666666">=</span> (<span style="color: #666666">2./</span>p_)<span style="color: #666666">**2*</span>(sym<span style="color: #666666">.</span>sin(p_<span style="color: #666666">/2.</span>))<span style="color: #666666">**2</span>
E_series <span style="color: #666666">=</span> E<span style="color: #666666">.</span>series(p_, <span style="color: #666666">0</span>, <span style="color: #666666">4</span>)<span style="color: #666666">.</span>removeO()
<span style="color: #008000; font-weight: bold">print</span> E_series
E_pyfunc <span style="color: #666666">=</span> sym<span style="color: #666666">.</span>lambdify([p_], E_series, modules<span style="color: #666666">=</span><span style="color: #BA2121">&#39;numpy&#39;</span>)

<span style="color: #408080; font-style: italic"># To avoid division by zero when p is 0, we rather take the limit</span>
E_values[<span style="color: #666666">0</span>] <span style="color: #666666">=</span> sym<span style="color: #666666">.</span>limit(E, p_, <span style="color: #666666">0</span>, <span style="color: #008000">dir</span><span style="color: #666666">=</span><span style="color: #BA2121">&#39;+&#39;</span>)  <span style="color: #408080; font-style: italic"># ...when p --&gt; 0, E --&gt; 1</span>
E_values[<span style="color: #666666">1</span>:] <span style="color: #666666">=</span> E_fraction(p[<span style="color: #666666">1</span>:])

plt<span style="color: #666666">.</span>plot(p, E_values, <span style="color: #BA2121">&#39;k-&#39;</span>, p, E_pyfunc(p), <span style="color: #BA2121">&#39;k--&#39;</span>)
plt<span style="color: #666666">.</span>xlabel(<span style="color: #BA2121">&#39;p&#39;</span>); plt<span style="color: #666666">.</span>ylabel(<span style="color: #BA2121">&#39;Error fraction&#39;</span>)
plt<span style="color: #666666">.</span>legend([<span style="color: #BA2121">&#39;E&#39;</span>, <span style="color: #BA2121">&#39;E Taylor&#39;</span>])
plt<span style="color: #666666">.</span>savefig(<span style="color: #BA2121">&#39;tmp_error_fraction.png&#39;</span>)
plt<span style="color: #666666">.</span>savefig(<span style="color: #BA2121">&#39;tmp_error_fraction.pdf&#39;</span>)
plt<span style="color: #666666">.</span>show()
</pre></div>
<p>
From the plot seen in Figure <a href="#vib:exer:fig:error_fraction">14</a>, we see how the error fraction \( E \) deviates from unity as \( p \) grows.

<p>
<center> <!-- figure -->
<hr class="figure">
<center><p class="caption">Figure 14:  The error fraction as a function of \( p \). <div id="vib:exer:fig:error_fraction"></div> </p></center>
<p><img src="fig-vib/error_fraction.png" align="bottom" width=600></p>
</center>

<p>
</div></p>
</div>
</p>

<p>
<!-- --- end solution of exercise --- -->
Filename: <code>vib_plot_fd_exp_error</code>.

<p>
<!-- --- end exercise --- -->

<p>
<!-- --- begin exercise --- -->

<h2 id="vib:exer:energy:convrate">Exercise 8: Verify convergence rates of the error in energy</h2>

<p>
We consider the ODE problem \( u^{\prime\prime} + \omega^2u=0 \), \( u(0)=I \), \( u^{\prime}(0)=V \),
for \( t\in (0,T] \). The total energy of the solution
\( E(t)=\half(u^{\prime})^2 + \half\omega^2 u^2 \) should stay
constant.
The error in energy can be computed as explained in
the section <a href="._vib-sol002.html#vib:model1:energy">Energy considerations</a>.

<p>
Make a test function in a file <code>test_error_conv.py</code>, where code from
<code>vib_undamped.py</code> is imported, but the <code>convergence_rates</code> and
<code>test_convergence_rates</code> functions are copied and modified to also
incorporate computations of the error in energy and the convergence
rate of this error. The expected rate is 2.

<p>
<!-- --- begin solution of exercise --- -->

<p>
<a class="glyphicon glyphicon-hand-right showdetails" data-toggle="collapse"
 data-target="#exer_8_1" style="font-size: 80%;"></a>
<b>Solution.</b>
<div class="collapse-group">
<p><div class="collapse" id="exer_8_1">

<p>
The code:
<p>

<!-- code=python (!bc pypro) typeset with pygments style "default" -->
<div class="highlight" style="background: #f8f8f8"><pre style="line-height: 125%"><span style="color: #008000; font-weight: bold">import</span> <span style="color: #0000FF; font-weight: bold">numpy</span> <span style="color: #008000; font-weight: bold">as</span> <span style="color: #0000FF; font-weight: bold">np</span>
<span style="color: #008000; font-weight: bold">import</span> <span style="color: #0000FF; font-weight: bold">matplotlib.pyplot</span> <span style="color: #008000; font-weight: bold">as</span> <span style="color: #0000FF; font-weight: bold">plt</span>
<span style="color: #008000; font-weight: bold">from</span> <span style="color: #0000FF; font-weight: bold">vib_undamped</span> <span style="color: #008000; font-weight: bold">import</span> solver, u_exact, visualize

<span style="color: #008000; font-weight: bold">def</span> <span style="color: #0000FF">convergence_rates</span>(m, solver_function, num_periods<span style="color: #666666">=8</span>):
    <span style="color: #BA2121; font-style: italic">&quot;&quot;&quot;</span>
<span style="color: #BA2121; font-style: italic">    Return m-1 empirical estimates of the convergence rate</span>
<span style="color: #BA2121; font-style: italic">    based on m simulations, where the time step is halved</span>
<span style="color: #BA2121; font-style: italic">    for each simulation.</span>
<span style="color: #BA2121; font-style: italic">    solver_function(I, w, dt, T) solves each problem, where T</span>
<span style="color: #BA2121; font-style: italic">    is based on simulation for num_periods periods.</span>
<span style="color: #BA2121; font-style: italic">    &quot;&quot;&quot;</span>
    <span style="color: #008000; font-weight: bold">from</span> <span style="color: #0000FF; font-weight: bold">math</span> <span style="color: #008000; font-weight: bold">import</span> pi
    w <span style="color: #666666">=</span> <span style="color: #666666">0.35</span>; I <span style="color: #666666">=</span> <span style="color: #666666">0.3</span>       <span style="color: #408080; font-style: italic"># just chosen values</span>
    P <span style="color: #666666">=</span> <span style="color: #666666">2*</span>pi<span style="color: #666666">/</span>w              <span style="color: #408080; font-style: italic"># period</span>
    dt <span style="color: #666666">=</span> P<span style="color: #666666">/30</span>               <span style="color: #408080; font-style: italic"># 30 time step per period 2*pi/w</span>
    T <span style="color: #666666">=</span> P<span style="color: #666666">*</span>num_periods
    Energy_const <span style="color: #666666">=</span> <span style="color: #666666">0.5*</span>I<span style="color: #666666">**2*</span>w<span style="color: #666666">**2</span>    <span style="color: #408080; font-style: italic"># initial energy when V = 0</span>

    dt_values <span style="color: #666666">=</span> []
    E_u_values <span style="color: #666666">=</span> []         <span style="color: #408080; font-style: italic"># error in u</span>
    E_Energy_values <span style="color: #666666">=</span> []    <span style="color: #408080; font-style: italic"># error in energy</span>
    <span style="color: #008000; font-weight: bold">for</span> i <span style="color: #AA22FF; font-weight: bold">in</span> <span style="color: #008000">range</span>(m):
        u, t <span style="color: #666666">=</span> solver_function(I, w, dt, T)
        u_e <span style="color: #666666">=</span> u_exact(t, I, w)
        E_u <span style="color: #666666">=</span> np<span style="color: #666666">.</span>sqrt(dt<span style="color: #666666">*</span>np<span style="color: #666666">.</span>sum((u_e<span style="color: #666666">-</span>u)<span style="color: #666666">**2</span>))
        E_u_values<span style="color: #666666">.</span>append(E_u)
        Energy <span style="color: #666666">=</span> <span style="color: #666666">0.5*</span>((u[<span style="color: #666666">2</span>:] <span style="color: #666666">-</span> u[:<span style="color: #666666">-2</span>])<span style="color: #666666">/</span>(<span style="color: #666666">2*</span>dt))<span style="color: #666666">**2</span> <span style="color: #666666">+</span> <span style="color: #666666">0.5*</span>w<span style="color: #666666">**2*</span>u[<span style="color: #666666">1</span>:<span style="color: #666666">-1</span>]<span style="color: #666666">**2</span>
        E_Energy <span style="color: #666666">=</span> Energy <span style="color: #666666">-</span> Energy_const
        E_Energy_norm <span style="color: #666666">=</span> np<span style="color: #666666">.</span>abs(E_Energy)<span style="color: #666666">.</span>max()
        E_Energy_values<span style="color: #666666">.</span>append(E_Energy_norm)        
        dt_values<span style="color: #666666">.</span>append(dt)
        dt <span style="color: #666666">=</span> dt<span style="color: #666666">/2</span>

    r_u <span style="color: #666666">=</span> [np<span style="color: #666666">.</span>log(E_u_values[i<span style="color: #666666">-1</span>]<span style="color: #666666">/</span>E_u_values[i])<span style="color: #666666">/</span>
         np<span style="color: #666666">.</span>log(dt_values[i<span style="color: #666666">-1</span>]<span style="color: #666666">/</span>dt_values[i])
         <span style="color: #008000; font-weight: bold">for</span> i <span style="color: #AA22FF; font-weight: bold">in</span> <span style="color: #008000">range</span>(<span style="color: #666666">1</span>, m, <span style="color: #666666">1</span>)]
    r_E <span style="color: #666666">=</span> [np<span style="color: #666666">.</span>log(E_Energy_values[i<span style="color: #666666">-1</span>]<span style="color: #666666">/</span>E_Energy_values[i])<span style="color: #666666">/</span>
         np<span style="color: #666666">.</span>log(dt_values[i<span style="color: #666666">-1</span>]<span style="color: #666666">/</span>dt_values[i])
         <span style="color: #008000; font-weight: bold">for</span> i <span style="color: #AA22FF; font-weight: bold">in</span> <span style="color: #008000">range</span>(<span style="color: #666666">1</span>, m, <span style="color: #666666">1</span>)]        
    <span style="color: #008000; font-weight: bold">return</span> r_u, r_E

<span style="color: #008000; font-weight: bold">def</span> <span style="color: #0000FF">test_convergence_rates</span>():
    r_u, r_E <span style="color: #666666">=</span> convergence_rates(m<span style="color: #666666">=5</span>, solver_function<span style="color: #666666">=</span>solver, num_periods<span style="color: #666666">=8</span>)
    <span style="color: #408080; font-style: italic"># Accept rate to 1 decimal place</span>
    tol <span style="color: #666666">=</span> <span style="color: #666666">0.1</span>
    <span style="color: #008000; font-weight: bold">assert</span> <span style="color: #008000">abs</span>(r_u[<span style="color: #666666">-1</span>] <span style="color: #666666">-</span> <span style="color: #666666">2.0</span>) <span style="color: #666666">&lt;</span> tol
    <span style="color: #008000; font-weight: bold">assert</span> <span style="color: #008000">abs</span>(r_E[<span style="color: #666666">-1</span>] <span style="color: #666666">-</span> <span style="color: #666666">2.0</span>) <span style="color: #666666">&lt;</span> tol    

<span style="color: #008000; font-weight: bold">def</span> <span style="color: #0000FF">main</span>(solver_function<span style="color: #666666">=</span>solver):
    <span style="color: #008000; font-weight: bold">import</span> <span style="color: #0000FF; font-weight: bold">argparse</span>
    <span style="color: #008000; font-weight: bold">from</span> <span style="color: #0000FF; font-weight: bold">math</span> <span style="color: #008000; font-weight: bold">import</span> pi
    parser <span style="color: #666666">=</span> argparse<span style="color: #666666">.</span>ArgumentParser()
    parser<span style="color: #666666">.</span>add_argument(<span style="color: #BA2121">&#39;--I&#39;</span>, <span style="color: #008000">type</span><span style="color: #666666">=</span><span style="color: #008000">float</span>, default<span style="color: #666666">=1.0</span>)
    parser<span style="color: #666666">.</span>add_argument(<span style="color: #BA2121">&#39;--w&#39;</span>, <span style="color: #008000">type</span><span style="color: #666666">=</span><span style="color: #008000">float</span>, default<span style="color: #666666">=2*</span>pi)
    parser<span style="color: #666666">.</span>add_argument(<span style="color: #BA2121">&#39;--dt&#39;</span>, <span style="color: #008000">type</span><span style="color: #666666">=</span><span style="color: #008000">float</span>, default<span style="color: #666666">=0.05</span>)
    parser<span style="color: #666666">.</span>add_argument(<span style="color: #BA2121">&#39;--num_periods&#39;</span>, <span style="color: #008000">type</span><span style="color: #666666">=</span><span style="color: #008000">int</span>, default<span style="color: #666666">=5</span>)
    parser<span style="color: #666666">.</span>add_argument(<span style="color: #BA2121">&#39;--savefig&#39;</span>, action<span style="color: #666666">=</span><span style="color: #BA2121">&#39;store_true&#39;</span>)
    <span style="color: #408080; font-style: italic"># Hack to allow --SCITOOLS options (read when importing scitools.std)</span>
    parser<span style="color: #666666">.</span>add_argument(<span style="color: #BA2121">&#39;--SCITOOLS_easyviz_backend&#39;</span>, default<span style="color: #666666">=</span><span style="color: #BA2121">&#39;matplotlib&#39;</span>)
    a <span style="color: #666666">=</span> parser<span style="color: #666666">.</span>parse_args()
    I, w, dt, num_periods, savefig <span style="color: #666666">=</span> \
       a<span style="color: #666666">.</span>I, a<span style="color: #666666">.</span>w, a<span style="color: #666666">.</span>dt, a<span style="color: #666666">.</span>num_periods, a<span style="color: #666666">.</span>savefig
    P <span style="color: #666666">=</span> <span style="color: #666666">2*</span>pi<span style="color: #666666">/</span>w  <span style="color: #408080; font-style: italic"># one period</span>
    T <span style="color: #666666">=</span> P<span style="color: #666666">*</span>num_periods
    u, t <span style="color: #666666">=</span> solver_function(I, w, dt, T)
    visualize(u, t, I, w)
    plt<span style="color: #666666">.</span>show()


<span style="color: #008000; font-weight: bold">if</span> __name__ <span style="color: #666666">==</span> <span style="color: #BA2121">&#39;__main__&#39;</span>:
    <span style="color: #408080; font-style: italic">#main()</span>
    test_convergence_rates()
</pre></div>
<p>
</div></p>
</div>
</p>

<p>
<!-- --- end solution of exercise --- -->
Filename: <code>test_error_conv</code>.

<p>
<!-- --- end exercise --- -->

<p>
<!-- --- begin exercise --- -->

<h2 id="vib:exer:verify:gen:linear">Exercise 9: Use linear/quadratic functions for verification</h2>

<p>
This exercise is a generalization of <a href="#vib:exer:undamped:verify:linquad">Problem 1: Use linear/quadratic functions for verification</a> to the extended model problem
<a href="#mjx-eqn-59">(59)</a> where the damping term is either linear or quadratic.
Solve the various subproblems and see how the results and problem
settings change with the generalized ODE in case of linear or
quadratic damping. By modifying the code from <a href="#vib:exer:undamped:verify:linquad">Problem 1: Use linear/quadratic functions for verification</a>, <code>sympy</code> will do most
of the work required to analyze the generalized problem.

<p>
<!-- --- begin solution of exercise --- -->

<p>
<a class="glyphicon glyphicon-hand-right showdetails" data-toggle="collapse"
 data-target="#exer_9_1" style="font-size: 80%;"></a>
<b>Solution.</b>
<div class="collapse-group">
<p><div class="collapse" id="exer_9_1">

<p>
With a linear spring force, i.e. \( s(u)=cu \), our model problem becomes
$$
\begin{equation*}
mu^{\prime\prime} + f(u^{\prime}) + cu = F(t),\quad u(0)=I,\ u^{\prime}(0)=V,\ t\in (0,T]
\tp
\nonumber
\end{equation*}
$$

First we consider linear damping, i.e., when \( f(u^{\prime}) = bu^{\prime} \), and follow the
text in the chapter <a href="#vib:ode2:fdm:flin">A centered scheme for linear damping</a>. Discretizing the
equation according to 
$$
\begin{equation*}
[mD_tD_t u + f(D_{2t}u) + cu = F]^n,
\nonumber
\end{equation*}
$$

implies that
$$
\begin{equation*}
m\frac{u^{n+1}-2u^n + u^{n-1}}{\Delta t^2}
+ b\frac{u^{n+1}-u^{n-1}}{2\Delta t} + cu^n = F^n.
\nonumber
\end{equation*}
$$

The explicit formula for \( u \) at each
new time level then becomes

$$
\begin{equation*}
u^{n+1} = (2mu^n + (\frac{b}{2}\Delta t - m)u^{n-1} +
\Delta t^2(F^n - cu^n))(m + \frac{b}{2}\Delta t)^{-1}
\nonumber
\tp
\end{equation*}
$$

For the first time step, we use \( n=0 \) and a centered difference approximation for the
initial condition on the derivative. This gives

$$
\begin{equation*}
u^1 = u^0 + \Delta t\, V
+ \frac{\Delta t^2}{2m}(-bV - cu^0 + F^0)
\tp
\nonumber
\end{equation*}
$$

<p>
Next, we consider quadratic damping, i.e., when
\( f(u^{\prime})=bu^{\prime}|u^{\prime}| \), and follow the
text in the chapter <a href="#vib:ode2:fdm:fquad">A centered scheme for quadratic damping</a>. Discretizing the
equation according to
$$
\begin{equation*}
[mD_tD_t u + bD_{2t}u|D_{2t}u| + cu = F]^n\tp
\nonumber
\end{equation*}
$$

gives us
$$
\begin{equation*}
m\frac{u^{n+1}-2u^n + u^{n-1}}{\Delta t^2}
+ b\frac{u^{n+1}-u^n}{\Delta t}\frac{|u^n-u^{n-1}|}{\Delta t}
+ cu^n = F^n.
\nonumber
\end{equation*}
$$

We solve for \( u^{n+1} \) to get the explicit updating formula as 
$$
\begin{align}
u^{n+1} &=  \left( m + b|u^n-u^{n-1}|\right)^{-1}\times \nonumber\\ 
& \qquad \left(2m u^n - mu^{n-1} + bu^n|u^n-u^{n-1}| + \Delta t^2 (F^n - cu^n)
\right)
\tp
\nonumber
\end{align}
$$

and the equation for the first time step as
$$
\begin{equation*}
u^1 = u^0 + \Delta t V + \frac{\Delta t^2}{2m}\left(-bV|V| - cu^0 + F^0\right)
\tp
\nonumber
\end{equation*}
$$

<p>
Turning to verification with MMS and \( u_e(t)=ct+d \), we get \( d=I \) and \( c=V \) independent
of the damping term, so these parameter values stay as for the undamped case.

<p>
Proceeding with linear damping, we get from the chapter <a href="#vib:ode2:verify">Verification</a> that
$$
\begin{equation*}
F(t) = bV + c(Vt + I)\tp
\nonumber
\end{equation*}
$$

(Note that there are two different c parameters here, one from \( u_e=ct+d \) and one from the spring force \( cu \). 
The first one disappears, however, as it is switched with \( V \).)

<p>
To show that \( u_e \) is a perfect solution also to the discrete equations, we insert \( u_e \) and \( F \) into
$$
\begin{equation*}
[mD_tD_t u + bD_{2t}u + cu = F]^n\tp
\nonumber
\end{equation*}
$$

This gives
$$
\begin{equation*}
[mD_tD_t (Vt+I) + bD_{2t}(Vt+I) + c(Vt+I) = bV + c(Vt + I)]^n,
\nonumber
\end{equation*}
$$

which may be split up as
$$
\begin{equation*}
m[D_tD_t (Vt+I)]^n + b[D_{2t}(Vt+I)]^n + c[(Vt+I)]^n = b[V]^n + c[(Vt + I)]^n.
\nonumber
\end{equation*}
$$

Simplifying, we note that the first term is zero and that \( c[(Vt+I)]^n \) appears with the
same sign on each side of the equation. Thus, dropping these terms, and cancelling the common
factor \( b \), we are left with
$$
\begin{equation*}
[D_{2t}(Vt+I)]^n = [V]^n.
\nonumber
\end{equation*}
$$

It therefore remains to show that \( [D_{2t}(Vt+I)]^n \) is equal to \( [V]^n = V \). We write out
the left hand side as
$$
\begin{align}
[D_{2t}(Vt+I)]^n &= \frac{(Vt_{n+1}+I) - (Vt_{n-1}+I)}{2\Delta t} \nonumber\\ 
                 &= \frac{V(t_{n+1}-t_{n-1})}{2\Delta t} \nonumber\\ 
                 &= \frac{V((t_n + \Delta t) - (t_n - \Delta t))}{2\Delta t} \nonumber\\ 
                 &= V, \nonumber
\nonumber
\end{align}
$$

which shows that the two sides of the equation are equal and that the discrete equations
are fulfilled exactly for the given \( u_e \) function.

<p>
If the damping is rather quadratic, we find from the chapter <a href="#vib:ode2:verify">Verification</a> that
$$
\begin{equation*}
F(t) = b|V|V + c(Vt + I)\tp
\nonumber
\end{equation*}
$$

As with linear damping, we show that \( u_e \) is a perfect solution also to the discrete equations 
by inserting \( u_e \) and \( F \) into
$$
\begin{equation*}
[mD_tD_t u + bD_{2t}u|D_{2t}u| + cu = F]^n\tp
\nonumber
\end{equation*}
$$

We then get
$$
\begin{equation*}
[mD_tD_t (Vt+I) + bD_{2t}(Vt+I)|D_{2t}(Vt+I)| + c(Vt+I) = b|V|V + c(Vt+I)]^n,
\nonumber
\end{equation*}
$$

which simplifies to
$$
\begin{equation*}
[bD_{2t}(Vt+I)|D_{2t}(Vt+I)| = b|V|V]^n
\nonumber
\end{equation*}
$$

and further to
$$
\begin{equation*}
[D_{2t}(Vt+I)]^n [|D_{2t}(Vt+I)|]^n = |V|V
\nonumber
\end{equation*}
$$

which simply states that
$$
\begin{equation*}
V|V| = |V|V\tp
\nonumber
\end{equation*}
$$

Thus, \( u_e \) fulfills the discrete equations exactly also when the damping term
is quadratic.

<p>
When the exact solution is changed to become quadratic or cubic, the situation is more complicated.

<p>
For a quadratic solution \( u_e \) combined with (zero damping or) linear damping, the output from the program below shows that the discrete equations are fulfilled exactly. However, this is not the case with nonlinear damping, where only the first step gives zero residual.

<p>
For a cubic solution \( u_e \), we get a nonzero residual for (zero damping and) linear and nonlinear damping.

<p>

<!-- code=python (!bc pypro) typeset with pygments style "default" -->
<div class="highlight" style="background: #f8f8f8"><pre style="line-height: 125%"><span style="color: #008000; font-weight: bold">import</span> <span style="color: #0000FF; font-weight: bold">sympy</span> <span style="color: #008000; font-weight: bold">as</span> <span style="color: #0000FF; font-weight: bold">sym</span>
<span style="color: #008000; font-weight: bold">import</span> <span style="color: #0000FF; font-weight: bold">numpy</span> <span style="color: #008000; font-weight: bold">as</span> <span style="color: #0000FF; font-weight: bold">np</span>

<span style="color: #408080; font-style: italic"># The code in vib_undamped_verify_mms.py is here generalized</span>
<span style="color: #408080; font-style: italic"># to treat the model m*u&#39;&#39; + f(u&#39;) + c*u = F(t), where the </span>
<span style="color: #408080; font-style: italic"># damping term f(u&#39;) = 0, b*u&#39; or b*V*abs(V). </span>

<span style="color: #008000; font-weight: bold">def</span> <span style="color: #0000FF">ode_source_term</span>(u, damping):
    <span style="color: #BA2121; font-style: italic">&quot;&quot;&quot;Return the terms in the ODE that the source term</span>
<span style="color: #BA2121; font-style: italic">    must balance, here m*u&#39;&#39; + f(u&#39;) + c*u.</span>
<span style="color: #BA2121; font-style: italic">    u is a symbolic Python function of t.&quot;&quot;&quot;</span>
    <span style="color: #008000; font-weight: bold">if</span> damping <span style="color: #666666">==</span> <span style="color: #BA2121">&#39;zero&#39;</span>:
        <span style="color: #008000; font-weight: bold">return</span> m<span style="color: #666666">*</span>sym<span style="color: #666666">.</span>diff(u(t), t, t) <span style="color: #666666">+</span> c<span style="color: #666666">*</span>u(t)  
    <span style="color: #008000; font-weight: bold">elif</span> damping <span style="color: #666666">==</span> <span style="color: #BA2121">&#39;linear&#39;</span>:
        <span style="color: #008000; font-weight: bold">return</span> m<span style="color: #666666">*</span>sym<span style="color: #666666">.</span>diff(u(t), t, t) <span style="color: #666666">+</span> \
               b<span style="color: #666666">*</span>sym<span style="color: #666666">.</span>diff(u(t), t) <span style="color: #666666">+</span> c<span style="color: #666666">*</span>u(t)    
    <span style="color: #008000; font-weight: bold">else</span>:  <span style="color: #408080; font-style: italic"># damping is nonlinear</span>
        <span style="color: #008000; font-weight: bold">return</span> m<span style="color: #666666">*</span>sym<span style="color: #666666">.</span>diff(u(t), t, t) <span style="color: #666666">+</span> \
               b<span style="color: #666666">*</span>sym<span style="color: #666666">.</span>diff(u(t), t)<span style="color: #666666">*</span><span style="color: #008000">abs</span>(sym<span style="color: #666666">.</span>diff(u(t), t)) <span style="color: #666666">+</span> c<span style="color: #666666">*</span>u(t) 

<span style="color: #008000; font-weight: bold">def</span> <span style="color: #0000FF">residual_discrete_eq</span>(u, damping):
    <span style="color: #BA2121; font-style: italic">&quot;&quot;&quot;Return the residual of the discrete eq. with u inserted.&quot;&quot;&quot;</span>
    <span style="color: #008000; font-weight: bold">if</span> damping <span style="color: #666666">==</span> <span style="color: #BA2121">&#39;zero&#39;</span>:
        R <span style="color: #666666">=</span> m<span style="color: #666666">*</span>DtDt(u, dt) <span style="color: #666666">+</span> c<span style="color: #666666">*</span>u(t) <span style="color: #666666">-</span> F
    <span style="color: #008000; font-weight: bold">elif</span> damping <span style="color: #666666">==</span> <span style="color: #BA2121">&#39;linear&#39;</span>:
        R <span style="color: #666666">=</span> m<span style="color: #666666">*</span>DtDt(u, dt) <span style="color: #666666">+</span> b<span style="color: #666666">*</span>D2t(u, dt) <span style="color: #666666">+</span> c<span style="color: #666666">*</span>u(t) <span style="color: #666666">-</span> F
    <span style="color: #008000; font-weight: bold">else</span>:   <span style="color: #408080; font-style: italic"># damping is nonlinear</span>
        R <span style="color: #666666">=</span> m<span style="color: #666666">*</span>DtDt(u, dt) <span style="color: #666666">+</span> b<span style="color: #666666">*</span>Dt_p_half(u, dt)<span style="color: #666666">*</span>\
            <span style="color: #008000">abs</span>(Dt_m_half(u, dt)) <span style="color: #666666">+</span> c<span style="color: #666666">*</span>u(t) <span style="color: #666666">-</span> F
    <span style="color: #008000; font-weight: bold">return</span> sym<span style="color: #666666">.</span>simplify(R)

<span style="color: #008000; font-weight: bold">def</span> <span style="color: #0000FF">residual_discrete_eq_step1</span>(u, damping):
    <span style="color: #BA2121; font-style: italic">&quot;&quot;&quot;Return the residual of the discrete eq. at the first</span>
<span style="color: #BA2121; font-style: italic">    step with u inserted.&quot;&quot;&quot;</span>
    half <span style="color: #666666">=</span> sym<span style="color: #666666">.</span>Rational(<span style="color: #666666">1</span>,<span style="color: #666666">2</span>)
    <span style="color: #008000; font-weight: bold">if</span> damping <span style="color: #666666">==</span> <span style="color: #BA2121">&#39;zero&#39;</span>:
        R <span style="color: #666666">=</span> u(t<span style="color: #666666">+</span>dt) <span style="color: #666666">-</span> u(t) <span style="color: #666666">-</span> dt<span style="color: #666666">*</span>V <span style="color: #666666">-</span> \
            half<span style="color: #666666">*</span>dt<span style="color: #666666">**2*</span>(F<span style="color: #666666">.</span>subs(t, <span style="color: #666666">0</span>)<span style="color: #666666">/</span>m) <span style="color: #666666">+</span> half<span style="color: #666666">*</span>dt<span style="color: #666666">**2*</span>(c<span style="color: #666666">/</span>m)<span style="color: #666666">*</span>I
    <span style="color: #008000; font-weight: bold">elif</span> damping <span style="color: #666666">==</span> <span style="color: #BA2121">&#39;linear&#39;</span>:
        R <span style="color: #666666">=</span> u(t<span style="color: #666666">+</span>dt) <span style="color: #666666">-</span> (I <span style="color: #666666">+</span> dt<span style="color: #666666">*</span>V <span style="color: #666666">+</span> \
            half<span style="color: #666666">*</span>(dt<span style="color: #666666">**2/</span>m)<span style="color: #666666">*</span>(<span style="color: #666666">-</span>b<span style="color: #666666">*</span>V <span style="color: #666666">-</span> c<span style="color: #666666">*</span>I <span style="color: #666666">+</span> F<span style="color: #666666">.</span>subs(t, <span style="color: #666666">0</span>)))
    <span style="color: #008000; font-weight: bold">else</span>:   <span style="color: #408080; font-style: italic"># damping is nonlinear</span>
        R <span style="color: #666666">=</span> u(t<span style="color: #666666">+</span>dt) <span style="color: #666666">-</span> (I <span style="color: #666666">+</span> dt<span style="color: #666666">*</span>V <span style="color: #666666">+</span> \
            half<span style="color: #666666">*</span>(dt<span style="color: #666666">**2/</span>m)<span style="color: #666666">*</span>(<span style="color: #666666">-</span>b<span style="color: #666666">*</span>V<span style="color: #666666">*</span><span style="color: #008000">abs</span>(V) <span style="color: #666666">-</span> c<span style="color: #666666">*</span>I <span style="color: #666666">+</span> F<span style="color: #666666">.</span>subs(t, <span style="color: #666666">0</span>)))
    R <span style="color: #666666">=</span> R<span style="color: #666666">.</span>subs(t, <span style="color: #666666">0</span>)  <span style="color: #408080; font-style: italic"># t=0 in the rhs of the first step eq.</span>
    <span style="color: #008000; font-weight: bold">return</span> sym<span style="color: #666666">.</span>simplify(R)

<span style="color: #008000; font-weight: bold">def</span> <span style="color: #0000FF">DtDt</span>(u, dt):
    <span style="color: #BA2121; font-style: italic">&quot;&quot;&quot;Return 2nd-order finite difference for u_tt.</span>
<span style="color: #BA2121; font-style: italic">    u is a symbolic Python function of t.</span>
<span style="color: #BA2121; font-style: italic">    &quot;&quot;&quot;</span>
    <span style="color: #008000; font-weight: bold">return</span> (u(t<span style="color: #666666">+</span>dt) <span style="color: #666666">-</span> <span style="color: #666666">2*</span>u(t) <span style="color: #666666">+</span> u(t<span style="color: #666666">-</span>dt))<span style="color: #666666">/</span>dt<span style="color: #666666">**2</span>

<span style="color: #008000; font-weight: bold">def</span> <span style="color: #0000FF">D2t</span>(u, dt):
    <span style="color: #BA2121; font-style: italic">&quot;&quot;&quot;Return 2nd-order finite difference for u_t.</span>
<span style="color: #BA2121; font-style: italic">    u is a symbolic Python function of t.</span>
<span style="color: #BA2121; font-style: italic">    &quot;&quot;&quot;</span>
    <span style="color: #008000; font-weight: bold">return</span> (u(t<span style="color: #666666">+</span>dt) <span style="color: #666666">-</span> u(t<span style="color: #666666">-</span>dt))<span style="color: #666666">/</span>(<span style="color: #666666">2.0*</span>dt)

<span style="color: #008000; font-weight: bold">def</span> <span style="color: #0000FF">Dt_p_half</span>(u, dt):
    <span style="color: #BA2121; font-style: italic">&quot;&quot;&quot;Return 2nd-order finite difference for u_t, sampled at n+1/2,</span>
<span style="color: #BA2121; font-style: italic">    i.e, n pluss one half... u is a symbolic Python function of t.</span>
<span style="color: #BA2121; font-style: italic">    &quot;&quot;&quot;</span>
    <span style="color: #008000; font-weight: bold">return</span> (u(t<span style="color: #666666">+</span>dt) <span style="color: #666666">-</span> u(t))<span style="color: #666666">/</span>dt

<span style="color: #008000; font-weight: bold">def</span> <span style="color: #0000FF">Dt_m_half</span>(u, dt):
    <span style="color: #BA2121; font-style: italic">&quot;&quot;&quot;Return 2nd-order finite difference for u_t, sampled at n-1/2,</span>
<span style="color: #BA2121; font-style: italic">    i.e, n minus one half.... u is a symbolic Python function of t.</span>
<span style="color: #BA2121; font-style: italic">    &quot;&quot;&quot;</span>
    <span style="color: #008000; font-weight: bold">return</span> (u(t) <span style="color: #666666">-</span> u(t<span style="color: #666666">-</span>dt))<span style="color: #666666">/</span>dt

<span style="color: #008000; font-weight: bold">def</span> <span style="color: #0000FF">main</span>(u, damping):
    <span style="color: #BA2121; font-style: italic">&quot;&quot;&quot;</span>
<span style="color: #BA2121; font-style: italic">    Given some chosen solution u (as a function of t, implemented</span>
<span style="color: #BA2121; font-style: italic">    as a Python function), use the method of manufactured solutions</span>
<span style="color: #BA2121; font-style: italic">    to compute the source term f, and check if u also solves</span>
<span style="color: #BA2121; font-style: italic">    the discrete equations.</span>
<span style="color: #BA2121; font-style: italic">    &quot;&quot;&quot;</span>
    <span style="color: #008000; font-weight: bold">print</span> <span style="color: #BA2121">&#39;=== Testing exact solution: </span><span style="color: #BB6688; font-weight: bold">%s</span><span style="color: #BA2121"> ===&#39;</span> <span style="color: #666666">%</span> u(t)
    <span style="color: #008000; font-weight: bold">print</span> <span style="color: #BA2121">&quot;Initial conditions u(0)=</span><span style="color: #BB6688; font-weight: bold">%s</span><span style="color: #BA2121">, u&#39;(0)=</span><span style="color: #BB6688; font-weight: bold">%s</span><span style="color: #BA2121">:&quot;</span> <span style="color: #666666">%</span> \
          (u(t)<span style="color: #666666">.</span>subs(t, <span style="color: #666666">0</span>), sym<span style="color: #666666">.</span>diff(u(t), t)<span style="color: #666666">.</span>subs(t, <span style="color: #666666">0</span>))

    <span style="color: #408080; font-style: italic"># Method of manufactured solution requires fitting F</span>
    <span style="color: #008000; font-weight: bold">global</span> F  <span style="color: #408080; font-style: italic"># source term in the ODE</span>
    F <span style="color: #666666">=</span> sym<span style="color: #666666">.</span>simplify(ode_source_term(u, damping))

    <span style="color: #408080; font-style: italic"># Residual in discrete equations (should be 0)</span>
    <span style="color: #008000; font-weight: bold">print</span> <span style="color: #BA2121">&#39;residual step1:&#39;</span>, residual_discrete_eq_step1(u, damping)
    <span style="color: #008000; font-weight: bold">print</span> <span style="color: #BA2121">&#39;residual:&#39;</span>, residual_discrete_eq(u, damping)


<span style="color: #008000; font-weight: bold">def</span> <span style="color: #0000FF">linear</span>(damping):
    <span style="color: #008000; font-weight: bold">def</span> <span style="color: #0000FF">u_e</span>(t):
        <span style="color: #BA2121; font-style: italic">&quot;&quot;&quot;Return chosen linear exact solution.&quot;&quot;&quot;</span>
        <span style="color: #408080; font-style: italic"># General linear function u_e = c*t + d</span>
        <span style="color: #408080; font-style: italic"># Initial conditions u(0)=I, u&#39;(0)=V require c=V, d=I</span>
        <span style="color: #008000; font-weight: bold">return</span> V<span style="color: #666666">*</span>t <span style="color: #666666">+</span> I

    main(u_e, damping)

<span style="color: #008000; font-weight: bold">def</span> <span style="color: #0000FF">quadratic</span>(damping):
    <span style="color: #408080; font-style: italic"># Extend with quadratic functions</span>
    q <span style="color: #666666">=</span> sym<span style="color: #666666">.</span>Symbol(<span style="color: #BA2121">&#39;q&#39;</span>)  <span style="color: #408080; font-style: italic"># arbitrary constant in quadratic term</span>

    <span style="color: #008000; font-weight: bold">def</span> <span style="color: #0000FF">u_e</span>(t):
        <span style="color: #008000; font-weight: bold">return</span> q<span style="color: #666666">*</span>t<span style="color: #666666">**2</span> <span style="color: #666666">+</span> V<span style="color: #666666">*</span>t <span style="color: #666666">+</span> I

    main(u_e, damping)

<span style="color: #008000; font-weight: bold">def</span> <span style="color: #0000FF">cubic</span>(damping):
    r, q <span style="color: #666666">=</span> sym<span style="color: #666666">.</span>symbols(<span style="color: #BA2121">&#39;r q&#39;</span>)

    main(<span style="color: #008000; font-weight: bold">lambda</span> t: r<span style="color: #666666">*</span>t<span style="color: #666666">**3</span> <span style="color: #666666">+</span> q<span style="color: #666666">*</span>t<span style="color: #666666">**2</span> <span style="color: #666666">+</span> V<span style="color: #666666">*</span>t <span style="color: #666666">+</span> I, damping)


<span style="color: #008000; font-weight: bold">def</span> <span style="color: #0000FF">solver</span>(I, V, F, b, c, m, dt, T, damping):
    <span style="color: #BA2121; font-style: italic">&quot;&quot;&quot;</span>
<span style="color: #BA2121; font-style: italic">    Solve m*u&#39;&#39; + f(u&#39;) + c*u = F for t in (0,T], u(0)=I and u&#39;(0)=V,</span>
<span style="color: #BA2121; font-style: italic">    by a central finite difference method with time step dt.</span>
<span style="color: #BA2121; font-style: italic">    F(t) is a callable Python function.</span>
<span style="color: #BA2121; font-style: italic">    &quot;&quot;&quot;</span>
    dt <span style="color: #666666">=</span> <span style="color: #008000">float</span>(dt)
    Nt <span style="color: #666666">=</span> <span style="color: #008000">int</span>(<span style="color: #008000">round</span>(T<span style="color: #666666">/</span>dt))
    u <span style="color: #666666">=</span> np<span style="color: #666666">.</span>zeros(Nt<span style="color: #666666">+1</span>)
    t <span style="color: #666666">=</span> np<span style="color: #666666">.</span>linspace(<span style="color: #666666">0</span>, Nt<span style="color: #666666">*</span>dt, Nt<span style="color: #666666">+1</span>)

    <span style="color: #008000; font-weight: bold">if</span> damping <span style="color: #666666">==</span> <span style="color: #BA2121">&#39;zero&#39;</span>:
        u[<span style="color: #666666">0</span>] <span style="color: #666666">=</span> I
        u[<span style="color: #666666">1</span>] <span style="color: #666666">=</span> u[<span style="color: #666666">0</span>] <span style="color: #666666">-</span> <span style="color: #666666">0.5*</span>dt<span style="color: #666666">**2*</span>(c<span style="color: #666666">/</span>m)<span style="color: #666666">*</span>u[<span style="color: #666666">0</span>] <span style="color: #666666">+</span> \
               <span style="color: #666666">0.5*</span>dt<span style="color: #666666">**2*</span>F(t[<span style="color: #666666">0</span>])<span style="color: #666666">/</span>m <span style="color: #666666">+</span> dt<span style="color: #666666">*</span>V
        <span style="color: #008000; font-weight: bold">for</span> n <span style="color: #AA22FF; font-weight: bold">in</span> <span style="color: #008000">range</span>(<span style="color: #666666">1</span>, Nt):
            u[n<span style="color: #666666">+1</span>] <span style="color: #666666">=</span> <span style="color: #666666">2*</span>u[n] <span style="color: #666666">-</span> u[n<span style="color: #666666">-1</span>] <span style="color: #666666">-</span> \
                     dt<span style="color: #666666">**2*</span>(c<span style="color: #666666">/</span>m)<span style="color: #666666">*</span>u[n] <span style="color: #666666">+</span> dt<span style="color: #666666">**2*</span>F(t[n])<span style="color: #666666">/</span>m
    <span style="color: #008000; font-weight: bold">elif</span> damping <span style="color: #666666">==</span> <span style="color: #BA2121">&#39;linear&#39;</span>:
        u[<span style="color: #666666">0</span>] <span style="color: #666666">=</span> I
        u[<span style="color: #666666">1</span>] <span style="color: #666666">=</span> u[<span style="color: #666666">0</span>] <span style="color: #666666">+</span> dt<span style="color: #666666">*</span>V <span style="color: #666666">+</span> \
               <span style="color: #666666">0.5*</span>(dt<span style="color: #666666">**2/</span>m)<span style="color: #666666">*</span>(<span style="color: #666666">-</span>b<span style="color: #666666">*</span>V <span style="color: #666666">-</span> c<span style="color: #666666">*</span>u[<span style="color: #666666">0</span>] <span style="color: #666666">+</span> F(t[<span style="color: #666666">0</span>]))
        <span style="color: #008000; font-weight: bold">for</span> n <span style="color: #AA22FF; font-weight: bold">in</span> <span style="color: #008000">range</span>(<span style="color: #666666">1</span>, Nt):
            u[n<span style="color: #666666">+1</span>] <span style="color: #666666">=</span> (<span style="color: #666666">2*</span>m<span style="color: #666666">*</span>u[n] <span style="color: #666666">+</span> (b<span style="color: #666666">*</span>dt<span style="color: #666666">/2.-</span>m)<span style="color: #666666">*</span>u[n<span style="color: #666666">-1</span>] <span style="color: #666666">+</span> \
                     dt<span style="color: #666666">**2*</span>(F(t[n])<span style="color: #666666">-</span>c<span style="color: #666666">*</span>u[n]))<span style="color: #666666">/</span>(m<span style="color: #666666">+</span>b<span style="color: #666666">*</span>dt<span style="color: #666666">/2.</span>)
    <span style="color: #008000; font-weight: bold">else</span>:    <span style="color: #408080; font-style: italic"># damping is quadratic</span>
        u[<span style="color: #666666">0</span>] <span style="color: #666666">=</span> I
        u[<span style="color: #666666">1</span>] <span style="color: #666666">=</span> u[<span style="color: #666666">0</span>] <span style="color: #666666">+</span> dt<span style="color: #666666">*</span>V <span style="color: #666666">+</span> \
               <span style="color: #666666">0.5*</span>(dt<span style="color: #666666">**2/</span>m)<span style="color: #666666">*</span>(<span style="color: #666666">-</span>b<span style="color: #666666">*</span>V<span style="color: #666666">*</span><span style="color: #008000">abs</span>(V) <span style="color: #666666">-</span> c<span style="color: #666666">*</span>u[<span style="color: #666666">0</span>] <span style="color: #666666">+</span> F(t[<span style="color: #666666">0</span>]))
        <span style="color: #008000; font-weight: bold">for</span> n <span style="color: #AA22FF; font-weight: bold">in</span> <span style="color: #008000">range</span>(<span style="color: #666666">1</span>, Nt):
            u[n<span style="color: #666666">+1</span>] <span style="color: #666666">=</span> <span style="color: #666666">1./</span>(m<span style="color: #666666">+</span>b<span style="color: #666666">*</span><span style="color: #008000">abs</span>(u[n]<span style="color: #666666">-</span>u[n<span style="color: #666666">-1</span>])) <span style="color: #666666">*</span> \
                     (<span style="color: #666666">2*</span>m<span style="color: #666666">*</span>u[n] <span style="color: #666666">-</span> m<span style="color: #666666">*</span>u[n<span style="color: #666666">-1</span>] <span style="color: #666666">+</span> b<span style="color: #666666">*</span>u[n]<span style="color: #666666">*</span>\
                     <span style="color: #008000">abs</span>(u[n]<span style="color: #666666">-</span>u[n<span style="color: #666666">-1</span>])<span style="color: #666666">+</span>dt<span style="color: #666666">**2*</span>(F(t[n])<span style="color: #666666">-</span>c<span style="color: #666666">*</span>u[n]))
    <span style="color: #008000; font-weight: bold">return</span> u, t

<span style="color: #008000; font-weight: bold">import</span> <span style="color: #0000FF; font-weight: bold">nose.tools</span> <span style="color: #008000; font-weight: bold">as</span> <span style="color: #0000FF; font-weight: bold">nt</span>

<span style="color: #008000; font-weight: bold">def</span> <span style="color: #0000FF">test_quadratic_exact_solution</span>(damping):
    <span style="color: #408080; font-style: italic"># Transform global symbolic variables to functions and numbers</span>
    <span style="color: #408080; font-style: italic"># for numerical computations</span>

    <span style="color: #008000; font-weight: bold">global</span> p, V, I, b, c, m
    p, V, I, b, c, m <span style="color: #666666">=</span> <span style="color: #666666">2.3</span>, <span style="color: #666666">0.9</span>, <span style="color: #666666">1.2</span>, <span style="color: #666666">2.1</span>, <span style="color: #666666">1.6</span>, <span style="color: #666666">1.3</span> <span style="color: #408080; font-style: italic"># i.e., as numbers</span>
    <span style="color: #008000; font-weight: bold">global</span> F, t
    u_e <span style="color: #666666">=</span> <span style="color: #008000; font-weight: bold">lambda</span> t: p<span style="color: #666666">*</span>t<span style="color: #666666">**2</span> <span style="color: #666666">+</span> V<span style="color: #666666">*</span>t <span style="color: #666666">+</span> I  
    F <span style="color: #666666">=</span> ode_source_term(u_e, damping) <span style="color: #408080; font-style: italic"># fit source term</span>
    F <span style="color: #666666">=</span> sym<span style="color: #666666">.</span>lambdify(t, F)            <span style="color: #408080; font-style: italic"># ...numerical Python function</span>

    <span style="color: #008000; font-weight: bold">from</span> <span style="color: #0000FF; font-weight: bold">math</span> <span style="color: #008000; font-weight: bold">import</span> pi, sqrt
    dt <span style="color: #666666">=</span> <span style="color: #666666">2*</span>pi<span style="color: #666666">/</span>sqrt(c<span style="color: #666666">/</span>m)<span style="color: #666666">/10</span>   <span style="color: #408080; font-style: italic"># 10 steps per period 2*pi/w, w=sqrt(c/m)</span>
    u, t <span style="color: #666666">=</span> solver(I<span style="color: #666666">=</span>I, V<span style="color: #666666">=</span>V, F<span style="color: #666666">=</span>F, b<span style="color: #666666">=</span>b, c<span style="color: #666666">=</span>c, m<span style="color: #666666">=</span>m, dt<span style="color: #666666">=</span>dt, 
                  T<span style="color: #666666">=</span>(<span style="color: #666666">2*</span>pi<span style="color: #666666">/</span>sqrt(c<span style="color: #666666">/</span>m))<span style="color: #666666">*2</span>, damping<span style="color: #666666">=</span>damping)
    u_e <span style="color: #666666">=</span> u_e(t)
    error <span style="color: #666666">=</span> np<span style="color: #666666">.</span>abs(u <span style="color: #666666">-</span> u_e)<span style="color: #666666">.</span>max()
    nt<span style="color: #666666">.</span>assert_almost_equal(error, <span style="color: #666666">0</span>, delta<span style="color: #666666">=1E-12</span>)
    <span style="color: #008000; font-weight: bold">print</span> <span style="color: #BA2121">&#39;Error in computing a quadratic solution:&#39;</span>, error

<span style="color: #008000; font-weight: bold">if</span> __name__ <span style="color: #666666">==</span> <span style="color: #BA2121">&#39;__main__&#39;</span>:
    damping <span style="color: #666666">=</span> [<span style="color: #BA2121">&#39;zero&#39;</span>, <span style="color: #BA2121">&#39;linear&#39;</span>, <span style="color: #BA2121">&#39;quadratic&#39;</span>]
    <span style="color: #008000; font-weight: bold">for</span> e <span style="color: #AA22FF; font-weight: bold">in</span> damping:
        V, t, I, dt, m, b, c <span style="color: #666666">=</span> sym<span style="color: #666666">.</span>symbols(<span style="color: #BA2121">&#39;V t I dt m b c&#39;</span>)  <span style="color: #408080; font-style: italic"># global</span>
        F <span style="color: #666666">=</span> <span style="color: #008000">None</span>  <span style="color: #408080; font-style: italic"># global variable for the source term in the ODE</span>
        <span style="color: #008000; font-weight: bold">print</span> <span style="color: #BA2121">&#39;---------------------------------------Damping:&#39;</span>, e
        linear(e)  	<span style="color: #408080; font-style: italic"># linear solution used for MMS</span>
        quadratic(e)   	<span style="color: #408080; font-style: italic"># quadratic solution for MMS</span>
        cubic(e)       	<span style="color: #408080; font-style: italic"># ... and cubic</span>
        test_quadratic_exact_solution(e)
</pre></div>
<p>
</div></p>
</div>
</p>

<p>
<!-- --- end solution of exercise --- -->
Filename: <code>vib_verify_mms</code>.

<p>
<!-- --- end exercise --- -->

<p>
<!-- --- begin exercise --- -->

<h2 id="vib:exer:discrete:omega">Exercise 10: Use an exact discrete solution for verification</h2>

<p>
Write a test function in a separate file
that employs the exact discrete solution
<a href="._vib-sol002.html#mjx-eqn-20">(20)</a> to verify the implementation of the
<code>solver</code> function in the file <code>vib_undamped.py</code>.

<p>
<!-- --- begin solution of exercise --- -->

<p>
<a class="glyphicon glyphicon-hand-right showdetails" data-toggle="collapse"
 data-target="#exer_10_1" style="font-size: 80%;"></a>
<b>Solution.</b>
<div class="collapse-group">
<p><div class="collapse" id="exer_10_1">

<p>
The code:
<p>

<!-- code=python (!bc pypro) typeset with pygments style "default" -->
<div class="highlight" style="background: #f8f8f8"><pre style="line-height: 125%"><span style="color: #BA2121; font-style: italic">&quot;&quot;&quot;Verify exact solution of vib_undamped.solver function.&quot;&quot;&quot;</span>
<span style="color: #008000; font-weight: bold">from</span> <span style="color: #0000FF; font-weight: bold">vib_undamped</span> <span style="color: #008000; font-weight: bold">import</span> solver
<span style="color: #008000; font-weight: bold">from</span> <span style="color: #0000FF; font-weight: bold">numpy</span> <span style="color: #008000; font-weight: bold">import</span> arcsin <span style="color: #008000; font-weight: bold">as</span> asin, pi, cos, <span style="color: #008000">abs</span>
<span style="color: #008000; font-weight: bold">from</span> <span style="color: #0000FF; font-weight: bold">scitools.std</span> <span style="color: #008000; font-weight: bold">import</span> plot

<span style="color: #008000; font-weight: bold">def</span> <span style="color: #0000FF">test_solver_exact_discrete_solution</span>():
    <span style="color: #008000; font-weight: bold">def</span> <span style="color: #0000FF">tilde_w</span>(w, dt):
        <span style="color: #008000; font-weight: bold">return</span> (<span style="color: #666666">2./</span>dt)<span style="color: #666666">*</span>asin(w<span style="color: #666666">*</span>dt<span style="color: #666666">/2.</span>)

    <span style="color: #008000; font-weight: bold">def</span> <span style="color: #0000FF">u_numerical_exact</span>(t):
        <span style="color: #008000; font-weight: bold">return</span> I<span style="color: #666666">*</span>cos(tilde_w(w, dt)<span style="color: #666666">*</span>t)

    w <span style="color: #666666">=</span> <span style="color: #666666">2.5</span>
    I <span style="color: #666666">=</span> <span style="color: #666666">1.5</span>

    <span style="color: #408080; font-style: italic"># Estimate period and time step</span>
    P <span style="color: #666666">=</span> <span style="color: #666666">2*</span>pi<span style="color: #666666">/</span>w
    num_periods <span style="color: #666666">=</span> <span style="color: #666666">4</span>
    T <span style="color: #666666">=</span> num_periods<span style="color: #666666">*</span>P
    N <span style="color: #666666">=</span> <span style="color: #666666">5</span>               <span style="color: #408080; font-style: italic"># time steps per period</span>
    dt <span style="color: #666666">=</span> P<span style="color: #666666">/</span>N
    u, t <span style="color: #666666">=</span> solver(I, w, dt, T)
    u_e <span style="color: #666666">=</span> u_numerical_exact(t)
    diff <span style="color: #666666">=</span> <span style="color: #008000">abs</span>(u_e <span style="color: #666666">-</span> u)<span style="color: #666666">.</span>max()
    <span style="color: #408080; font-style: italic"># Make a plot in a file, but not on the screen</span>
    plot(t, u, <span style="color: #BA2121">&#39;bo&#39;</span>, t, u_e, <span style="color: #BA2121">&#39;r-&#39;</span>,
         legend<span style="color: #666666">=</span>(<span style="color: #BA2121">&#39;numerical&#39;</span>, <span style="color: #BA2121">&#39;exact&#39;</span>), show<span style="color: #666666">=</span><span style="color: #008000">False</span>, savefig<span style="color: #666666">=</span><span style="color: #BA2121">&#39;tmp.png&#39;</span>)

    <span style="color: #008000; font-weight: bold">assert</span> diff <span style="color: #666666">&lt;</span> <span style="color: #666666">1E-14</span>

test_solver_exact_discrete_solution()
</pre></div>
<p>
</div></p>
</div>
</p>

<p>
<!-- --- end solution of exercise --- -->
Filename: <code>test_vib_undamped_exact_discrete_sol</code>.

<p>
<!-- --- end exercise --- -->

<p>
<!-- --- begin exercise --- -->

<h2 id="vib:exer:conv:rate">Exercise 11: Use analytical solution for convergence rate tests</h2>

<p>
The purpose of this exercise is to perform convergence tests of the
problem <a href="#mjx-eqn-59">(59)</a> when \( s(u)=\omega^2u \) and \( F(t)=A\sin\phi t \).
Find the complete analytical solution to the problem in this case
(most textbooks on mechanics or ordinary differential equations list
the various elements you need to write down the exact solution).
Modify the <code>convergence_rate</code> function from the <code>vib_undamped.py</code>
program to perform experiments with the extended model.  Verify that
the error is of order \( \Delta t^2 \).

<p>
<!-- --- begin solution of exercise --- -->

<p>
<a class="glyphicon glyphicon-hand-right showdetails" data-toggle="collapse"
 data-target="#exer_11_1" style="font-size: 80%;"></a>
<b>Solution.</b>
<div class="collapse-group">
<p><div class="collapse" id="exer_11_1">

<p>
The code:
<p>

<!-- code=python (!bc pypro) typeset with pygments style "default" -->
<div class="highlight" style="background: #f8f8f8"><pre style="line-height: 125%"><span style="color: #008000; font-weight: bold">import</span> <span style="color: #0000FF; font-weight: bold">numpy</span> <span style="color: #008000; font-weight: bold">as</span> <span style="color: #0000FF; font-weight: bold">np</span>
<span style="color: #008000; font-weight: bold">import</span> <span style="color: #0000FF; font-weight: bold">matplotlib.pyplot</span> <span style="color: #008000; font-weight: bold">as</span> <span style="color: #0000FF; font-weight: bold">plt</span>
<span style="color: #008000; font-weight: bold">from</span> <span style="color: #0000FF; font-weight: bold">vib_verify_mms</span> <span style="color: #008000; font-weight: bold">import</span> solver

<span style="color: #008000; font-weight: bold">def</span> <span style="color: #0000FF">u_exact</span>(t, I, V, A, f, c, m):
    <span style="color: #BA2121; font-style: italic">&#39;&#39;&#39;Found by solving mu&#39;&#39; + cu = F in Wolfram alpha&#39;&#39;&#39;</span>
    k_1 <span style="color: #666666">=</span> I
    k_2 <span style="color: #666666">=</span> (V <span style="color: #666666">-</span> A<span style="color: #666666">*2*</span>np<span style="color: #666666">.</span>pi<span style="color: #666666">*</span>f<span style="color: #666666">/</span>(c <span style="color: #666666">-</span> <span style="color: #666666">4*</span>np<span style="color: #666666">.</span>pi<span style="color: #666666">**2*</span>f<span style="color: #666666">**2*</span>m))<span style="color: #666666">*</span>np<span style="color: #666666">.</span>sqrt(m<span style="color: #666666">/</span><span style="color: #008000">float</span>(c))
    <span style="color: #008000; font-weight: bold">return</span> A<span style="color: #666666">*</span>np<span style="color: #666666">.</span>sin(<span style="color: #666666">2*</span>np<span style="color: #666666">.</span>pi<span style="color: #666666">*</span>f<span style="color: #666666">*</span>t)<span style="color: #666666">/</span>(c <span style="color: #666666">-</span> <span style="color: #666666">4*</span>np<span style="color: #666666">.</span>pi<span style="color: #666666">**2*</span>f<span style="color: #666666">**2*</span>m) <span style="color: #666666">+</span> \
           k_2<span style="color: #666666">*</span>np<span style="color: #666666">.</span>sin(np<span style="color: #666666">.</span>sqrt(c<span style="color: #666666">/</span><span style="color: #008000">float</span>(m))<span style="color: #666666">*</span>t) <span style="color: #666666">+</span> \
           k_1<span style="color: #666666">*</span>np<span style="color: #666666">.</span>cos(np<span style="color: #666666">.</span>sqrt(c<span style="color: #666666">/</span><span style="color: #008000">float</span>(m))<span style="color: #666666">*</span>t)

<span style="color: #008000; font-weight: bold">def</span> <span style="color: #0000FF">convergence_rates</span>(N_est, solver_function, num_periods<span style="color: #666666">=8</span>):
    <span style="color: #BA2121; font-style: italic">&quot;&quot;&quot;</span>
<span style="color: #BA2121; font-style: italic">    Returns N_est-1 empirical estimates of the convergence rate</span>
<span style="color: #BA2121; font-style: italic">    based on N_est simulations, where the time step is halved</span>
<span style="color: #BA2121; font-style: italic">    for each simulation.</span>
<span style="color: #BA2121; font-style: italic">    solver_function(I, V, F, c, m, dt, T, damping) solves </span>
<span style="color: #BA2121; font-style: italic">    each problem, where T is based on simulation for </span>
<span style="color: #BA2121; font-style: italic">    num_periods periods.</span>
<span style="color: #BA2121; font-style: italic">    &quot;&quot;&quot;</span>

    <span style="color: #008000; font-weight: bold">def</span> <span style="color: #0000FF">F</span>(t):
        <span style="color: #BA2121; font-style: italic">&quot;&quot;&quot;External driving force&quot;&quot;&quot;</span>
        <span style="color: #008000; font-weight: bold">return</span> A<span style="color: #666666">*</span>np<span style="color: #666666">.</span>sin(<span style="color: #666666">2*</span>np<span style="color: #666666">.</span>pi<span style="color: #666666">*</span>f<span style="color: #666666">*</span>t)

    b, c, m <span style="color: #666666">=</span> <span style="color: #666666">0</span>, <span style="color: #666666">1.6</span>, <span style="color: #666666">1.3</span> <span style="color: #408080; font-style: italic"># just some chosen values</span>
    I <span style="color: #666666">=</span> <span style="color: #666666">0</span>                  <span style="color: #408080; font-style: italic"># init. cond. u(0)</span>
    V <span style="color: #666666">=</span> <span style="color: #666666">0</span>                  <span style="color: #408080; font-style: italic"># init. cond. u&#39;(0)</span>
    A <span style="color: #666666">=</span> <span style="color: #666666">1.0</span>                <span style="color: #408080; font-style: italic"># amplitude of driving force</span>
    f <span style="color: #666666">=</span> <span style="color: #666666">1.0</span>		   <span style="color: #408080; font-style: italic"># chosen frequency of driving force</span>
    damping <span style="color: #666666">=</span> <span style="color: #BA2121">&#39;zero&#39;</span>       

    P <span style="color: #666666">=</span> <span style="color: #666666">1/</span>f
    dt <span style="color: #666666">=</span> P<span style="color: #666666">/30</span>              <span style="color: #408080; font-style: italic"># 30 time step per period 2*pi/w</span>
    T <span style="color: #666666">=</span> P<span style="color: #666666">*</span>num_periods

    dt_values <span style="color: #666666">=</span> []
    E_values <span style="color: #666666">=</span> []
    <span style="color: #008000; font-weight: bold">for</span> i <span style="color: #AA22FF; font-weight: bold">in</span> <span style="color: #008000">range</span>(N_est):
        u, t <span style="color: #666666">=</span> solver_function(I, V, F, b, c, m, dt, T, damping)
        u_e <span style="color: #666666">=</span> u_exact(t, I, V, A, f, c, m)
        E <span style="color: #666666">=</span> np<span style="color: #666666">.</span>sqrt(dt<span style="color: #666666">*</span>np<span style="color: #666666">.</span>sum((u_e<span style="color: #666666">-</span>u)<span style="color: #666666">**2</span>))
        dt_values<span style="color: #666666">.</span>append(dt)
        E_values<span style="color: #666666">.</span>append(E)
        dt <span style="color: #666666">=</span> dt<span style="color: #666666">/2</span>

    <span style="color: #408080; font-style: italic">#plt.plot(t, u, &#39;b--&#39;, t, u_e, &#39;r-&#39;); plt.grid(); plt.show()</span>

    r <span style="color: #666666">=</span> [np<span style="color: #666666">.</span>log(E_values[i<span style="color: #666666">-1</span>]<span style="color: #666666">/</span>E_values[i])<span style="color: #666666">/</span>
         np<span style="color: #666666">.</span>log(dt_values[i<span style="color: #666666">-1</span>]<span style="color: #666666">/</span>dt_values[i])
         <span style="color: #008000; font-weight: bold">for</span> i <span style="color: #AA22FF; font-weight: bold">in</span> <span style="color: #008000">range</span>(<span style="color: #666666">1</span>, N_est, <span style="color: #666666">1</span>)]
    <span style="color: #008000; font-weight: bold">print</span> r
    <span style="color: #008000; font-weight: bold">return</span> r

<span style="color: #008000; font-weight: bold">def</span> <span style="color: #0000FF">test_convergence_rates</span>():

    r <span style="color: #666666">=</span> convergence_rates(N_est<span style="color: #666666">=5</span>, solver_function<span style="color: #666666">=</span>solver, num_periods<span style="color: #666666">=8</span>)
    <span style="color: #408080; font-style: italic"># Accept rate to 1 decimal place</span>
    tol <span style="color: #666666">=</span> <span style="color: #666666">0.1</span>
    <span style="color: #008000; font-weight: bold">assert</span> <span style="color: #008000">abs</span>(r[<span style="color: #666666">-1</span>] <span style="color: #666666">-</span> <span style="color: #666666">2.0</span>) <span style="color: #666666">&lt;</span> tol

<span style="color: #008000; font-weight: bold">if</span> __name__ <span style="color: #666666">==</span> <span style="color: #BA2121">&#39;__main__&#39;</span>:
    test_convergence_rates()
</pre></div>
<p>
The output from the program shows that \( r \) approaches 2.

<p>
</div></p>
</div>
</p>

<p>
<!-- --- end solution of exercise --- -->
Filename: <code>vib_conv_rate</code>.

<p>
<!-- --- end exercise --- -->

<p>
<!-- --- begin exercise --- -->

<h2 id="vib:exer:undamped:odespy">Exercise 12: Investigate the amplitude errors of many solvers</h2>

<p>
Use the program <code>vib_undamped_odespy.py</code> from the section <a href="._vib-sol002.html#vib:model2x2:compare">Comparison of schemes</a> and the amplitude estimation from the
<code>amplitudes</code> function in the <code>vib_undamped.py</code> file (see the section <a href="._vib-sol002.html#vib:ode1:empirical">Empirical analysis of the solution</a>) to investigate how well famous methods for
1st-order ODEs can preserve the amplitude of \( u \) in undamped
oscillations.  Test, for example, the 3rd- and 4th-order Runge-Kutta
methods (<code>RK3</code>, <code>RK4</code>), the Crank-Nicolson method (<code>CrankNicolson</code>),
the 2nd- and 3rd-order Adams-Bashforth methods (<code>AdamsBashforth2</code>,
<code>AdamsBashforth3</code>), and a 2nd-order Backwards scheme
(<code>Backward2Step</code>).  The relevant governing equations are listed in
the beginning of the section <a href="._vib-sol002.html#vib:model2x2">Alternative schemes based on 1st-order equations</a>.

<p>
<!-- --- begin solution of exercise --- -->

<p>
<a class="glyphicon glyphicon-hand-right showdetails" data-toggle="collapse"
 data-target="#exer_12_1" style="font-size: 80%;"></a>
<b>Solution.</b>
<div class="collapse-group">
<p><div class="collapse" id="exer_12_1">

<p>
The code:
<p>

<!-- code=python (!bc pypro) typeset with pygments style "default" -->
<div class="highlight" style="background: #f8f8f8"><pre style="line-height: 125%"><span style="color: #008000; font-weight: bold">import</span> <span style="color: #0000FF; font-weight: bold">scitools.std</span> <span style="color: #008000; font-weight: bold">as</span> <span style="color: #0000FF; font-weight: bold">plt</span>
<span style="color: #408080; font-style: italic">#import matplotlib.pyplot as plt</span>
<span style="color: #008000; font-weight: bold">from</span> <span style="color: #0000FF; font-weight: bold">vib_empirical_analysis</span> <span style="color: #008000; font-weight: bold">import</span> minmax, amplitudes
<span style="color: #008000; font-weight: bold">import</span> <span style="color: #0000FF; font-weight: bold">sys</span>
<span style="color: #008000; font-weight: bold">import</span> <span style="color: #0000FF; font-weight: bold">odespy</span>
<span style="color: #008000; font-weight: bold">import</span> <span style="color: #0000FF; font-weight: bold">numpy</span> <span style="color: #008000; font-weight: bold">as</span> <span style="color: #0000FF; font-weight: bold">np</span>

<span style="color: #008000; font-weight: bold">def</span> <span style="color: #0000FF">f</span>(u, t, w<span style="color: #666666">=1</span>):
    <span style="color: #408080; font-style: italic"># v, u numbering for EulerCromer to work well</span>
    v, u <span style="color: #666666">=</span> u  <span style="color: #408080; font-style: italic"># u is array of length 2 holding our [v, u]</span>
    <span style="color: #008000; font-weight: bold">return</span> [<span style="color: #666666">-</span>w<span style="color: #666666">**2*</span>u, v]

<span style="color: #008000; font-weight: bold">def</span> <span style="color: #0000FF">run_solvers_and_check_amplitudes</span>(solvers, timesteps_per_period<span style="color: #666666">=20</span>,
                                     num_periods<span style="color: #666666">=1</span>, I<span style="color: #666666">=1</span>, w<span style="color: #666666">=2*</span>np<span style="color: #666666">.</span>pi):
    P <span style="color: #666666">=</span> <span style="color: #666666">2*</span>np<span style="color: #666666">.</span>pi<span style="color: #666666">/</span>w  <span style="color: #408080; font-style: italic"># duration of one period</span>
    dt <span style="color: #666666">=</span> P<span style="color: #666666">/</span>timesteps_per_period
    Nt <span style="color: #666666">=</span> num_periods<span style="color: #666666">*</span>timesteps_per_period
    T <span style="color: #666666">=</span> Nt<span style="color: #666666">*</span>dt
    t_mesh <span style="color: #666666">=</span> np<span style="color: #666666">.</span>linspace(<span style="color: #666666">0</span>, T, Nt<span style="color: #666666">+1</span>)

    file_name <span style="color: #666666">=</span> <span style="color: #BA2121">&#39;Amplitudes&#39;</span>   <span style="color: #408080; font-style: italic"># initialize filename for plot</span>
    <span style="color: #008000; font-weight: bold">for</span> solver <span style="color: #AA22FF; font-weight: bold">in</span> solvers:
        solver<span style="color: #666666">.</span>set(f_kwargs<span style="color: #666666">=</span>{<span style="color: #BA2121">&#39;w&#39;</span>: w})
        solver<span style="color: #666666">.</span>set_initial_condition([<span style="color: #666666">0</span>, I])
        u, t <span style="color: #666666">=</span> solver<span style="color: #666666">.</span>solve(t_mesh)

        solver_name <span style="color: #666666">=</span> \
               <span style="color: #BA2121">&#39;CrankNicolson&#39;</span> <span style="color: #008000; font-weight: bold">if</span> solver<span style="color: #666666">.</span>__class__<span style="color: #666666">.</span>__name__ <span style="color: #666666">==</span> \
               <span style="color: #BA2121">&#39;MidpointImplicit&#39;</span> <span style="color: #008000; font-weight: bold">else</span> solver<span style="color: #666666">.</span>__class__<span style="color: #666666">.</span>__name__
        file_name <span style="color: #666666">=</span> file_name <span style="color: #666666">+</span> <span style="color: #BA2121">&#39;_&#39;</span> <span style="color: #666666">+</span> solver_name

        minima, maxima <span style="color: #666666">=</span> minmax(t, u[:,<span style="color: #666666">0</span>])
        a <span style="color: #666666">=</span> amplitudes(minima, maxima)
        plt<span style="color: #666666">.</span>plot(<span style="color: #008000">range</span>(<span style="color: #008000">len</span>(a)), a, <span style="color: #BA2121">&#39;-&#39;</span>, label<span style="color: #666666">=</span>solver_name)
        plt<span style="color: #666666">.</span>hold(<span style="color: #BA2121">&#39;on&#39;</span>)

    plt<span style="color: #666666">.</span>xlabel(<span style="color: #BA2121">&#39;Number of periods&#39;</span>)
    plt<span style="color: #666666">.</span>ylabel(<span style="color: #BA2121">&#39;Amplitude (absolute value)&#39;</span>)
    plt<span style="color: #666666">.</span>legend(loc<span style="color: #666666">=</span><span style="color: #BA2121">&#39;upper left&#39;</span>)
    plt<span style="color: #666666">.</span>savefig(file_name <span style="color: #666666">+</span> <span style="color: #BA2121">&#39;.png&#39;</span>)
    plt<span style="color: #666666">.</span>savefig(file_name <span style="color: #666666">+</span> <span style="color: #BA2121">&#39;.pdf&#39;</span>)
    plt<span style="color: #666666">.</span>show()


<span style="color: #408080; font-style: italic"># Define different sets of experiments</span>
solvers_CNB2 <span style="color: #666666">=</span> [odespy<span style="color: #666666">.</span>CrankNicolson(f, nonlinear_solver<span style="color: #666666">=</span><span style="color: #BA2121">&#39;Newton&#39;</span>),
                odespy<span style="color: #666666">.</span>Backward2Step(f)]
solvers_RK34 <span style="color: #666666">=</span> [odespy<span style="color: #666666">.</span>RK3(f), 
                odespy<span style="color: #666666">.</span>RK4(f)]
solvers_AB <span style="color: #666666">=</span> [odespy<span style="color: #666666">.</span>AdamsBashforth2(f), 
              odespy<span style="color: #666666">.</span>AdamsBashforth3(f)]

<span style="color: #008000; font-weight: bold">if</span> __name__ <span style="color: #666666">==</span> <span style="color: #BA2121">&#39;__main__&#39;</span>:
    <span style="color: #408080; font-style: italic"># Default values</span>
    timesteps_per_period <span style="color: #666666">=</span> <span style="color: #666666">30</span>
    solver_collection <span style="color: #666666">=</span> <span style="color: #BA2121">&#39;CNB2&#39;</span>
    num_periods <span style="color: #666666">=</span> <span style="color: #666666">100</span>
    <span style="color: #408080; font-style: italic"># Override from command line</span>
    <span style="color: #008000; font-weight: bold">try</span>:
        <span style="color: #408080; font-style: italic"># Example: python vib_undamped_odespy.py 30 RK34 50</span>
        timesteps_per_period <span style="color: #666666">=</span> <span style="color: #008000">int</span>(sys<span style="color: #666666">.</span>argv[<span style="color: #666666">1</span>])
        solver_collection <span style="color: #666666">=</span> sys<span style="color: #666666">.</span>argv[<span style="color: #666666">2</span>]
        num_periods <span style="color: #666666">=</span> <span style="color: #008000">int</span>(sys<span style="color: #666666">.</span>argv[<span style="color: #666666">3</span>])
    <span style="color: #008000; font-weight: bold">except</span> <span style="color: #D2413A; font-weight: bold">IndexError</span>:
        <span style="color: #008000; font-weight: bold">pass</span> <span style="color: #408080; font-style: italic"># default values are ok</span>
    solvers <span style="color: #666666">=</span> <span style="color: #008000">eval</span>(<span style="color: #BA2121">&#39;solvers_&#39;</span> <span style="color: #666666">+</span> solver_collection)  <span style="color: #408080; font-style: italic"># list of solvers</span>
    run_solvers_and_check_amplitudes(solvers,
                                     timesteps_per_period,
                                     num_periods)
</pre></div>
<p>
Running the code, we get the plots seen in Figure <a href="#vib:exer:fig:ampl_RK34">15</a>,
Figure <a href="#vib:exer:fig:ampl_CNB2">16</a> and Figure <a href="#vib:exer:fig:ampl_AB">17</a>. They
show that <code>RK4</code> is superior to the others, but that also <code>CrankNicolson</code> performs well. In fact, with <code>RK4</code> the amplitude changes by less than \( 0.1 \) per cent over the interval.

<p>
<center> <!-- figure -->
<hr class="figure">
<center><p class="caption">Figure 15:  The amplitude as it changes over 100 periods for RK3 and RK4. <div id="vib:exer:fig:ampl_RK34"></div> </p></center>
<p><img src="fig-vib/Amplitudes_RK3_RK4.png" align="bottom" width=600></p>
</center>

<p>
<center> <!-- figure -->
<hr class="figure">
<center><p class="caption">Figure 16:  The amplitude as it changes over 100 periods for Crank-Nicolson and Backward 2 step. <div id="vib:exer:fig:ampl_CNB2"></div> </p></center>
<p><img src="fig-vib/Amplitudes_CrankNicolson_Backward2Step.png" align="bottom" width=600></p>
</center>

<p>
<center> <!-- figure -->
<hr class="figure">
<center><p class="caption">Figure 17:  The amplitude as it changes over 100 periods for Adams-Bashforth 2 and 3. <div id="vib:exer:fig:ampl_AB"></div> </p></center>
<p><img src="fig-vib/Amplitudes_AdamsBashforth2_AdamsBashforth3.png" align="bottom" width=600></p>
</center>

<p>
</div></p>
</div>
</p>

<p>
<!-- --- end solution of exercise --- -->
Filename: <code>vib_amplitude_errors</code>.

<p>
<!-- --- end exercise --- -->

<p>
<!-- --- begin exercise --- -->

<h2 id="vib:exer:memsave">Exercise 13: Minimize memory usage of a vibration solver</h2>

<p>
The program <a href="http://tinyurl.com/nm5587k/vib/vib.py" target="_self"><tt>vib.py</tt></a>
stores the complete solution \( u^0,u^1,\ldots,u^{N_t} \) in memory, which is
convenient for later plotting.
Make a memory minimizing version of this program where only the last three
\( u^{n+1} \), \( u^n \), and \( u^{n-1} \) values are stored in memory.
Write each computed \( (t_{n+1}, u^{n+1}) \) pair to file.
Visualize the data in the file (a cool solution is to
read one line at a time and
plot the \( u \) value using the line-by-line plotter in the
<code>visualize_front_ascii</code> function - this technique makes it trivial
to visualize very long time simulations).

<p>
<!-- --- begin solution of exercise --- -->

<p>
<a class="glyphicon glyphicon-hand-right showdetails" data-toggle="collapse"
 data-target="#exer_13_1" style="font-size: 80%;"></a>
<b>Solution.</b>
<div class="collapse-group">
<p><div class="collapse" id="exer_13_1">

<p>
The code:
<p>

<!-- code=python (!bc pypro) typeset with pygments style "default" -->
<div class="highlight" style="background: #f8f8f8"><pre style="line-height: 125%"><span style="color: #008000; font-weight: bold">import</span> <span style="color: #0000FF; font-weight: bold">numpy</span> <span style="color: #008000; font-weight: bold">as</span> <span style="color: #0000FF; font-weight: bold">np</span>
<span style="color: #008000; font-weight: bold">import</span> <span style="color: #0000FF; font-weight: bold">scitools.std</span> <span style="color: #008000; font-weight: bold">as</span> <span style="color: #0000FF; font-weight: bold">plt</span>

<span style="color: #008000; font-weight: bold">def</span> <span style="color: #0000FF">solve_and_store</span>(filename, I, V, m, b, s, F, dt, T, damping<span style="color: #666666">=</span><span style="color: #BA2121">&#39;linear&#39;</span>):
    <span style="color: #BA2121; font-style: italic">&quot;&quot;&quot;</span>
<span style="color: #BA2121; font-style: italic">    Solve m*u&#39;&#39; + f(u&#39;) + s(u) = F(t) for t in (0,T], u(0)=I and u&#39;(0)=V,</span>
<span style="color: #BA2121; font-style: italic">    by a central finite difference method with time step dt.</span>
<span style="color: #BA2121; font-style: italic">    If damping is &#39;linear&#39;, f(u&#39;)=b*u, while if damping is</span>
<span style="color: #BA2121; font-style: italic">    &#39;quadratic&#39;, f(u&#39;)=b*u&#39;*abs(u&#39;). F(t) and s(u) are Python functions.</span>
<span style="color: #BA2121; font-style: italic">    The solution is written to file (filename).</span>
<span style="color: #BA2121; font-style: italic">    Naming convention: we use the name u for the new solution to be </span>
<span style="color: #BA2121; font-style: italic">    computed, u_1 for the solution one time step prior to that and u_2</span>
<span style="color: #BA2121; font-style: italic">    for the solution two time steps prior to that.</span>
<span style="color: #BA2121; font-style: italic">    Returns min and max u values needed for subsequent plotting.</span>
<span style="color: #BA2121; font-style: italic">    &quot;&quot;&quot;</span>
    dt <span style="color: #666666">=</span> <span style="color: #008000">float</span>(dt); b <span style="color: #666666">=</span> <span style="color: #008000">float</span>(b); m <span style="color: #666666">=</span> <span style="color: #008000">float</span>(m) <span style="color: #408080; font-style: italic"># avoid integer div.</span>
    Nt <span style="color: #666666">=</span> <span style="color: #008000">int</span>(<span style="color: #008000">round</span>(T<span style="color: #666666">/</span>dt))
    outfile <span style="color: #666666">=</span> <span style="color: #008000">open</span>(filename, <span style="color: #BA2121">&#39;w&#39;</span>)
    outfile<span style="color: #666666">.</span>write(<span style="color: #BA2121">&#39;Time          Position</span><span style="color: #BB6622; font-weight: bold">\n</span><span style="color: #BA2121">&#39;</span>)

    u_2 <span style="color: #666666">=</span> I
    u_min <span style="color: #666666">=</span> u_max <span style="color: #666666">=</span> u_2
    outfile<span style="color: #666666">.</span>write(<span style="color: #BA2121">&#39;</span><span style="color: #BB6688; font-weight: bold">%6.3f</span><span style="color: #BA2121">         </span><span style="color: #BB6688; font-weight: bold">%7.5f</span><span style="color: #BB6622; font-weight: bold">\n</span><span style="color: #BA2121">&#39;</span> <span style="color: #666666">%</span> (<span style="color: #666666">0*</span>dt, u_2))
    <span style="color: #008000; font-weight: bold">if</span> damping <span style="color: #666666">==</span> <span style="color: #BA2121">&#39;linear&#39;</span>:
        u_1 <span style="color: #666666">=</span> u_2 <span style="color: #666666">+</span> dt<span style="color: #666666">*</span>V <span style="color: #666666">+</span> dt<span style="color: #666666">**2/</span>(<span style="color: #666666">2*</span>m)<span style="color: #666666">*</span>(<span style="color: #666666">-</span>b<span style="color: #666666">*</span>V <span style="color: #666666">-</span> s(u_2) <span style="color: #666666">+</span> F(<span style="color: #666666">0*</span>dt))
    <span style="color: #008000; font-weight: bold">elif</span> damping <span style="color: #666666">==</span> <span style="color: #BA2121">&#39;quadratic&#39;</span>:
        u_1 <span style="color: #666666">=</span> u_2 <span style="color: #666666">+</span> dt<span style="color: #666666">*</span>V <span style="color: #666666">+</span> \
               dt<span style="color: #666666">**2/</span>(<span style="color: #666666">2*</span>m)<span style="color: #666666">*</span>(<span style="color: #666666">-</span>b<span style="color: #666666">*</span>V<span style="color: #666666">*</span><span style="color: #008000">abs</span>(V) <span style="color: #666666">-</span> s(u_2) <span style="color: #666666">+</span> F(<span style="color: #666666">0*</span>dt))
    <span style="color: #008000; font-weight: bold">if</span> u_1 <span style="color: #666666">&lt;</span> u_2:
        u_min <span style="color: #666666">=</span> u_1
    <span style="color: #008000; font-weight: bold">else</span>:  <span style="color: #408080; font-style: italic"># either equal or u_1 &gt; u_2</span>
        u_max <span style="color: #666666">=</span> u_1
    outfile<span style="color: #666666">.</span>write(<span style="color: #BA2121">&#39;</span><span style="color: #BB6688; font-weight: bold">%6.3f</span><span style="color: #BA2121">         </span><span style="color: #BB6688; font-weight: bold">%7.5f</span><span style="color: #BB6622; font-weight: bold">\n</span><span style="color: #BA2121">&#39;</span> <span style="color: #666666">%</span> (<span style="color: #666666">1*</span>dt, u_1))
 
    <span style="color: #008000; font-weight: bold">for</span> n <span style="color: #AA22FF; font-weight: bold">in</span> <span style="color: #008000">range</span>(<span style="color: #666666">1</span>, Nt):
        <span style="color: #408080; font-style: italic"># compute  solution at next time step</span>
        <span style="color: #008000; font-weight: bold">if</span> damping <span style="color: #666666">==</span> <span style="color: #BA2121">&#39;linear&#39;</span>:
            u <span style="color: #666666">=</span> (<span style="color: #666666">2*</span>m<span style="color: #666666">*</span>u_1 <span style="color: #666666">+</span> (b<span style="color: #666666">*</span>dt<span style="color: #666666">/2</span> <span style="color: #666666">-</span> m)<span style="color: #666666">*</span>u_2 <span style="color: #666666">+</span>
                dt<span style="color: #666666">**2*</span>(F(n<span style="color: #666666">*</span>dt) <span style="color: #666666">-</span> s(u_1)))<span style="color: #666666">/</span>(m <span style="color: #666666">+</span> b<span style="color: #666666">*</span>dt<span style="color: #666666">/2</span>)
        <span style="color: #008000; font-weight: bold">elif</span> damping <span style="color: #666666">==</span> <span style="color: #BA2121">&#39;quadratic&#39;</span>:
            u <span style="color: #666666">=</span> (<span style="color: #666666">2*</span>m<span style="color: #666666">*</span>u_1 <span style="color: #666666">-</span> m<span style="color: #666666">*</span>u_2 <span style="color: #666666">+</span> b<span style="color: #666666">*</span>u_1<span style="color: #666666">*</span><span style="color: #008000">abs</span>(u_1 <span style="color: #666666">-</span> u_2)
                <span style="color: #666666">+</span> dt<span style="color: #666666">**2*</span>(F(n<span style="color: #666666">*</span>dt) <span style="color: #666666">-</span> s(u_1)))<span style="color: #666666">/</span>\
                (m <span style="color: #666666">+</span> b<span style="color: #666666">*</span><span style="color: #008000">abs</span>(u_1 <span style="color: #666666">-</span> u_2))
        <span style="color: #008000; font-weight: bold">if</span> u <span style="color: #666666">&lt;</span> u_min:
            u_min <span style="color: #666666">=</span> u
        <span style="color: #008000; font-weight: bold">elif</span> u <span style="color: #666666">&gt;</span> u_max:
            u_max <span style="color: #666666">=</span> u

        <span style="color: #408080; font-style: italic"># write solution to file</span>
        outfile<span style="color: #666666">.</span>write(<span style="color: #BA2121">&#39;</span><span style="color: #BB6688; font-weight: bold">%6.3f</span><span style="color: #BA2121">         </span><span style="color: #BB6688; font-weight: bold">%7.5f</span><span style="color: #BB6622; font-weight: bold">\n</span><span style="color: #BA2121">&#39;</span> <span style="color: #666666">%</span> ((n<span style="color: #666666">+1</span>)<span style="color: #666666">*</span>dt, u))
        <span style="color: #408080; font-style: italic"># switch references before next step</span>
        u_2, u_1, u <span style="color: #666666">=</span> u_1, u, u_2

    outfile<span style="color: #666666">.</span>close()
    <span style="color: #008000; font-weight: bold">return</span> u_min, u_max

<span style="color: #008000; font-weight: bold">def</span> <span style="color: #0000FF">main</span>():
    <span style="color: #008000; font-weight: bold">import</span> <span style="color: #0000FF; font-weight: bold">argparse</span>
    parser <span style="color: #666666">=</span> argparse<span style="color: #666666">.</span>ArgumentParser()
    parser<span style="color: #666666">.</span>add_argument(<span style="color: #BA2121">&#39;--I&#39;</span>, <span style="color: #008000">type</span><span style="color: #666666">=</span><span style="color: #008000">float</span>, default<span style="color: #666666">=1.0</span>)
    parser<span style="color: #666666">.</span>add_argument(<span style="color: #BA2121">&#39;--V&#39;</span>, <span style="color: #008000">type</span><span style="color: #666666">=</span><span style="color: #008000">float</span>, default<span style="color: #666666">=0.0</span>)
    parser<span style="color: #666666">.</span>add_argument(<span style="color: #BA2121">&#39;--m&#39;</span>, <span style="color: #008000">type</span><span style="color: #666666">=</span><span style="color: #008000">float</span>, default<span style="color: #666666">=1.0</span>)
    parser<span style="color: #666666">.</span>add_argument(<span style="color: #BA2121">&#39;--b&#39;</span>, <span style="color: #008000">type</span><span style="color: #666666">=</span><span style="color: #008000">float</span>, default<span style="color: #666666">=0.0</span>)
    parser<span style="color: #666666">.</span>add_argument(<span style="color: #BA2121">&#39;--s&#39;</span>, <span style="color: #008000">type</span><span style="color: #666666">=</span><span style="color: #008000">str</span>, default<span style="color: #666666">=</span><span style="color: #BA2121">&#39;u&#39;</span>)
    parser<span style="color: #666666">.</span>add_argument(<span style="color: #BA2121">&#39;--F&#39;</span>, <span style="color: #008000">type</span><span style="color: #666666">=</span><span style="color: #008000">str</span>, default<span style="color: #666666">=</span><span style="color: #BA2121">&#39;0&#39;</span>)
    parser<span style="color: #666666">.</span>add_argument(<span style="color: #BA2121">&#39;--dt&#39;</span>, <span style="color: #008000">type</span><span style="color: #666666">=</span><span style="color: #008000">float</span>, default<span style="color: #666666">=0.05</span>)
    parser<span style="color: #666666">.</span>add_argument(<span style="color: #BA2121">&#39;--T&#39;</span>, <span style="color: #008000">type</span><span style="color: #666666">=</span><span style="color: #008000">float</span>, default<span style="color: #666666">=10</span>)
    parser<span style="color: #666666">.</span>add_argument(<span style="color: #BA2121">&#39;--window_width&#39;</span>, <span style="color: #008000">type</span><span style="color: #666666">=</span><span style="color: #008000">float</span>, default<span style="color: #666666">=30.</span>,
                        help<span style="color: #666666">=</span><span style="color: #BA2121">&#39;Number of periods in a window&#39;</span>)
    parser<span style="color: #666666">.</span>add_argument(<span style="color: #BA2121">&#39;--damping&#39;</span>, <span style="color: #008000">type</span><span style="color: #666666">=</span><span style="color: #008000">str</span>, default<span style="color: #666666">=</span><span style="color: #BA2121">&#39;linear&#39;</span>)
    parser<span style="color: #666666">.</span>add_argument(<span style="color: #BA2121">&#39;--savefig&#39;</span>, action<span style="color: #666666">=</span><span style="color: #BA2121">&#39;store_true&#39;</span>)
    <span style="color: #408080; font-style: italic"># Hack to allow --SCITOOLS options (scitools.std reads this argument</span>
    <span style="color: #408080; font-style: italic"># at import)</span>
    parser<span style="color: #666666">.</span>add_argument(<span style="color: #BA2121">&#39;--SCITOOLS_easyviz_backend&#39;</span>, default<span style="color: #666666">=</span><span style="color: #BA2121">&#39;matplotlib&#39;</span>)
    a <span style="color: #666666">=</span> parser<span style="color: #666666">.</span>parse_args()
    <span style="color: #008000; font-weight: bold">from</span> <span style="color: #0000FF; font-weight: bold">scitools.std</span> <span style="color: #008000; font-weight: bold">import</span> StringFunction
    s <span style="color: #666666">=</span> StringFunction(a<span style="color: #666666">.</span>s, independent_variable<span style="color: #666666">=</span><span style="color: #BA2121">&#39;u&#39;</span>)
    F <span style="color: #666666">=</span> StringFunction(a<span style="color: #666666">.</span>F, independent_variable<span style="color: #666666">=</span><span style="color: #BA2121">&#39;t&#39;</span>)
    I, V, m, b, dt, T, window_width, savefig, damping <span style="color: #666666">=</span> \
       a<span style="color: #666666">.</span>I, a<span style="color: #666666">.</span>V, a<span style="color: #666666">.</span>m, a<span style="color: #666666">.</span>b, a<span style="color: #666666">.</span>dt, a<span style="color: #666666">.</span>T, a<span style="color: #666666">.</span>window_width, a<span style="color: #666666">.</span>savefig, \
       a<span style="color: #666666">.</span>damping

    filename <span style="color: #666666">=</span> <span style="color: #BA2121">&#39;vibration_sim.dat&#39;</span>
    u_min, u_max <span style="color: #666666">=</span> solve_and_store(filename, I, V, m, b, s, F, dt, T, damping)

    read_and_plot(filename, u_min, u_max)

<span style="color: #008000; font-weight: bold">def</span> <span style="color: #0000FF">read_and_plot</span>(filename, u_min, u_max):
    <span style="color: #BA2121; font-style: italic">&quot;&quot;&quot;</span>
<span style="color: #BA2121; font-style: italic">    Read file and plot u vs t line by line in a</span>
<span style="color: #BA2121; font-style: italic">    terminal window (only using ascii characters).</span>
<span style="color: #BA2121; font-style: italic">    &quot;&quot;&quot;</span>
    <span style="color: #008000; font-weight: bold">from</span> <span style="color: #0000FF; font-weight: bold">scitools.avplotter</span> <span style="color: #008000; font-weight: bold">import</span> Plotter
    <span style="color: #008000; font-weight: bold">import</span> <span style="color: #0000FF; font-weight: bold">time</span>
    umin <span style="color: #666666">=</span> <span style="color: #666666">1.2*</span>u_min;  umax <span style="color: #666666">=</span> <span style="color: #666666">1.2*</span>u_max
    p <span style="color: #666666">=</span> Plotter(ymin<span style="color: #666666">=</span>umin, ymax<span style="color: #666666">=</span>umax, width<span style="color: #666666">=60</span>, symbols<span style="color: #666666">=</span><span style="color: #BA2121">&#39;+o&#39;</span>)
    fps <span style="color: #666666">=</span> <span style="color: #666666">10</span>
    infile <span style="color: #666666">=</span> <span style="color: #008000">open</span>(filename, <span style="color: #BA2121">&#39;r&#39;</span>)

    <span style="color: #408080; font-style: italic"># read and treat one line at a time</span>
    infile<span style="color: #666666">.</span>readline()   <span style="color: #408080; font-style: italic"># skip header line</span>
    <span style="color: #008000; font-weight: bold">for</span> line <span style="color: #AA22FF; font-weight: bold">in</span> infile:
        time_and_pos <span style="color: #666666">=</span> line<span style="color: #666666">.</span>split()  <span style="color: #408080; font-style: italic"># gives list with 2 elements</span>
        t <span style="color: #666666">=</span> <span style="color: #008000">float</span>(time_and_pos[<span style="color: #666666">0</span>])
        u <span style="color: #666666">=</span> <span style="color: #008000">float</span>(time_and_pos[<span style="color: #666666">1</span>])
        <span style="color: #408080; font-style: italic">#print &#39;time: %g   position: %g&#39; % (time, pos)</span>
        <span style="color: #008000; font-weight: bold">print</span> p<span style="color: #666666">.</span>plot(t, u), <span style="color: #BA2121">&#39;</span><span style="color: #BB6688; font-weight: bold">%.2f</span><span style="color: #BA2121">&#39;</span> <span style="color: #666666">%</span> (t)
        time<span style="color: #666666">.</span>sleep(<span style="color: #666666">1/</span><span style="color: #008000">float</span>(fps))

<span style="color: #008000; font-weight: bold">if</span> __name__ <span style="color: #666666">==</span> <span style="color: #BA2121">&#39;__main__&#39;</span>:
    main()
</pre></div>
<p>
</div></p>
</div>
</p>

<p>
<!-- --- end solution of exercise --- -->
Filename: <code>vib_memsave</code>.

<p>
<!-- --- end exercise --- -->

<p>
<!-- --- begin exercise --- -->

<h2 id="vib:exer:gen:class">Exercise 14: Implement the solver via classes</h2>

<p>
Reimplement the <code>vib.py</code>
program
using a class <code>Problem</code> to hold all the physical parameters of the problem,
a class <code>Solver</code> to hold the numerical parameters and compute the
solution, and a class <code>Visualizer</code> to display the solution.

<p>
<!-- --- begin hint in exercise --- -->

<p>
<a class="glyphicon glyphicon-hand-right showdetails" data-toggle="collapse"
 data-target="#exer_14_1" style="font-size: 80%;"></a>
<b>Hint.</b>
<div class="collapse-group">
<p><div class="collapse" id="exer_14_1">

<p>
Use the ideas and examples
for an <a href="http://hplgit.github.io/decay-book/doc/pub/book/sphinx/._book009.html#classes-for-problem-and-solution-method" target="_self">ODE model</a> in <a href="#Langtangen_decay">[1]</a>.
More specifically, make a superclass <code>Problem</code> for holding the scalar
physical parameters of a problem and let subclasses implement the
\( s(u) \) and \( F(t) \) functions as methods.
Try to call up as much existing functionality in <code>vib.py</code> as possible.

<p>
</div></p>
</div>
</p>

<p>
<!-- --- end hint in exercise --- -->
Filename: <code>vib_class</code>.

<p>
<!-- --- end exercise --- -->

<p>
<!-- --- begin exercise --- -->

<h2 id="vib:exer:DtDt:asDtpDtm">Exercise 15: Interpret \( [D_tD_t u]^n \) as a forward-backward difference</h2>

<p>
Show that the difference \( [D_t D_tu]^n \) is equal to \( [D_t^+D_t^-u]^n \)
and \( D_t^-D_t^+u]^n \). That is, instead of applying a centered difference
twice one can alternatively apply a mixture forward and backward
differences.
Filename: <code>vib_DtDt_fw_bw</code>.

<p>
<!-- --- end exercise --- -->

<p>
<!-- --- begin exercise --- -->

<h2 id="vib:exer:quad:damping:bw">Exercise 16: Use a backward difference for the damping term</h2>

<p>
As an alternative to discretizing the damping terms \( \beta u^{\prime} \) and
\( \beta |u^{\prime}|u^{\prime} \) by centered differences, we may apply
backward differences:

$$
\begin{align*}
[u^{\prime}]^n &\approx [D_t^-u]^n,\\ 
& [|u^{\prime}|u^{\prime}]^n &\approx [|D_t^-u|D_t^-u]^n
= |[D_t^-u]^n|[D_t^-u]^n\tp
\end{align*}
$$

The advantage of the backward difference is that the damping term is
evaluated using known values \( u^n \) and \( u^{n-1} \) only.
Extend the <a href="http://tinyurl.com/nm5587k/vib/vib.py" target="_self"><tt>vib.py</tt></a> code with a scheme based
on using backward differences in the damping terms. Add statements
to compare the original approach with centered difference and the
new idea launched in this exercise. Perform numerical experiments
to investigate how much accuracy that is lost by using the backward
differences.
Filename: <code>vib_gen_bwdamping</code>.

<p>
<!-- --- end exercise --- -->

<p>
<!-- --- begin exercise --- -->

<h2 id="vib:exer:EulerCromer:analysis">Exercise 17: Analysis of the Euler-Cromer scheme</h2>

<p>
The Euler-Cromer scheme for the model problem
\( u^{\prime\prime} + \omega^2 u =0 \), \( u(0)=I \), \( u^{\prime}(0)=0 \), is given in
<a href="._vib-sol002.html#mjx-eqn-54">(54)</a>-<a href="._vib-sol002.html#mjx-eqn-53">(53)</a>.
Find the exact discrete solutions of this scheme and show that the solution
for \( u^n \) coincides with that found in the section <a href="._vib-sol002.html#vib:ode1:analysis">Analysis of the numerical scheme</a>.

<p>
<!-- --- begin hint in exercise --- -->

<p>
<a class="glyphicon glyphicon-hand-right showdetails" data-toggle="collapse"
 data-target="#exer_17_1" style="font-size: 80%;"></a>
<b>Hint.</b>
<div class="collapse-group">
<p><div class="collapse" id="exer_17_1">

<p>
Use an &quot;ansatz&quot; \( u^n=I\exp{(i\tilde\omega\Delta t\,n)} \) and
\( v^n=qu^n \), where \( \tilde\omega \) and \( q \) are unknown parameters. The
following formula is handy:

$$ \e^{i\tilde\omega\Delta t} + e^{i\tilde\omega(-\Delta t)} - 2
= 2\left(\cosh(i\tilde\omega\Delta t) -1 \right)
=-4\sin^2(\frac{\tilde\omega\Delta t}{2})\tp$$

<p>
</div></p>
</div>
</p>

<p>
<!-- --- end hint in exercise --- -->

<p>
<!-- --- begin solution of exercise --- -->

<p>
<a class="glyphicon glyphicon-hand-right showdetails" data-toggle="collapse"
 data-target="#exer_17_2" style="font-size: 80%;"></a>
<b>Solution.</b>
<div class="collapse-group">
<p><div class="collapse" id="exer_17_2">

<p>
We follow the ideas in the section <a href="._vib-sol002.html#vib:ode1:analysis">Analysis of the numerical scheme</a>. Inserting
\( u^n=I\exp{(i\tilde\omega\Delta t\,n)} \) and
\( v^=qu^n \) in
<a href="._vib-sol002.html#mjx-eqn-54">(54)</a>-<a href="._vib-sol002.html#mjx-eqn-53">(53)</a>
and dividing by \( I\exp{(i\tilde\omega\Delta t\,n)} \) gives

$$
\begin{align}
q\exp{(i\tilde\omega\Delta t)} &= q - \omega^2 \Delta t,
\tag{82} \\ 
\exp{(i\tilde\omega\Delta t)} &= 1 + \Delta t\, q\exp{(i\tilde\omega\Delta t)}
\tag{83}\tp
\end{align}
$$

Solving <a href="#mjx-eqn-83">(83)</a> with respect to \( q \) gives

$$ q = \frac{1}{\Delta t}\left( 1 - \exp{(i\tilde\omega\Delta t)} \right)\tp$$

Inserting this expression for \( q \) in <a href="#mjx-eqn-82">(82)</a>
results in

$$ \exp{(i\tilde\omega\Delta t)} + \exp{(-i\tilde\omega\Delta t)} -2
= - \omega^2\Delta t^2\tp$$

Using the relation
\( \exp{(i\tilde\omega(\Delta t))} + \exp{(i\tilde\omega(-\Delta t))} - 2
= -4\sin^2(\frac{\tilde\omega\Delta t}{2}) \) gives

$$ -4\sin^2(\frac{\tilde\omega\Delta t}{2}) = - \omega^2\Delta t^2,$$

or after dividing by 4,

$$
\sin^2(\frac{\tilde\omega\Delta t}{2}) = \left(\frac{1}{2}\omega\Delta t\right)^2,$$

which is the same equation for \( \tilde\omega \) as found in
the section <a href="._vib-sol002.html#vib:ode1:analysis">Analysis of the numerical scheme</a>, such that \( \tilde\omega \) is the
same. The accuracy, stability, and formula for the exact discrete solution
are then all the same as derived in the section <a href="._vib-sol002.html#vib:ode1:analysis">Analysis of the numerical scheme</a>.
<!-- This proves that the solution of the Euler-Cromer scheme -->
<!-- coincides -->

<p>
</div></p>
</div>
</p>

<p>
<!-- --- end solution of exercise --- -->

<p>
<!-- mech systems: horizontal, vertical/hanging -->
<!-- box with mu*M*g*v/|v| friction force, treat nonlinearity with geometric mean -->
<!-- pendulum -->
<!-- elastic pendulum -->
<!-- bouncing ball (just move text from exercise) -->
<!-- bumpy road -->
<!-- moored ship -->
<!-- electrical circuits, see ode2.p.tex -->
<!-- 0D blood flow? -->
<!-- waves: 1D blood flow -->
<!-- general particle laws and velocity verlet, make exercises -->
<!-- see <a href="http://en.wikipedia.org/wiki/Velocity_Verlet" target="_self"><tt>http://en.wikipedia.org/wiki/Velocity_Verlet</tt></a> -->
<!-- --- end exercise --- -->

<h1 id="vib:app">Applications of vibration models</h1>

<p>
The following text derives some of the most well-known physical problems
that lead to
second-order ODE models of the type addressed in this document.
We consider a simple spring-mass system; thereafter extended with
nonlinear spring, damping, and external excitation; a spring-mass system
with sliding friction; a simple and a physical (classical) pendulum;
and an elastic pendulum.

<h2 id="vib:app:mass_spring">Oscillating mass attached to a spring</h2>

<p>
<center> <!-- figure label: --> <div id="vib:app:mass_spring:fig"></div> <!-- FIGURE -->
<hr class="figure">
<<<<<<< HEAD
<center><p class="caption">Figure 13:  Simple oscillating mass.  <!-- caption label: vib:app:mass_spring:fig --> </p></center>
=======
<center><p class="caption">Figure 18:  Simple oscillating mass. <div id="vib:app:mass_spring:fig"></div> </p></center>
>>>>>>> d2151dfb
<p><img src="fig-vib/oscillator_spring.png" align="bottom" width=500></p>
</center>

<p>
The most fundamental mechanical vibration system is depicted in Figure
<a href="#vib:app:mass_spring:fig">18</a>. A body with mass \( m \) is attached to a
spring and can move horizontally without friction (in the wheels). The
position of the body is given by the vector \( \rpos(t) = u(t)\ii \), where
\( \ii \) is a unit vector in \( x \) direction.
There is
only one force acting on the body: a spring force \( \F_s =-ku\ii \), where
\( k \) is a constant. The point \( x=0 \), where \( u=0 \), must therefore
correspond to the body's position
where the spring is neither extended nor compressed, so the force
vanishes.

<p>
The basic physical principle that governs the motion of the body is
Newton's second law of motion: \( \F=m\acc \), where
\( \F \) is the sum of forces on the body, \( m \) is its mass, and \( \acc=\ddot\rpos \)
is the acceleration. We use the dot for differentiation with respect
to time, which is
usual in mechanics. Newton's second law simplifies here
to \( -\F_s=m\ddot u\ii \), which translates to

$$ -ku = m\ddot u\tp$$

Two initial conditions are needed: \( u(0)=I \), \( \dot u(0)=V \).
The ODE problem is normally written as

$$
\begin{equation}
m\ddot u + ku = 0,\quad u(0)=I,\ \dot u(0)=V\tp
\tag{84}
\end{equation}
$$

It is
not uncommon to divide by \( m \)
and introduce the frequency \( \omega = \sqrt{k/m} \):

$$
\begin{equation}
\ddot u + \omega^2 u = 0,\quad u(0)=I,\  \dot u(0)=V\tp
\tag{85}
\end{equation}
$$

This is the model problem in the first part of this chapter, with the
small difference that we write the time derivative of \( u \) with a dot
above, while we used \( u^{\prime} \) and \( u^{\prime\prime} \) in previous
parts of the document.

<p>
Since only one scalar mathematical quantity, \( u(t) \), describes the
complete motion, we say that the mechanical system has one degree of freedom
(DOF).

<h3 id="___sec82">Scaling </h3>

<p>
For numerical simulations it is very convenient to scale <a href="#mjx-eqn-85">(85)</a> and thereby get rid of the problem of finding relevant values
for all the parameters \( m \), \( k \), \( I \), and \( V \).
Since the amplitude of the oscillations are dictated by \( I \) and \( V \)
(or more precisely, \( V/\omega \)), we scale \( u \) by \( I \) (or \( V/omega \) if
\( I=0 \)):

$$ \bar u = \frac{u}{I},\quad \bar t = \frac{t}{t_c}\tp$$

The time scale \( t_c \) is normally chosen as the inverse period \( 2\pi/\omega \) or
angular frequency \( 1/\omega \), most often as \( t_c=1/\omega \).
Inserting the dimensionless quantities \( \bar u \) and \( \bar t \) in
<a href="#mjx-eqn-85">(85)</a> results in the scaled problem

$$ \frac{d^2\bar u}{d\bar t^2} + \bar u = 0,\quad \bar u(0)=1,\ \frac{\bar u}{\bar t}(0)=\beta = \frac{V}{I\omega},$$

where \( \beta \) is a dimensionless number. Any motion that starts from rest
(\( V=0 \)) is free of parameters in the scaled model!

<h3 id="___sec83">The physics </h3>

<p>
The typical physics of the system in Figure <a href="#vib:app:mass_spring:fig">18</a> can
be described as follows.
Initially, we displace the body to some position \( I \), say at rest
(\( V=0 \)). After releasing the body, the spring, which is extended, will
act with a force \( -kI\ii \) and pull the body to the left. This force
causes an acceleration and therefore increases velocity. The body passes
the point \( x=0 \), where \( u=0 \),
and the spring will then be compressed and act with a
force \( kx\ii \) against the motion and cause retardation. At some point,
the motion stops and the velocity is zero, before the spring force
\( kx\ii \) accelerates the body in positive direction. The result is that
the body accelerates back and forth. As long as there is no friction
forces to damp the motion, the oscillations will continue forever.

<h2 id="vib:app:mass_gen">General mechanical vibrating system</h2>

<p>
<center> <!-- figure label: --> <div id="vib:app:mass_gen:fig"></div> <!-- FIGURE -->
<hr class="figure">
<<<<<<< HEAD
<center><p class="caption">Figure 14:  General oscillating system.  <!-- caption label: vib:app:mass_gen:fig --> </p></center>
=======
<center><p class="caption">Figure 19:  General oscillating system. <div id="vib:app:mass_gen:fig"></div> </p></center>
>>>>>>> d2151dfb
<p><img src="fig-vib/oscillator_general.png" align="bottom" width=500></p>
</center>

<p>
The mechanical system in Figure <a href="#vib:app:mass_spring:fig">18</a> can easily be
extended to the more general system in Figure <a href="#vib:app:mass_gen:fig">19</a>,
where the body is attached to a spring and a dashpot, and also subject
to an environmental force \( F(t)\ii \). The system has still only one
degree of freedom since the body can only move back and forth parallel to
the \( x \) axis. The spring force was linear, \( \F_s=-ku\ii \),
in the section <a href="#vib:app:mass_spring">Oscillating mass attached to a spring</a>, but in more general cases it can
depend nonlinearly on the position. We therefore set \( \F_s=s(u)\ii \).
The dashpot, which acts
as a damper, results in a force \( \F_d \) that depends on the body's
velocity \( \dot u \) and that always acts against the motion.
The mathematical model of the force is written \( \F_d =f(\dot u)\ii \).
A positive \( \dot u \) must result in a force acting in the positive \( x \)
direction.
Finally, we have the external environmental force \( \F_e = F(t)\ii \).

<p>
Newton's second law of motion now involves three forces:

$$ F(t)\ii + f(\dot u)ii - s(u)\ii = m\ddot u \ii\tp$$

The common mathematical form of the ODE problem is

$$
\begin{equation}
m\ddot u + f(\dot u) + s(u) = F(t),\quad u(0)=I,\ \dot u(0)=V\tp
\tag{86}
\end{equation}
$$

This is the generalized problem treated in the last part of the
present chapter, but with prime denoting the derivative instead of the dot.

<p>
The most common models for the spring and dashpot are linear: \( f(\dot u)
=b\dot u \) with a constant \( b\geq 0 \), and \( s(u)=ku \) for a constant \( k \).

<h3 id="___sec85">Scaling </h3>

<p>
A specific scaling requires specific choices of \( f \), \( s \), and \( F \).
Suppose we have

$$ f(\dot u) = b|\dot u|\dot u,\quad s(u)=ku,\quad F(t)=A\sin(\phi t)\tp$$

We introduce dimensionless variables as usual, \( \bar u = u/u_c \) and
\( \bar t = t/t_c \). The scale \( u_c \) depends both on the initial conditions
and \( F \), but as time grows, the effect of the initial conditions die out
and \( F \) will drive the motion. Inserting \( \bar u \) and \( \bar t \) in the
ODE gives

$$ m\frac{u_c}{t_c^2}\frac{d^2\bar u}{d\bar t^2}
+ b\frac{u_c^2}{t_c^2}\left\vert\frac{d\bar u}{d\bar t}\right\vert
\frac{d\bar u}{d\bar t} + ku_c\bar u = A\sin(\phi t_c\bar t)\tp$$

We divide by \( u_c/t_c^2 \) and demand the coefficients of the
\( \bar u \) and the forcing term from \( F(t) \) to have unit coefficients.
This leads to the scales

$$ t_c = \sqrt{\frac{m}{k}},\quad u_c = \frac{A}{k}\tp$$

The scaled ODE becomes

$$
\begin{equation}
\frac{d^2\bar u}{d\bar t^2}
+ 2\beta\left\vert\frac{d\bar u}{d\bar t}\right\vert
\frac{d\bar u}{d\bar t} + \bar u = \sin(\gamma\bar t),
\tag{87}
\end{equation}
$$

where there are two dimensionless numbers:

$$ \beta = \frac{Ab}{2mk},\quad\gamma =\phi\sqrt{\frac{m}{k}}\tp$$

The \( \beta \) number measures the size of the damping term (relative to unity)
and is assumed to be small, basically because \( b \) is small. The \( \phi \)
number is the ratio of the time scale of free vibrations and the time scale
of the forcing.
The scaled initial conditions have two other dimensionless numbers
as values:

$$ \bar u(0) = \frac{Ik}{A},\quad \frac{d\bar u}{d\bar t}=\frac{t_c}{u_c}V = \frac{V}{A}\sqrt{mk}\tp$$

<h2 id="vib:app:mass_sliding">A sliding mass attached to a spring</h2>

<p>
Consider a variant of the oscillating body in the section <a href="#vib:app:mass_spring">Oscillating mass attached to a spring</a>
and Figure <a href="#vib:app:mass_spring:fig">18</a>: the body rests on a flat
surface, and there is sliding friction between the body and the surface.
Figure <a href="#vib:app:mass_sliding:fig">20</a> depicts the problem.

<p>
<center> <!-- figure label: --> <div id="vib:app:mass_sliding:fig"></div> <!-- FIGURE -->
<hr class="figure">
<<<<<<< HEAD
<center><p class="caption">Figure 15:  Sketch of a body sliding on a surface.  <!-- caption label: vib:app:mass_sliding:fig --> </p></center>
=======
<center><p class="caption">Figure 20:  Sketch of a body sliding on a surface. <div id="vib:app:mass_sliding:fig"></div> </p></center>
>>>>>>> d2151dfb
<p><img src="fig-vib/oscillator_sliding.png" align="bottom" width=500></p>
</center>

<p>
The body is attached to a spring with spring force \( -s(u)\ii \).
The friction force is proportional to the normal force on the surface,
\( -mg\jj \), and given by \( -f(\dot u)\ii \), where

$$ f(\dot u) = \left\lbrace\begin{array}{ll}
-\mu mg,& \dot u < 0,\\ 
\mu mg, & \dot u > 0,\\ 
0,      & \dot u=0
\end{array}\right.$$

Here, \( \mu \) is a friction coefficient. With the signum function

$$ \mbox{sign(x)} = \left\lbrace\begin{array}{ll}
-1,& x < 0,\\ 
1, & x > 0,\\ 
0, & x=0
\end{array}\right.$$

we can simply write \( f(\dot u) = \mu mg\,\hbox{sign}(\dot u) \)
(the sign function is implemented by <code>numpy.sign</code>).

<p>
The equation of motion becomes

$$
\begin{equation}
m\ddot u + \mu mg\hbox{sign}(\dot u) + s(u) = 0,\quad u(0)=I,\ \dot u(0)=V\tp
\tag{88}
\end{equation}
$$

<h2 id="vib:app:washmach">A jumping washing machine</h2>

<p>
A washing machine is placed on four springs with efficient dampers.
If the machine contains just a few clothes, the circular motion of
the machine induces a sinusoidal external force and the machine will
jump up and down if the frequency of the external force is close to
the natural frequency of the machine and its spring-damper system.

<p>

<!-- begin inline comment -->
<font color="red">(<b>hpl 5</b>: Not finished. This is a good example on resonance.)</font>
<!-- end inline comment -->

<h2 id="vib:app:pendulum">Motion of a pendulum</h2>

<h3 id="___sec89">Simple pendulum </h3>

<p>
A classical problem in mechanics is the motion of a pendulum. We first
consider a <a href="https://en.wikipedia.org/wiki/Pendulum" target="_self">simple pendulum</a> (sometimes also called a
mathematical pendulum): a small body of mass \( m \) is
attached to a massless wire and can oscillate back and forth in the
gravity field. Figure <a href="#vib:app:pendulum:fig_problem">21</a> shows a sketch
of the problem.

<p>
<center> <!-- figure label: --> <div id="vib:app:pendulum:fig_problem"></div> <!-- FIGURE -->
<hr class="figure">
<<<<<<< HEAD
<center><p class="caption">Figure 16:  Sketch of a simple pendulum.  <!-- caption label: vib:app:pendulum:fig_problem --> </p></center>
=======
<center><p class="caption">Figure 21:  Sketch of a simple pendulum. <div id="vib:app:pendulum:fig_problem"></div> </p></center>
>>>>>>> d2151dfb
<p><img src="fig-vib/pendulum_problem.png" align="bottom" width=300></p>
</center>

<p>
The motion is governed by Newton's 2nd law, so we need to find
expressions for the forces and the acceleration. Three forces on the
body are considered: an unknown force \( S \) from the wire, the gravity
force \( mg \), and an air resistance force, \( \frac{1}{2}C_D\varrho A|v|v \),
hereafter called the drag force, directed against the velocity
of the body. Here, \( C_D \) is a drag coefficient, \( \varrho \) is the
density of air, \( A \) is the cross section area of the body, and \( v \) is
the magnitude of the velocity.

<p>
We introduce a coordinate system with polar coordinates and unit
vectors \( \ir \) and \( \ith \) as shown in Figure
<a href="#vib:app:pendulum:fig_forces">22</a>.  The position of the center of mass
of the body is

$$ \rpos(t) = x_0\ii + y_0\jj + L\ir,$$

where \( \ii \) and \( \jj \) are unit vectors in the corresponding Cartesian
coordinate system in the \( x \) and \( y \) directions, respectively. We have
that \( \ir = \cos\theta\ii +\sin\theta\jj \).

<p>
<center> <!-- figure label: --> <div id="vib:app:pendulum:fig_forces"></div> <!-- FIGURE -->
<hr class="figure">
<<<<<<< HEAD
<center><p class="caption">Figure 17:  Forces acting on a simple pendulum.  <!-- caption label: vib:app:pendulum:fig_forces --> </p></center>
=======
<center><p class="caption">Figure 22:  Forces acting on a simple pendulum. <div id="vib:app:pendulum:fig_forces"></div> </p></center>
>>>>>>> d2151dfb
<p><img src="fig-vib/pendulum_forces.png" align="bottom" width=500></p>
</center>

<p>
The forces are now expressed as follows.

<ul>
 <li> Wire force: \( -S\ir \)</li>
 <li> Gravity force: \( -mg\jj = mg(-\sin\theta\,\ith + \cos\theta\,\ir) \)</li>
 <li> Drag force: \( -\frac{1}{2}C_D\varrho A |v|v\,\ith \)</li>
</ul>

Since a positive velocity means movement in the direction of \( \ith \),
the drag force must be directed along \( -\ith \) so it works against the
motion.

<p>
The velocity of the body is found from \( \rpos \):

$$ \v(t) = \dot\rpos (t) = \frac{d}{d\theta}(x_0\ii + y_0\jj + L\ir)\frac{d\theta}{dt} = L\dot\theta\ith,$$

since \( \frac{d}{d\theta}\ir = \ith \). It follows that \( v=|\v|=L\dot\theta \).
The acceleration is

$$ \acc(t) = \dot\v(r) = \frac{d}{dt}(L\dot\theta\ith)
= L\ddot\theta\ith + L\dot\theta\frac{d\ith}{d\theta}\dot\theta =
= L\ddot\theta\ith - L\dot\theta^2\ir,$$

since \( \frac{d}{d\theta}\ith = -\ir \).

<p>
Newton's 2nd law of motion becomes

$$ -S\ir + mg(-\sin\theta\,\ith + \cos\theta\,\ir) -
\frac{1}{2}C_D\varrho AL^2|\dot\theta|\dot\theta\,\ith
= mL\ddot\theta\dot\theta\,\ith - L\dot\theta^2\ir,$$

leading to two component equations

$$
\begin{align}
-S + mg\cos\theta &= -L\dot\theta^2,
\tag{89}\\ 
-mg\sin\theta - \frac{1}{2}C_D\varrho AL^2|\dot\theta|\dot\theta
&= mL\ddot\theta\tp
\tag{90}
\end{align}
$$

From <a href="#mjx-eqn-89">(89)</a> we get an expression for
\( S=mg\cos\theta + L\dot\theta^2 \), and from <a href="#mjx-eqn-90">(90)</a>
we get a differential equation for the angle \( \theta(t) \). This latter
equation is ordered as

$$
\begin{equation}
m\ddot\theta + \frac{1}{2}C_D\varrho AL|\dot\theta|\dot\theta
+ \frac{mg}{L}\sin\theta = 0\tp
\tag{91}
\end{equation}
$$

Two initial conditions are needed: \( \theta=\Theta \) and \( \dot\theta = \Omega \).
Normally, the pendulum motion is started from rest, which means \( \Omega =0 \).

<p>
Equation <a href="#mjx-eqn-91">(91)</a> fits the general model
used in <a href="#mjx-eqn-59">(59)</a> in the section <a href="#vib:model2">Generalization: damping, nonlinear spring, and external excitation</a> if we define
\( u=\theta \), \( f(u^{\prime}) = \frac{1}{2}C_D\varrho AL|\dot u|\dot u \),
\( s(u) = L^{-1}mg\sin u \), and \( F=0 \).
If the body is a sphere with radius \( R \), we can take \( C_D=0.4 \) and \( A=\pi R^2 \).
<a href="#vib:exer:pendulum_simple">Exercise 21: Simulate a simple pendulum</a> asks you to scale the equations
and carry out specific simulations with this model.

<h3 id="___sec90">Physical pendulum </h3>

<p>
The motion of a compound or physical pendulum where the wire is a rod with
mass, can be modeled very similarly. The governing equation is
\( I\acc = \boldsymbol{T} \) where \( I \) is the moment of inertia of the entire body about
the point \( (x_0,y_0) \), and \( \boldsymbol{T} \) is the sum of moments of the forces
with respect to \( (x_0,y_0) \). The vector equation reads

$$ \rpos\times(-S\ir + mg(-\sin\theta\ith + \cos\theta\ir) -
\frac{1}{2}C_D\varrho AL^2|\dot\theta|\dot\theta\ith)
= I(L\ddot\theta\dot\theta\ith - L\dot\theta^2\ir)\tp$$

The component equation in \( \ith \) direction gives the equation of motion
for \( \theta(t) \):

$$
\begin{equation}
I\ddot\theta + \frac{1}{2}C_D\varrho AL^3|\dot\theta|\dot\theta
+ mgL\sin\theta = 0\tp
\tag{92}
\end{equation}
$$

<h2 id="vib:app:pendulum_bodydia">Dynamic free body diagram during pendulum motion</h2>

<p>
Usually one plots the mathematical quantities as functions of time to
visualize the solution of ODE models.  <a href="#vib:exer:pendulum_simple">Exercise 21: Simulate a simple pendulum</a> asks you to do this for the motion of a
pendulum in the previous section.  However, sometimes it is more
instructive to look at other types of visualizations. For example, we
<<<<<<< HEAD
have the pendulum and the free body diagram in Figures
<a href="#vib:app:pendulum:fig_problem">16</a> and
<a href="#vib:app:pendulum:fig_forces">17</a>. We may think of these figures as
animations in time instead. Especially the free body diagram will show both the
=======
have the pendulum and the body diagram in Figures
<a href="#vib:app:pendulum:fig_problem">21</a> and
<a href="#vib:app:pendulum:fig_forces">22</a>. We may think of these figures as
animations in time instead. Especially the body diagram will show both the
>>>>>>> d2151dfb
motion of the pendulum <em>and</em> the size of the forces during the motion.
The present section exemplifies how to make such a dynamic body
diagram.

<div>
<video  loop controls width='640' height='365' preload='none'>
    <source src='https://github.com/hplgit/pysketcher/raw/master/doc/pub/tutorial/mov-tut/pendulum/movie.mp4'  type='video/mp4;  codecs="avc1.42E01E, mp4a.40.2"'>
    <source src='https://github.com/hplgit/pysketcher/raw/master/doc/pub/tutorial/mov-tut/pendulum/movie.webm' type='video/webm; codecs="vp8, vorbis"'>
    <source src='https://github.com/hplgit/pysketcher/raw/master/doc/pub/tutorial/mov-tut/pendulum/movie.ogg'  type='video/ogg;  codecs="theora, vorbis"'>
</video>
</div>
<p><em>The drag force is magnified 5 times!</em></p>

<!-- Issue warning if in a Safari browser -->
<script language="javascript">
if (!!(window.safari)) {
  document.write("<div style=\"width: 95%%; padding: 10px; border: 1px solid #100; border-radius: 4px;\"><p><font color=\"red\">The above movie will not play in Safari - use Chrome, Firefox, or Opera.</font></p></div>")}
</script>

<p>
Dynamic physical sketches, coupled to the numerical solution of
differential equations, requires a program to produce a sketch for
the situation at each time level.
<a href="https://github.com/hplgit/pysketcher" target="_self">Pysketcher</a> is such a tool.
<<<<<<< HEAD
In fact (and not surprising!) Figures <a href="#vib:app:pendulum:fig_problem">16</a> and
<a href="#vib:app:pendulum:fig_forces">17</a> were drawn using Pysketcher.
The details of the drawings are explained in the
<a href="http://hplgit.github.io/pysketcher/doc/web/index.html" target="_self">Pysketcher tutorial</a>.
Here, we outline how this type of sketch can be used to create an animated
free body diagram during the motion of a pendulum.
=======
In fact (and not surprising!) Figures <a href="#vib:app:pendulum:fig_problem">21</a> and
<a href="#vib:app:pendulum:fig_forces">22</a> were drawn using Pysketcher.
The details of the drawings are explained in the
<a href="http://hplgit.github.io/pysketcher/doc/web/index.html" target="_self">Pysketcher tutorial</a>.
Here, we outline how this type of sketch can be used to create an animated
body diagram during the motion of a pendulum.
>>>>>>> d2151dfb

<p>
Pysketcher is actually a layer of useful abstractions on top of
standard plotting packages. This means that we in fact apply Matplotlib
to make the animated free body diagram, but instead of dealing with a wealth
of detailed Matplotlib commands, we can express the drawing in terms of
more high-level objects, e.g., objects for the wire, angle \( \theta \),
body with mass \( m \), arrows for forces, etc. When the position of these
objects are given through variables, we can just couple those variables
to the dynamic solution of our ODE and thereby make a unique drawing
for each \( \theta \) value in a simulation.

<h3 id="___sec92">Writing the solver </h3>

<p>
Let us start with the most familiar part of the current problem:
writing the solver function. We use Odespy for this purpose.
We also work with dimensionless equations. Since \( \theta \) can be
viewed as dimensionless, we only need to introduce a dimensionless time,
here taken as \( \bar t = t/\sqrt{L/g} \).
The resulting dimensionless mathematical model for \( \theta \),
the dimensionless angular velocity \( \omega \), the
dimensionless wire force \( \bar S \), and the dimensionless
drag force \( \bar D \) is then

$$
\begin{align}
\frac{d\omega}{d\bar t} &= - \alpha|\omega|\omega - \sin\theta,
\tag{93}\\ 
\frac{d\theta}{d\bar t} &= \omega,
\tag{94}\\ 
\bar S &= \omega^2 + \cos\theta,
\tag{95}\\ 
\bar D &= -\alpha |\omega|\omega,
\tag{96}
\end{align}
$$

with

$$ \alpha = \frac{C_D\varrho\pi R^2L}{2m}\tp$$

as a dimensionless parameter expressing the ratio of the drag force and
the gravity force.
<!-- <a href="#vib:exer:pendulum_simple">Exercise 21: Simulate a simple pendulum</a> asks you to carry out the details of -->
<!-- the scaling. -->

<p>
A suitable function for computing
<a href="#mjx-eqn-93">(93)</a>-<a href="#mjx-eqn-96">(96)</a>
is listed below.

<p>

<!-- code=python (!bc pycod) typeset with pygments style "default" -->
<div class="highlight" style="background: #f8f8f8"><pre style="line-height: 125%"><span style="color: #008000; font-weight: bold">def</span> <span style="color: #0000FF">simulate</span>(alpha, Theta, dt, T):
    <span style="color: #008000; font-weight: bold">import</span> <span style="color: #0000FF; font-weight: bold">odespy</span>

    <span style="color: #008000; font-weight: bold">def</span> <span style="color: #0000FF">f</span>(u, t, alpha):
        omega, theta <span style="color: #666666">=</span> u
        <span style="color: #008000; font-weight: bold">return</span> [<span style="color: #666666">-</span>alpha<span style="color: #666666">*</span>omega<span style="color: #666666">*</span><span style="color: #008000">abs</span>(omega) <span style="color: #666666">-</span> sin(theta),
                omega]

    <span style="color: #008000; font-weight: bold">import</span> <span style="color: #0000FF; font-weight: bold">numpy</span> <span style="color: #008000; font-weight: bold">as</span> <span style="color: #0000FF; font-weight: bold">np</span>
    Nt <span style="color: #666666">=</span> <span style="color: #008000">int</span>(<span style="color: #008000">round</span>(T<span style="color: #666666">/</span><span style="color: #008000">float</span>(dt)))
    t <span style="color: #666666">=</span> np<span style="color: #666666">.</span>linspace(<span style="color: #666666">0</span>, Nt<span style="color: #666666">*</span>dt, Nt<span style="color: #666666">+1</span>)
    solver <span style="color: #666666">=</span> odespy<span style="color: #666666">.</span>RK4(f, f_args<span style="color: #666666">=</span>[alpha])
    solver<span style="color: #666666">.</span>set_initial_condition([<span style="color: #666666">0</span>, Theta])
    u, t <span style="color: #666666">=</span> solver<span style="color: #666666">.</span>solve(
        t, terminate<span style="color: #666666">=</span><span style="color: #008000; font-weight: bold">lambda</span> u, t, n: <span style="color: #008000">abs</span>(u[n,<span style="color: #666666">1</span>]) <span style="color: #666666">&lt;</span> <span style="color: #666666">1E-3</span>)
    omega <span style="color: #666666">=</span> u[:,<span style="color: #666666">0</span>]
    theta <span style="color: #666666">=</span> u[:,<span style="color: #666666">1</span>]
    S <span style="color: #666666">=</span> omega<span style="color: #666666">**2</span> <span style="color: #666666">+</span> np<span style="color: #666666">.</span>cos(theta)
    drag <span style="color: #666666">=</span> <span style="color: #666666">-</span>alpha<span style="color: #666666">*</span>np<span style="color: #666666">.</span>abs(omega)<span style="color: #666666">*</span>omega
    <span style="color: #008000; font-weight: bold">return</span> t, theta, omega, S, drag
</pre></div>

<h3 id="___sec93">Drawing the free body diagram </h3>

<p>
The <code>sketch</code> function below applies Pysketcher objects to build
a diagram like that in Figure <a href="#vib:app:pendulum:fig_forces">22</a>,
except that we have removed the rotation point \( (x_0,y_0) \) and
the unit vectors in polar coordinates as these objects are not
important for an animated free body diagram.

<p>

<!-- code=python (!bc pycod) typeset with pygments style "default" -->
<div class="highlight" style="background: #f8f8f8"><pre style="line-height: 125%"><span style="color: #008000; font-weight: bold">import</span> <span style="color: #0000FF; font-weight: bold">sys</span>
<span style="color: #008000; font-weight: bold">try</span>:
    <span style="color: #008000; font-weight: bold">from</span> <span style="color: #0000FF; font-weight: bold">pysketcher</span> <span style="color: #008000; font-weight: bold">import</span> <span style="color: #666666">*</span>
<span style="color: #008000; font-weight: bold">except</span> <span style="color: #D2413A; font-weight: bold">ImportError</span>:
    <span style="color: #008000; font-weight: bold">print</span> <span style="color: #BA2121">&#39;Pysketcher must be installed from&#39;</span>
    <span style="color: #008000; font-weight: bold">print</span> <span style="color: #BA2121">&#39;https://github.com/hplgit/pysketcher&#39;</span>
    sys<span style="color: #666666">.</span>exit(<span style="color: #666666">1</span>)

<span style="color: #408080; font-style: italic"># Overall dimensions of sketch</span>
H <span style="color: #666666">=</span> <span style="color: #666666">15.</span>
W <span style="color: #666666">=</span> <span style="color: #666666">17.</span>

drawing_tool<span style="color: #666666">.</span>set_coordinate_system(
    xmin<span style="color: #666666">=0</span>, xmax<span style="color: #666666">=</span>W, ymin<span style="color: #666666">=0</span>, ymax<span style="color: #666666">=</span>H,
    axis<span style="color: #666666">=</span><span style="color: #008000">False</span>)

<span style="color: #008000; font-weight: bold">def</span> <span style="color: #0000FF">sketch</span>(theta, S, mg, drag, t, time_level):
    <span style="color: #BA2121; font-style: italic">&quot;&quot;&quot;</span>
<span style="color: #BA2121; font-style: italic">    Draw pendulum sketch with body forces at a time level</span>
<span style="color: #BA2121; font-style: italic">    corresponding to time t. The drag force is in</span>
<span style="color: #BA2121; font-style: italic">    drag[time_level], the force in the wire is S[time_level],</span>
<span style="color: #BA2121; font-style: italic">    the angle is theta[time_level].</span>
<span style="color: #BA2121; font-style: italic">    &quot;&quot;&quot;</span>
    <span style="color: #008000; font-weight: bold">import</span> <span style="color: #0000FF; font-weight: bold">math</span>
    a <span style="color: #666666">=</span> math<span style="color: #666666">.</span>degrees(theta[time_level])  <span style="color: #408080; font-style: italic"># angle in degrees</span>
    L <span style="color: #666666">=</span> <span style="color: #666666">0.4*</span>H         <span style="color: #408080; font-style: italic"># Length of pendulum</span>
    P <span style="color: #666666">=</span> (W<span style="color: #666666">/2</span>, <span style="color: #666666">0.8*</span>H)  <span style="color: #408080; font-style: italic"># Fixed rotation point</span>

    mass_pt <span style="color: #666666">=</span> path<span style="color: #666666">.</span>geometric_features()[<span style="color: #BA2121">&#39;end&#39;</span>]
    rod <span style="color: #666666">=</span> Line(P, mass_pt)

    mass <span style="color: #666666">=</span> Circle(center<span style="color: #666666">=</span>mass_pt, radius<span style="color: #666666">=</span>L<span style="color: #666666">/20.</span>)
    mass<span style="color: #666666">.</span>set_filled_curves(color<span style="color: #666666">=</span><span style="color: #BA2121">&#39;blue&#39;</span>)
    rod_vec <span style="color: #666666">=</span> rod<span style="color: #666666">.</span>geometric_features()[<span style="color: #BA2121">&#39;end&#39;</span>] <span style="color: #666666">-</span> \ 
              rod<span style="color: #666666">.</span>geometric_features()[<span style="color: #BA2121">&#39;start&#39;</span>]
    unit_rod_vec <span style="color: #666666">=</span> unit_vec(rod_vec)
    mass_symbol <span style="color: #666666">=</span> Text(<span style="color: #BA2121">&#39;$m$&#39;</span>, mass_pt <span style="color: #666666">+</span> L<span style="color: #666666">/10*</span>unit_rod_vec)

    rod_start <span style="color: #666666">=</span> rod<span style="color: #666666">.</span>geometric_features()[<span style="color: #BA2121">&#39;start&#39;</span>]  <span style="color: #408080; font-style: italic"># Point P</span>
    vertical <span style="color: #666666">=</span> Line(rod_start, rod_start <span style="color: #666666">+</span> point(<span style="color: #666666">0</span>,<span style="color: #666666">-</span>L<span style="color: #666666">/3</span>))

    <span style="color: #008000; font-weight: bold">def</span> <span style="color: #0000FF">set_dashed_thin_blackline</span>(<span style="color: #666666">*</span>objects):
        <span style="color: #BA2121; font-style: italic">&quot;&quot;&quot;Set linestyle of objects to dashed, black, width=1.&quot;&quot;&quot;</span>
        <span style="color: #008000; font-weight: bold">for</span> obj <span style="color: #AA22FF; font-weight: bold">in</span> objects:
            obj<span style="color: #666666">.</span>set_linestyle(<span style="color: #BA2121">&#39;dashed&#39;</span>)
            obj<span style="color: #666666">.</span>set_linecolor(<span style="color: #BA2121">&#39;black&#39;</span>)
            obj<span style="color: #666666">.</span>set_linewidth(<span style="color: #666666">1</span>)

    set_dashed_thin_blackline(vertical)
    set_dashed_thin_blackline(rod)
    angle <span style="color: #666666">=</span> Arc_wText(<span style="color: #BA2121">r&#39;$\theta$&#39;</span>, rod_start, L<span style="color: #666666">/6</span>, <span style="color: #666666">-90</span>, a,
                      text_spacing<span style="color: #666666">=1/30.</span>)

    magnitude <span style="color: #666666">=</span> <span style="color: #666666">1.2*</span>L<span style="color: #666666">/2</span>   <span style="color: #408080; font-style: italic"># length of a unit force in figure</span>
    force <span style="color: #666666">=</span> mg[time_level]  <span style="color: #408080; font-style: italic"># constant (scaled eq: about 1)</span>
    force <span style="color: #666666">*=</span> magnitude
    mg_force  <span style="color: #666666">=</span> Force(mass_pt, mass_pt <span style="color: #666666">+</span> force<span style="color: #666666">*</span>point(<span style="color: #666666">0</span>,<span style="color: #666666">-1</span>),
                      <span style="color: #BA2121">&#39;&#39;</span>, text_pos<span style="color: #666666">=</span><span style="color: #BA2121">&#39;end&#39;</span>)
    force <span style="color: #666666">=</span> S[time_level]
    force <span style="color: #666666">*=</span> magnitude
    rod_force <span style="color: #666666">=</span> Force(mass_pt, mass_pt <span style="color: #666666">-</span> force<span style="color: #666666">*</span>unit_vec(rod_vec),
                      <span style="color: #BA2121">&#39;&#39;</span>, text_pos<span style="color: #666666">=</span><span style="color: #BA2121">&#39;end&#39;</span>,
                      text_spacing<span style="color: #666666">=</span>(<span style="color: #666666">0.03</span>, <span style="color: #666666">0.01</span>))
    force <span style="color: #666666">=</span> drag[time_level]
    force <span style="color: #666666">*=</span> magnitude
    air_force <span style="color: #666666">=</span> Force(mass_pt, mass_pt <span style="color: #666666">-</span>
                      force<span style="color: #666666">*</span>unit_vec((rod_vec[<span style="color: #666666">1</span>], <span style="color: #666666">-</span>rod_vec[<span style="color: #666666">0</span>])),
                      <span style="color: #BA2121">&#39;&#39;</span>, text_pos<span style="color: #666666">=</span><span style="color: #BA2121">&#39;end&#39;</span>,
                      text_spacing<span style="color: #666666">=</span>(<span style="color: #666666">0.04</span>,<span style="color: #666666">0.005</span>))

    body_diagram <span style="color: #666666">=</span> Composition(
        {<span style="color: #BA2121">&#39;mg&#39;</span>: mg_force, <span style="color: #BA2121">&#39;S&#39;</span>: rod_force, <span style="color: #BA2121">&#39;air&#39;</span>: air_force,
         <span style="color: #BA2121">&#39;rod&#39;</span>: rod, <span style="color: #BA2121">&#39;body&#39;</span>: mass
         <span style="color: #BA2121">&#39;vertical&#39;</span>: vertical, <span style="color: #BA2121">&#39;theta&#39;</span>: angle,})

    body_diagram<span style="color: #666666">.</span>draw(verbose<span style="color: #666666">=0</span>)
    drawing_tool<span style="color: #666666">.</span>savefig(<span style="color: #BA2121">&#39;tmp_</span><span style="color: #BB6688; font-weight: bold">%04d</span><span style="color: #BA2121">.png&#39;</span> <span style="color: #666666">%</span> time_level, crop<span style="color: #666666">=</span><span style="color: #008000">False</span>)
    <span style="color: #408080; font-style: italic"># (No cropping: otherwise movies will be very strange!)</span>
</pre></div>

<h3 id="___sec94">Making the animated free body diagram </h3>

<p>
It now remains to couple the <code>simulate</code> and <code>sketch</code> functions.
We first run <code>simulate</code>:

<p>

<!-- code=python (!bc pycod) typeset with pygments style "default" -->
<div class="highlight" style="background: #f8f8f8"><pre style="line-height: 125%"><span style="color: #008000; font-weight: bold">from</span> <span style="color: #0000FF; font-weight: bold">math</span> <span style="color: #008000; font-weight: bold">import</span> pi, radians, degrees
<span style="color: #008000; font-weight: bold">import</span> <span style="color: #0000FF; font-weight: bold">numpy</span> <span style="color: #008000; font-weight: bold">as</span> <span style="color: #0000FF; font-weight: bold">np</span>
alpha <span style="color: #666666">=</span> <span style="color: #666666">0.4</span>
period <span style="color: #666666">=</span> <span style="color: #666666">2*</span>pi   <span style="color: #408080; font-style: italic"># Use small theta approximation</span>
T <span style="color: #666666">=</span> <span style="color: #666666">12*</span>period   <span style="color: #408080; font-style: italic"># Simulate for 12 periods</span>
dt <span style="color: #666666">=</span> period<span style="color: #666666">/40</span>  <span style="color: #408080; font-style: italic"># 40 time steps per period</span>
a <span style="color: #666666">=</span> <span style="color: #666666">70</span>          <span style="color: #408080; font-style: italic"># Initial amplitude in degrees</span>
Theta <span style="color: #666666">=</span> radians(a)

t, theta, omega, S, drag <span style="color: #666666">=</span> simulate(alpha, Theta, dt, T)
</pre></div>
<p>
The next step is to run through the time levels in the simulation and
make a sketch at each level:

<p>

<!-- code=python (!bc pycod) typeset with pygments style "default" -->
<div class="highlight" style="background: #f8f8f8"><pre style="line-height: 125%"><span style="color: #008000; font-weight: bold">for</span> time_level, t_ <span style="color: #AA22FF; font-weight: bold">in</span> <span style="color: #008000">enumerate</span>(t):
    sketch(theta, S, mg, drag, t_, time_level)
</pre></div>
<p>
The individual sketches are (by the <code>sketch</code> function) saved in files
with names <code>tmp_%04d.png</code>. These can be combined to videos using
(e.g.) <code>ffmpeg</code>. A complete function <code>animate</code> for running the
simulation and creating video files is
listed below.

<p>

<!-- code=python (!bc pycod) typeset with pygments style "default" -->
<div class="highlight" style="background: #f8f8f8"><pre style="line-height: 125%"><span style="color: #008000; font-weight: bold">def</span> <span style="color: #0000FF">animate</span>():
    <span style="color: #408080; font-style: italic"># Clean up old plot files</span>
    <span style="color: #008000; font-weight: bold">import</span> <span style="color: #0000FF; font-weight: bold">os</span><span style="color: #666666">,</span> <span style="color: #0000FF; font-weight: bold">glob</span>
    <span style="color: #008000; font-weight: bold">for</span> filename <span style="color: #AA22FF; font-weight: bold">in</span> glob<span style="color: #666666">.</span>glob(<span style="color: #BA2121">&#39;tmp_*.png&#39;</span>) <span style="color: #666666">+</span> glob<span style="color: #666666">.</span>glob(<span style="color: #BA2121">&#39;movie.*&#39;</span>):
        os<span style="color: #666666">.</span>remove(filename)
    <span style="color: #408080; font-style: italic"># Solve problem</span>
    <span style="color: #008000; font-weight: bold">from</span> <span style="color: #0000FF; font-weight: bold">math</span> <span style="color: #008000; font-weight: bold">import</span> pi, radians, degrees
    <span style="color: #008000; font-weight: bold">import</span> <span style="color: #0000FF; font-weight: bold">numpy</span> <span style="color: #008000; font-weight: bold">as</span> <span style="color: #0000FF; font-weight: bold">np</span>
    alpha <span style="color: #666666">=</span> <span style="color: #666666">0.4</span>
    period <span style="color: #666666">=</span> <span style="color: #666666">2*</span>pi   <span style="color: #408080; font-style: italic"># Use small theta approximation</span>
    T <span style="color: #666666">=</span> <span style="color: #666666">12*</span>period   <span style="color: #408080; font-style: italic"># Simulate for 12 periods</span>
    dt <span style="color: #666666">=</span> period<span style="color: #666666">/40</span>  <span style="color: #408080; font-style: italic"># 40 time steps per period</span>
    a <span style="color: #666666">=</span> <span style="color: #666666">70</span>          <span style="color: #408080; font-style: italic"># Initial amplitude in degrees</span>
    Theta <span style="color: #666666">=</span> radians(a)

    t, theta, omega, S, drag <span style="color: #666666">=</span> simulate(alpha, Theta, dt, T)

    <span style="color: #408080; font-style: italic"># Visualize drag force 5 times as large</span>
    drag <span style="color: #666666">*=</span> <span style="color: #666666">5</span>
    mg <span style="color: #666666">=</span> np<span style="color: #666666">.</span>ones(S<span style="color: #666666">.</span>size)  <span style="color: #408080; font-style: italic"># Gravity force (needed in sketch)</span>

    <span style="color: #408080; font-style: italic"># Draw animation</span>
    <span style="color: #008000; font-weight: bold">import</span> <span style="color: #0000FF; font-weight: bold">time</span>
    <span style="color: #008000; font-weight: bold">for</span> time_level, t_ <span style="color: #AA22FF; font-weight: bold">in</span> <span style="color: #008000">enumerate</span>(t):
        sketch(theta, S, mg, drag, t_, time_level)
        time<span style="color: #666666">.</span>sleep(<span style="color: #666666">0.2</span>)  <span style="color: #408080; font-style: italic"># Pause between each frame on the screen</span>

    <span style="color: #408080; font-style: italic"># Make videos</span>
    prog <span style="color: #666666">=</span> <span style="color: #BA2121">&#39;ffmpeg&#39;</span>
    filename <span style="color: #666666">=</span> <span style="color: #BA2121">&#39;tmp_</span><span style="color: #BB6688; font-weight: bold">%04d</span><span style="color: #BA2121">.png&#39;</span>
    fps <span style="color: #666666">=</span> <span style="color: #666666">6</span>
    codecs <span style="color: #666666">=</span> {<span style="color: #BA2121">&#39;flv&#39;</span>: <span style="color: #BA2121">&#39;flv&#39;</span>, <span style="color: #BA2121">&#39;mp4&#39;</span>: <span style="color: #BA2121">&#39;libx264&#39;</span>,
              <span style="color: #BA2121">&#39;webm&#39;</span>: <span style="color: #BA2121">&#39;libvpx&#39;</span>, <span style="color: #BA2121">&#39;ogg&#39;</span>: <span style="color: #BA2121">&#39;libtheora&#39;</span>}
    <span style="color: #008000; font-weight: bold">for</span> ext <span style="color: #AA22FF; font-weight: bold">in</span> codecs:
        lib <span style="color: #666666">=</span> codecs[ext]
        cmd <span style="color: #666666">=</span> <span style="color: #BA2121">&#39;</span><span style="color: #BB6688; font-weight: bold">%(prog)s</span><span style="color: #BA2121"> -i </span><span style="color: #BB6688; font-weight: bold">%(filename)s</span><span style="color: #BA2121"> -r </span><span style="color: #BB6688; font-weight: bold">%(fps)s</span><span style="color: #BA2121"> &#39;</span> <span style="color: #666666">%</span> <span style="color: #008000">vars</span>()
        cmd <span style="color: #666666">+=</span> <span style="color: #BA2121">&#39;-vcodec </span><span style="color: #BB6688; font-weight: bold">%(lib)s</span><span style="color: #BA2121"> movie.</span><span style="color: #BB6688; font-weight: bold">%(ext)s</span><span style="color: #BA2121">&#39;</span> <span style="color: #666666">%</span> <span style="color: #008000">vars</span>()
        <span style="color: #008000; font-weight: bold">print</span>(cmd)
        os<span style="color: #666666">.</span>system(cmd)
</pre></div>

<h2 id="vib:app:pendulum_elastic">Motion of an elastic pendulum</h2>

<p>
Consider a pendulum as in Figure <a href="#vib:app:pendulum:fig_problem">21</a>, but
this time the wire is elastic. The length of the wire when it is not
stretched is \( L_0 \), while \( L(t) \) is the stretched
length at time \( t \) during the motion.

<p>
Stretching the elastic wire a distance \( \Delta L \) gives rise to a
spring force \( k\Delta L \) in the opposite direction of the
stretching. Let \( \normalvec \) be a unit normal vector along the wire
from the point \( \rpos_0=(x_0,y_0) \) and in the direction of \( \ith \), see
Figure <a href="#vib:app:pendulum:fig_forces">22</a> for definition of \( (x_0,y_0) \)
and \( \ith \). Obviously, we have \( \normalvec=\ith \), but in this modeling
of an elastic pendulum we do not need polar coordinates.  Instead, it
is more straightforward to develop the equation in Cartesian
coordinates.

<p>
A mathematical expression for \( \normalvec \) is

$$ \normalvec = \frac{\rpos-\rpos_0}{L(t)},$$

where \( L(t)=||\rpos-\rpos_0|| \) is the current length of the elastic wire.
The position vector \( \rpos \) in Cartesian coordinates reads
\( \rpos(t) = x(t)\ii + y(t)\jj \), where \( \ii \) and \( \jj \) are unit vectors
in the \( x \) and \( y \) directions, respectively.
It is convenient to introduce the Cartesian components \( n_x \) and \( n_y \)
of the normal vector:

$$ \normalvec = \frac{\rpos-\rpos_0}{L(t)} = \frac{x(t)-x_0}{L(t)}\ii + \frac{y(t)-y_0}{L(t)}\jj = n_x\ii + n_y\jj\tp$$

<p>
The stretch \( \Delta L \) in the wire is

$$ \Delta t = L(t) - L_0\tp$$

The force in the wire is then \( -S\normalvec=-k\Delta L\normalvec \).

<p>
The other forces are the gravity and the air resistance, just
as in Figure <a href="#vib:app:pendulum:fig_forces">22</a>. The main difference
is that we have a <em>model</em> for \( S \) in terms of the motion (as soon as
we have expressed \( \Delta L \) by \( \rpos \)). For simplicity, we drop
the air resistance term (but <a href="#vib:exer:pendulum_elastic_drag">Exercise 23: Simulate an elastic pendulum with air resistance</a>
asks you to include it).

<p>
Newton's second law of motion applied to the body now results in

$$
\begin{equation}
m\ddot\rpos = -k(L-L_0)\normalvec - mg\jj
\tag{97}
\end{equation}
$$

The two components of
<a href="#mjx-eqn-97">(97)</a> are

$$
\begin{align}
\ddot x &= -\frac{k}{m}(L-L_0)n_x,
\tag{98}\\ 
\tag{99} \\ 
\ddot y &= - \frac{k}{m}(L-L_0)n_y - g
\tag{100}\tp
\end{align}
$$

<h3 id="___sec96">Remarks about an elastic vs a non-elastic pendulum </h3>

<p>
Note that the derivation of the ODEs for an elastic pendulum is more
straightforward than for a classical, non-elastic pendulum,
since we avoid the details
with polar coordinates, but instead work with Newton's second law
directly in Cartesian coordinates. The reason why we can do this is that
the elastic pendulum undergoes a general two-dimensional motion where
all the forces are known or expressed as functions of \( x(t) \) and \( y(t) \),
such that we get two ordinary differential equations.
The motion of the non-elastic pendulum, on the other hand, is constrained:
the body has to move along a circular path, and the force \( S \) in the
wire is unknown.

<p>
The non-elastic pendulum therefore leads to
a <em>differential-algebraic</em> equation, i.e., ODEs for \( x(t) \) and \( y(t) \)
combined with an extra constraint \( (x-x_0)^2 + (y-y_0)^2 = L^2 \)
ensuring that the motion takes place along a circular path.
The extra constraint (equation) is compensated by an extra unknown force
\( -S\normalvec \). Differential-algebraic equations are normally hard
to solve, especially with pen and paper.
Fortunately, for the non-elastic pendulum we can do a
trick: in polar coordinates the unknown force \( S \) appears only in the
radial component of Newton's second law, while the unknown
degree of freedom for describing the motion, the angle \( \theta(t) \),
is completely governed by the asimuthal component. This allows us to
decouple the unknowns \( S \) and \( \theta \). But this is a kind of trick and
not a widely applicable method. With an elastic pendulum we use straightforward
reasoning with Newton's 2nd law and arrive at a standard ODE problem that
(after scaling) is easy solve on a computer.

<h3 id="___sec97">Initial conditions </h3>

<p>
What is the initial position of the body? We imagine that first the
pendulum hangs in equilibrium in its vertical position, and then it is
displaced an angle \( \Theta \). The equilibrium position is governed
by the ODEs with the accelerations set to zero.
The \( x \) component leads to \( x(t)=x_0 \), while the \( y \) component gives

$$ 0 = - \frac{k}{m}(L-L_0)n_y - g = \frac{k}{m}(L(0)-L_0) - g\quad\Rightarrow\quad
L(0) = L_0 + mg/k,$$

since \( n_y=-11 \) in this position. The corresponding \( y \) value is then
from \( n_y=-1 \):

$$ y(t) = y_0 - L(0) = y_0 - (L_0 + mg/k)\tp$$

Let us now choose \( (x_0,y_0) \) such that the body is at the origin
in the equilibrium position:

$$ x_0 =0,\quad y_0 = L_0 + mg/k\tp$$

<p>
Displacing the body an angle \( \Theta \) to the right leads to the
initial position

$$ x(0)=(L_0+mg/k)\sin\Theta,\quad y(0)=(L_0+mg/k)(1-\cos\Theta)\tp$$

The initial velocities can be set to zero: \( x'(0)=y'(0)=0 \).

<h3 id="___sec98">The complete ODE problem </h3>

<p>
We can summarize all the equations as follows:

$$
\begin{align*}
\ddot x &= -\frac{k}{m}(L-L_0)n_x,
\\ 
\ddot y &= -\frac{k}{m}(L-L_0)n_y - g,
\\ 
L &= \sqrt{(x-x_0)^2 + (y-y_0)^2},
\\ 
n_x &= \frac{x-x_0}{L},
\\ 
n_y &= \frac{y-y_0}{L},
\\ 
x(0) &= (L_0+mg/k)\sin\Theta,
\\ 
x'(0) &= 0,
\\ 
y(0) & =(L_0+mg/k)(1-\cos\Theta),
\\ 
y'(0) &= 0\tp
\end{align*}
$$

We insert \( n_x \) and \( n_y \)  in the ODEs:

$$
\begin{align}
\ddot x &= -\frac{k}{m}\left(1 -\frac{L_0}{L}\right)(x-x_0),
\tag{101}\\ 
\ddot y &= -\frac{k}{m}\left(1 -\frac{L_0}{L}\right)(y-y_0) - g,
\tag{102}\\ 
L &= \sqrt{(x-x_0)^2 + (y-y_0)^2},
\tag{103}\\ 
x(0) &= (L_0+mg/k)\sin\Theta,
\tag{104}\\ 
x'(0) &= 0,
\tag{105}\\ 
y(0) & =(L_0+mg/k)(1-\cos\Theta),
\tag{106}\\ 
y'(0) &= 0\tp
\tag{107}
\end{align}
$$

<h3 id="___sec99">Scaling </h3>

<p>
The elastic pendulum model can be used to study both an elastic pendulum
and a classic, non-elastic pendulum. The latter problem is obtained
by letting \( k\rightarrow\infty \). Unfortunately,
a serious problem with the ODEs
<a href="#mjx-eqn-101">(101)</a>-<a href="#mjx-eqn-102">(102)</a> is that for large \( k \), we have a very large factor \( k/m \) multiplied by a
very small number \( 1-L_0/L \), since for large \( k \), \( L\approx L_0 \) (very
small deformations of the wire). The product is subject to
significant round-off errors for many relevant physical values of
the parameters. To circumvent the problem, we introduce a scaling. This
will also remove physical parameters from the problem such that we end
up with only one dimensionless parameter,
closely related to the elasticity of the wire. Simulations can then be
done by setting just this dimensionless parameter.

<p>
The characteristic length can be taken such that in equilibrium, the
scaled length is unity, i.e., the characteristic length is \( L_0+mg/k \):

$$ \bar x = \frac{x}{L_0+mg/k},\quad \bar y = \frac{y}{L_0+mg/k}\tp$$

We must then also work with the scaled length \( \bar L = L/(L_0+mg/k) \).

<p>
Introducing \( \bar t=t/t_c \), where \( t_c \) is a characteristic time we
have to decide upon later, one gets

$$
\begin{align*}
\frac{d^2\bar x}{d\bar t^2} &=
-t_c^2\frac{k}{m}\left(1 -\frac{L_0}{L_0+mg/k}\frac{1}{\bar L}\right)\bar x,\\ 
\frac{d^2\bar y}{d\bar t^2} &=
-t_c^2\frac{k}{m}\left(1 -\frac{L_0}{L_0+mg/k}\frac{1}{\bar L}\right)(\bar y-1)
-t_c^2\frac{g}{L_0 + mg/k},\\ 
\bar L &= \sqrt{\bar x^2 + (\bar y-1)^2},\\ 
\bar x(0) &= \sin\Theta,\\ 
\bar x'(0) &= 0,\\ 
\bar y(0) & = 1 - \cos\Theta,\\ 
\bar y'(0) &= 0\tp
\end{align*}
$$

For a non-elastic pendulum with small angles, we know that the
frequency of the oscillations are \( \omega = \sqrt{L/g} \). It is therefore
natural to choose a similar expression here, either the length in
the equilibrium position,

$$ t_c^2 = \frac{L_0+mg/k}{g}\tp$$

or simply the unstretched length,

$$ t_c^2 = \frac{L_0}{g}\tp$$

These quantities are not very different (since the elastic model
is valid only for quite small elongations), so we take the latter as it is
the simplest one.

<p>
The ODEs become

$$
\begin{align*}
\frac{d^2\bar x}{d\bar t^2} &=
-\frac{L_0k}{mg}\left(1 -\frac{L_0}{L_0+mg/k}\frac{1}{\bar L}\right)\bar x,\\ 
\frac{d^2\bar y}{d\bar t^2} &=
-\frac{L_0k}{mg}\left(1 -\frac{L_0}{L_0+mg/k}\frac{1}{\bar L}\right)(\bar y-1)
-\frac{L_0}{L_0 + mg/k},\\ 
\bar L &= \sqrt{\bar x^2 + (\bar y-1)^2}\tp
\end{align*}
$$

We can now identify a dimensionless number

$$ \beta = \frac{L_0}{L_0 + mg/k} = \frac{1}{1+\frac{mg}{L_0k}},$$

which is the ratio of the unstretched length and the
stretched length in equilibrium. The non-elastic pendulum will have
\( \beta =1 \) (\( k\rightarrow\infty \)).
With \( \beta \) the ODEs read

$$
\begin{align}
\frac{d^2\bar x}{d\bar t^2} &=
-\frac{\beta}{1-\beta}\left(1- \frac{\beta}{\bar L}\right)\bar x,
\tag{108}\\ 
\frac{d^2\bar y}{d\bar t^2} &=
-\frac{\beta}{1-\beta}\left(1- \frac{\beta}{\bar L}\right)(\bar y-1)
-\beta,
\tag{109}\\ 
\bar L &= \sqrt{\bar x^2 + (\bar y-1)^2},
\tag{110}\\ 
\bar x(0) &= (1+\epsilon)\sin\Theta,
\tag{111}\\ 
\frac{d\bar x}{d\bar t}(0) &= 0,
\tag{112}\\ 
\bar y(0) &= 1 - (1+\epsilon)\cos\Theta,
\tag{113}\\ 
\frac{d\bar y}{d\bar t}(0) &= 0,
\tag{114}
\end{align}
$$

We have here added a parameter \( \epsilon \), which is an additional
downward stretch of the wire at \( t=0 \). This parameter makes it possible
to do a desired test: vertical oscillations of the pendulum. Without
\( \epsilon \), starting the motion from \( (0,0) \) with zero velocity will
result in \( x=y=0 \) for all times (also a good test!), but with
an initial stretch so the body's position is \( (0,\epsilon) \), we
will have oscillatory vertical motion with amplitude \( \epsilon \) (see
<a href="#vib:exer:pendulum_elastic">Exercise 22: Simulate an elastic pendulum</a>).

<h3 id="___sec100">Remark on the non-elastic limit </h3>

<p>
We immediately see that as \( k\rightarrow\infty \) (i.e., we obtain a non-elastic
pendulum), \( \beta\rightarrow 1 \), \( \bar L\rightarrow 1 \), and we have
very small values \( 1-\beta\bar L^{-1} \) divided by very small values
\( 1-\beta \) in the ODEs. However, it turns out that we can set \( \beta \)
very close to one and obtain a path of the body that within the visual
accuracy of a plot does not show any elastic oscillations.
(Should the division of very small values become a problem, one can
study the limit by L'Hospital's rule:

$$ \lim_{\beta\rightarrow 1}\frac{1 - \beta \bar L^{-1}}{1-\beta}
= \frac{1}{\bar L},$$

and use the limit \( \bar L^{-1} \) in the ODEs for \( \beta \) values very
close to 1.)

<h2 id="vib:app:bumpy">Vehicle on a bumpy road</h2>

<p>
<center> <!-- figure label: --> <div id="vib:app:bumpy:fig:sketch"></div> <!-- FIGURE -->
<hr class="figure">
<<<<<<< HEAD
<center><p class="caption">Figure 18:  Sketch of one-wheel vehicle on a bumpy road.  <!-- caption label: vib:app:bumpy:fig:sketch --> </p></center>
=======
<center><p class="caption">Figure 23:  Sketch of one-wheel vehicle on a bumpy road. <div id="vib:app:bumpy:fig:sketch"></div> </p></center>
>>>>>>> d2151dfb
<p><img src="fig-vib/bumpy_sketch.png" align="bottom" width=400></p>
</center>

<p>
We consider a very simplistic vehicle, on one wheel, rolling along a
bumpy road. The oscillatory nature of the road will induce an external
forcing on the spring system in the vehicle and cause vibrations.
Figure <a href="#vib:app:bumpy:fig:sketch">23</a> outlines the situation.

<p>
To derive the equation that governs the motion, we must first establish
the position vector of the black mass at the top of the spring.
Suppose the spring has length \( L \) without any elongation or compression,
suppose the radius of the wheel is \( R \), and suppose the height of the
black mass at the top is \( H \). With the aid of the \( \rpos_0 \) vector
in Figure <a href="#vib:app:bumpy:fig:sketch">23</a>, the position \( \rpos \) of
the center point of the mass is

$$
\begin{equation}
\rpos = \rpos_0 + 2R\jj + L\jj + u\jj + \half H\jj,\ 
\tag{115}
\end{equation}
$$

where \( u \) is the elongation or compression in the spring according to
the (unknown and to be computed) vertical displacement \( u \) relative to the
road. If the vehicle travels
with constant horizontal velocity \( v \) and \( h(x) \) is the shape of the
road, then the vector \( \rpos_0 \) is

$$ \rpos_0 = vt\ii + h(vt)\jj,$$

if the motion starts from \( x=0 \) at time \( t=0 \).

<p>
The forces on the mass is the gravity, the spring force, and an optional
damping force that is proportional to the vertical velocity \( \dot u \). Newton's
second law of motion then tells that

$$ m\ddot\rpos = -mg\jj - s(u) - b\dot u\jj\tp$$

This leads to

$$
m\ddot u = - s(u) - b\dot u - mg -mh''(vt)v^2
$$

<p>
To simplify a little bit, we omit the gravity force \( mg \) in comparison with
the other terms. Introducing \( u' \) for \( \dot u \) then gives a standard
damped, vibration equation with external forcing:

$$
\begin{equation}
mu'' + bu' + s(u) =  -mh''(vt)v^2\tp
\tag{116}
\end{equation}
$$

Since the road is normally known just as a set of array values, \( h'' \) must
be computed by finite differences. Let \( \Delta x \) be the spacing between
measured values \( h_i= h(i\Delta x) \) on the road. The discrete second-order
derivative \( h'' \) reads

$$ q_i = \frac{h_{i-1} - 2h_i + h_{i+1}}{\Delta x^2}, \quad i=1,\ldots,N_x-1\tp$$

We may for maximum simplicity set
the end points as \( q_0=q_1 \) and \( q_{N_x}=q_{N_x-1} \).
The term \( -mh''(vt)v^2 \) corresponds to a force with discrete time values

$$ F^n = -mq_n v^2,\quad \Delta t = v^{-1}\Delta x\tp$$

This force can be directly used in a numerical model

$$ [mD_tD_t u + bD_{2t} u + s(u) = F]^n\tp$$

Software for computing \( u \) and also making an animated sketch of
the motion like we did in the section <a href="#vib:app:pendulum_bodydia">Dynamic free body diagram during pendulum motion</a>
is found in a separate project on the web:
<a href="https://github.com/hplgit/bumpy" target="_self"><tt>https://github.com/hplgit/bumpy</tt></a>. You may start looking at the
<a href="http://hplgit.github.io/bumpy/doc/pub/bumpy.html" target="_self">tutorial</a>.

<h2 id="vib:app:bouncing_ball">Bouncing ball</h2>

<p>
A bouncing ball is a ball in free vertically fall until it impacts the
ground, but during the impact, some kinetic energy is lost, and a new
motion upwards with reduced velocity starts. After the motion is retarded,
a new free fall starts, and the process is repeated. At some point the
velocity close to the ground is so small that the ball is considered
to be finally at rest.

<p>
The motion of the ball falling in air is governed by Newton's second
law \( F=ma \), where \( a \) is the acceleration of the body, \( m \) is the mass,
and \( F \) is the sum of all forces. Here, we neglect the air resistance
so that gravity \( -mg \) is the only force. The height of the ball is
denoted by \( h \) and \( v \) is the velocity. The relations between \( h \), \( v \), and
\( a \),

$$ h'(t)= v(t),\quad v'(t) = a(t),$$

combined with Newton's second law gives the ODE model

$$
\begin{equation}
h^{\prime\prime}(t) = -g,
\tag{117}
\end{equation}
$$

or expressed alternatively as a system of first-order equations:

$$
\begin{align}
v'(t) &= -g,
\tag{118} \\ 
h'(t) &= v(t)\tp
\tag{119}
\end{align}
$$

These equations govern the motion as long as the ball is away from
the ground by a small distance \( \epsilon_h > 0 \). When \( h < \epsilon_h \),
we have two cases.

<ol>
<li> The ball impacts the ground, recognized by a sufficiently large negative
   velocity (\( v < -\epsilon_v \)). The velocity then changes sign and is
   reduced by a factor \( C_R \), known as the <a href="http://en.wikipedia.org/wiki/Coefficient_of_restitution" target="_self">coefficient of restitution</a>.
   For plotting purposes, one may set \( h=0 \).</li>
<li> The motion stops, recognized by a sufficiently small velocity
   (\( |v| < \epsilon_v \)) close to the ground.</li>
</ol>

<h2 id="___sec103">Electric circuits </h2>

<p>
Although the term &quot;mechanical vibrations&quot; is used in the present
document, we must mention that the same type of equations arise
when modeling electric circuits.
The current \( I(t) \) in a
circuit with an inductor with inductance \( L \), a capacitor with
capacitance \( C \), and overall resistance \( R \), is governed by

$$
\begin{equation}
\ddot I + \frac{R}{L}\dot I + \frac{1}{LC}I = \dot V(t),
\tag{120}
\end{equation}
$$

where \( V(t) \) is the voltage source powering the circuit.
This equation has the same form as the general model considered in
Section ref<a href="#vib:model2">Generalization: damping, nonlinear spring, and external excitation</a> if we set \( u=I \), \( f(u^{\prime}=bu^{\prime} \)
and define \( b=R/L \), \( s(u) = L^{-1}C^{-1}u \), and \( F(t)=\dot V(t) \).

<h1 id="___sec104">Exercises </h1>

<p>
<!-- --- begin exercise --- -->

<h2 id="vib:exer:resonance">Exercise 18: Simulate resonance</h2>

<p>
We consider the scaled ODE model
<a href="#mjx-eqn-87">(87)</a> from the section <a href="#vib:app:mass_gen">General mechanical vibrating system</a>.
After scaling, the amplitude of \( u \) will have a size about unity
as time grows and the effect of the initial conditions die out due
to damping. However, as \( \gamma\rightarrow 1 \), the amplitude of \( u \)
increases, especially if \( \beta \) is small. This effect is called
<em>resonance</em>. The purpose of this exercise is to explore resonance.

<p>
<b>a)</b>
Figure out how the <code>solver</code> function in <code>vib.py</code> can be called
for the scaled ODE <a href="#mjx-eqn-87">(87)</a>.

<p>
<!-- --- begin solution of exercise --- -->

<p>
<a class="glyphicon glyphicon-hand-right showdetails" data-toggle="collapse"
 data-target="#exer_18_1" style="font-size: 80%;"></a>
<b>Solution.</b>
<div class="collapse-group">
<p><div class="collapse" id="exer_18_1">

<p>
Comparing the scaled ODE <a href="#mjx-eqn-87">(87)</a>
with the ODE <a href="#mjx-eqn-86">(86)</a> with dimensions, we
realize that the parameters in the latter must be set as

<ul>
 <li> \( m=1 \)</li>
 <li> \( f(\dot u) = 2\beta |\dot u|\dot u \)</li>
 <li> \( s(u)=ku \)</li>
 <li> \( F(t)=\sin(\gamma t) \)</li>
 <li> \( I=Ik/A \)</li>
 <li> \( V=\sqrt{mk}V/A \)</li>
</ul>

The expected period is \( 2\pi \), so simulating for \( N \) periods means
\( T=2\pi N \). Having \( m \) time steps per period means \( \Delta t = 2\pi/m \).

<p>
Suppose we just choose \( I=1 \) and \( V=0 \). Simulating for 20 periods with
60 time steps per period, implies the following
<code>solver</code> call to run the scaled model:

<p>

<!-- code=python (!bc pycod) typeset with pygments style "default" -->
<div class="highlight" style="background: #f8f8f8"><pre style="line-height: 125%">u, t <span style="color: #666666">=</span> solver(I<span style="color: #666666">=1</span>, V<span style="color: #666666">=0</span>, m<span style="color: #666666">=1</span>, b<span style="color: #666666">=2*</span>beta, s<span style="color: #666666">=</span><span style="color: #008000; font-weight: bold">lambda</span> u: u,
              F<span style="color: #666666">=</span><span style="color: #008000; font-weight: bold">lambda</span> t: sin(gamma<span style="color: #666666">*</span>t), dt<span style="color: #666666">=2*</span>pi<span style="color: #666666">/60</span>,
              T<span style="color: #666666">=2*</span>pi<span style="color: #666666">*20</span>, damping<span style="color: #666666">=</span><span style="color: #BA2121">&#39;quadratic&#39;</span>)
</pre></div>
<p>
</div></p>
</div>
</p>

<p>
<!-- --- end solution of exercise --- -->

<p>
<b>b)</b>
Run \( \gamma =5, 1.5, 1.1, 1 \) for \( \beta=0.005, 0.05, 0.2 \).
For each \( \beta \) value, present an image with plots of \( u(t) \) for
the four \( \gamma \) values.

<p>
<!-- --- begin solution of exercise --- -->

<p>
<a class="glyphicon glyphicon-hand-right showdetails" data-toggle="collapse"
 data-target="#exer_18_2" style="font-size: 80%;"></a>
<b>Solution.</b>
<div class="collapse-group">
<p><div class="collapse" id="exer_18_2">

<p>
An appropriate program is

<p>

<!-- code=python (!bc pycod) typeset with pygments style "default" -->
<div class="highlight" style="background: #f8f8f8"><pre style="line-height: 125%"><span style="color: #008000; font-weight: bold">from</span> <span style="color: #0000FF; font-weight: bold">vib</span> <span style="color: #008000; font-weight: bold">import</span> solver, visualize, plt
<span style="color: #008000; font-weight: bold">from</span> <span style="color: #0000FF; font-weight: bold">math</span> <span style="color: #008000; font-weight: bold">import</span> pi, sin
<span style="color: #008000; font-weight: bold">import</span> <span style="color: #0000FF; font-weight: bold">numpy</span> <span style="color: #008000; font-weight: bold">as</span> <span style="color: #0000FF; font-weight: bold">np</span>

beta_values <span style="color: #666666">=</span> [<span style="color: #666666">0.005</span>, <span style="color: #666666">0.05</span>, <span style="color: #666666">0.2</span>]
beta_values <span style="color: #666666">=</span> [<span style="color: #666666">0.00005</span>]
gamma_values <span style="color: #666666">=</span> [<span style="color: #666666">5</span>, <span style="color: #666666">1.5</span>, <span style="color: #666666">1.1</span>, <span style="color: #666666">1</span>]
<span style="color: #008000; font-weight: bold">for</span> i, beta <span style="color: #AA22FF; font-weight: bold">in</span> <span style="color: #008000">enumerate</span>(beta_values):
    <span style="color: #008000; font-weight: bold">for</span> gamma <span style="color: #AA22FF; font-weight: bold">in</span> gamma_values:
        u, t <span style="color: #666666">=</span> solver(I<span style="color: #666666">=1</span>, V<span style="color: #666666">=0</span>, m<span style="color: #666666">=1</span>, b<span style="color: #666666">=2*</span>beta, s<span style="color: #666666">=</span><span style="color: #008000; font-weight: bold">lambda</span> u: u,
                      F<span style="color: #666666">=</span><span style="color: #008000; font-weight: bold">lambda</span> t: sin(gamma<span style="color: #666666">*</span>t), dt<span style="color: #666666">=2*</span>pi<span style="color: #666666">/60</span>,
                      T<span style="color: #666666">=2*</span>pi<span style="color: #666666">*20</span>, damping<span style="color: #666666">=</span><span style="color: #BA2121">&#39;quadratic&#39;</span>)
        visualize(u, t, title<span style="color: #666666">=</span><span style="color: #BA2121">&#39;gamma=</span><span style="color: #BB6688; font-weight: bold">%g</span><span style="color: #BA2121">&#39;</span> <span style="color: #666666">%</span>
                  gamma, filename<span style="color: #666666">=</span><span style="color: #BA2121">&#39;tmp_</span><span style="color: #BB6688; font-weight: bold">%s</span><span style="color: #BA2121">&#39;</span> <span style="color: #666666">%</span> gamma)
        <span style="color: #008000; font-weight: bold">print</span> gamma, <span style="color: #BA2121">&#39;max u amplitude:&#39;</span>, np<span style="color: #666666">.</span>abs(u)<span style="color: #666666">.</span>max()
    <span style="color: #008000; font-weight: bold">for</span> ext <span style="color: #AA22FF; font-weight: bold">in</span> <span style="color: #BA2121">&#39;png&#39;</span>, <span style="color: #BA2121">&#39;pdf&#39;</span>:
        cmd <span style="color: #666666">=</span> <span style="color: #BA2121">&#39;doconce combine_images &#39;</span>
        cmd <span style="color: #666666">+=</span> <span style="color: #BA2121">&#39; &#39;</span><span style="color: #666666">.</span>join([<span style="color: #BA2121">&#39;tmp_</span><span style="color: #BB6688; font-weight: bold">%s</span><span style="color: #BA2121">.&#39;</span> <span style="color: #666666">%</span> gamma <span style="color: #666666">+</span> ext <span style="color: #008000; font-weight: bold">for</span> gamma <span style="color: #AA22FF; font-weight: bold">in</span> gamma_values])
        cmd <span style="color: #666666">+=</span> <span style="color: #BA2121">&#39; resonance</span><span style="color: #BB6688; font-weight: bold">%d</span><span style="color: #BA2121">.&#39;</span> <span style="color: #666666">%</span> (i<span style="color: #666666">+1</span>) <span style="color: #666666">+</span> ext
        os<span style="color: #666666">.</span>system(cmd)
<span style="color: #008000">raw_input</span>()
</pre></div>
<p>
For \( \beta = 0.2 \) we see that the amplitude is not far from unity:

<p>
<center><p><img src="fig-vib/resonance3.png" align="bottom" width=800></p></center>

<p>
For \( \beta =0.05 \) we see that as \( \gamma\rightarrow 1 \), the amplitude grows:

<p>
<center><p><img src="fig-vib/resonance2.png" align="bottom" width=800></p></center>

<p>
Finally, a small damping (\( \beta = 0.005 \)) amplifies the amplitude significantly (by a factor of 10) for \( \gamma=1 \):

<p>
<center><p><img src="fig-vib/resonance2.png" align="bottom" width=800></p></center>

<p>
For a very small \( \beta=0.00005 \), the amplitude grows linearly up to
about 60 for \( \bar t\in [0,120] \).

<p>
</div></p>
</div>
</p>

<p>
<!-- --- end solution of exercise --- -->

<p>
Filename: <code>resonance</code>.

<p>
<!-- --- end exercise --- -->

<p>
<!-- --- begin exercise --- -->

<h2 id="vib:exer:sliding_box">Exercise 19: Simulate oscillations of a sliding box</h2>

<p>
Consider a sliding box on a flat surface as modeled in the section <a href="#vib:app:mass_sliding">A sliding mass attached to a spring</a>. As spring force we choose the nonlinear
formula

$$ s(u) = \frac{k}{\alpha}\tanh(\alpha u) = ku + \frac{1}{3}\alpha^2 ku^3 + \frac{2}{15}\alpha^4 k u^5 + \Oof{u^6}\tp$$

<p>
<b>a)</b>
Plot \( g(u)=\alpha^{-1}\tanh(\alpha u) \) for various values of \( \alpha \).
Assume \( u\in [-1,1] \).

<p>
<!-- --- begin solution of exercise --- -->

<p>
<a class="glyphicon glyphicon-hand-right showdetails" data-toggle="collapse"
 data-target="#exer_19_1" style="font-size: 80%;"></a>
<b>Solution.</b>
<div class="collapse-group">
<p><div class="collapse" id="exer_19_1">

<p>
Here is a function that does the plotting:

<p>

<!-- code=python (!bc pycod) typeset with pygments style "default" -->
<div class="highlight" style="background: #f8f8f8"><pre style="line-height: 125%"><span style="color: #008000; font-weight: bold">import</span> <span style="color: #0000FF; font-weight: bold">scitools.std</span> <span style="color: #008000; font-weight: bold">as</span> <span style="color: #0000FF; font-weight: bold">plt</span>
<span style="color: #008000; font-weight: bold">import</span> <span style="color: #0000FF; font-weight: bold">numpy</span> <span style="color: #008000; font-weight: bold">as</span> <span style="color: #0000FF; font-weight: bold">np</span>

<span style="color: #008000; font-weight: bold">def</span> <span style="color: #0000FF">plot_spring</span>():
    alpha_values <span style="color: #666666">=</span> [<span style="color: #666666">1</span>, <span style="color: #666666">2</span>, <span style="color: #666666">3</span>, <span style="color: #666666">10</span>]
    s <span style="color: #666666">=</span> <span style="color: #008000; font-weight: bold">lambda</span> u: <span style="color: #666666">1.0/</span>alpha<span style="color: #666666">*</span>np<span style="color: #666666">.</span>tanh(alpha<span style="color: #666666">*</span>u)
    u <span style="color: #666666">=</span> np<span style="color: #666666">.</span>linspace(<span style="color: #666666">-1</span>, <span style="color: #666666">1</span>, <span style="color: #666666">1001</span>)
    <span style="color: #008000; font-weight: bold">for</span> alpha <span style="color: #AA22FF; font-weight: bold">in</span> alpha_values:
        <span style="color: #008000; font-weight: bold">print</span> alpha, s(u)
        plt<span style="color: #666666">.</span>plot(u, s(u))
        plt<span style="color: #666666">.</span>hold(<span style="color: #BA2121">&#39;on&#39;</span>)
    plt<span style="color: #666666">.</span>legend([<span style="color: #BA2121">r&#39;$\alpha=</span><span style="color: #BB6688; font-weight: bold">%g</span><span style="color: #BA2121">$&#39;</span> <span style="color: #666666">%</span> alpha <span style="color: #008000; font-weight: bold">for</span> alpha <span style="color: #AA22FF; font-weight: bold">in</span> alpha_values])
    plt<span style="color: #666666">.</span>xlabel(<span style="color: #BA2121">&#39;u&#39;</span>);  plt<span style="color: #666666">.</span>ylabel(<span style="color: #BA2121">&#39;Spring response $s(u)$&#39;</span>)
    plt<span style="color: #666666">.</span>savefig(<span style="color: #BA2121">&#39;tmp_s.png&#39;</span>); plt<span style="color: #666666">.</span>savefig(<span style="color: #BA2121">&#39;tmp_s.pdf&#39;</span>)
</pre></div>
<p>
<center><p><img src="fig-vib/tanh_spring.png" align="bottom" width=600></p></center>

<p>
</div></p>
</div>
</p>

<p>
<!-- --- end solution of exercise --- -->

<p>
<b>b)</b>
Scale the equations using \( I \) as scale for \( u \) and \( \sqrt{m/k} \) as
time scale.

<p>
<!-- --- begin solution of exercise --- -->

<p>
<a class="glyphicon glyphicon-hand-right showdetails" data-toggle="collapse"
 data-target="#exer_19_2" style="font-size: 80%;"></a>
<b>Solution.</b>
<div class="collapse-group">
<p><div class="collapse" id="exer_19_2">

<p>
Inserting the dimensionless dependent and independent variables,

$$ \bar u = \frac{u}{I},\quad \bar t = \frac{t}{\sqrt{m/k}},$$

in the problem

$$
m\ddot u + \mu mg\hbox{sign}(\dot u) + s(u) = 0,\quad u(0)=I,\ \dot u(0)=V,$$

gives

$$ \frac{d^2\bar u}{d\bar t^2} + \frac{\mu mg}{kI}\hbox{sign}\left(
\frac{d\bar u}{d\bar t}\right) + \frac{1}{\alpha I}\tanh(\alpha I\bar u)
= 0,\quad \bar u(0)=1,\ \frac{d\bar u}{d\bar t}(0)=\frac{V\sqrt{mk}}{kI}\tp
$$

We can now identify three dimensionless parameters,

$$ \beta = \frac{\mu mg}{kI},\quad
\gamma = \alpha I,\quad \delta = \frac{V\sqrt{mk}}{kI}\tp$$

The scaled problem can then be written

$$ \frac{d^2\bar u}{d\bar t^2} + \beta\hbox{sign}\left(
\frac{d\bar u}{d\bar t}\right) + \gamma^{-1}\tanh(\gamma \bar u)
= 0,\quad \bar u(0)=1,\ \frac{d\bar u}{d\bar t}(0)=\delta\tp
$$

The initial set of 7 parameters \( (\mu, m, g, k, \alpha, I, V) \) are
reduced to 3 dimensionless combinations.

<p>
</div></p>
</div>
</p>

<p>
<!-- --- end solution of exercise --- -->

<p>
<b>c)</b>
Implement the scaled model in b). Run it for some values of
the dimensionless parameters.

<p>
<!-- --- begin solution of exercise --- -->

<p>
<a class="glyphicon glyphicon-hand-right showdetails" data-toggle="collapse"
 data-target="#exer_19_3" style="font-size: 80%;"></a>
<b>Solution.</b>
<div class="collapse-group">
<p><div class="collapse" id="exer_19_3">

<p>
We use Odespy to solve the ODE, which requires rewriting the ODE as a
system of two first-order ODEs:

$$
\begin{align*}
v' &= - \beta\hbox{sign}(v) - \gamma^{-1}\tanh(\gamma \bar u),
u' &= v,
\end{align*}
$$

with initial conditions \( v(0)=\delta \) and \( u(0)=1 \). Here, \( u(t) \) corresponds
to the previous \( \bar u(\bar t) \), while \( v(t) \) corresponds to
\( d\bar u/\bar t (\bar t) \). The code can be like this:

<p>

<!-- code=python (!bc pycod) typeset with pygments style "default" -->
<div class="highlight" style="background: #f8f8f8"><pre style="line-height: 125%"><span style="color: #008000; font-weight: bold">def</span> <span style="color: #0000FF">simulate</span>(beta, gamma, delta<span style="color: #666666">=0</span>,
             num_periods<span style="color: #666666">=8</span>, time_steps_per_period<span style="color: #666666">=60</span>):
    <span style="color: #408080; font-style: italic"># Use oscillations without friction to set dt and T</span>
    P <span style="color: #666666">=</span> <span style="color: #666666">2*</span>np<span style="color: #666666">.</span>pi
    dt <span style="color: #666666">=</span> P<span style="color: #666666">/</span>time_steps_per_period
    T <span style="color: #666666">=</span> num_periods<span style="color: #666666">*</span>P
    t <span style="color: #666666">=</span> np<span style="color: #666666">.</span>linspace(<span style="color: #666666">0</span>, T, time_steps_per_period<span style="color: #666666">*</span>num_periods<span style="color: #666666">+1</span>)
    <span style="color: #008000; font-weight: bold">import</span> <span style="color: #0000FF; font-weight: bold">odespy</span>
    <span style="color: #008000; font-weight: bold">def</span> <span style="color: #0000FF">f</span>(u, t, beta, gamma):
        <span style="color: #408080; font-style: italic"># Note the sequence of unknowns: v, u (v=du/dt)</span>
        v, u <span style="color: #666666">=</span> u
        <span style="color: #008000; font-weight: bold">return</span> [<span style="color: #666666">-</span>beta<span style="color: #666666">*</span>np<span style="color: #666666">.</span>sign(v) <span style="color: #666666">-</span> <span style="color: #666666">1.0/</span>gamma<span style="color: #666666">*</span>np<span style="color: #666666">.</span>tanh(gamma<span style="color: #666666">*</span>u), v]
        <span style="color: #408080; font-style: italic">#return [-beta*np.sign(v) - u, v]</span>

    solver <span style="color: #666666">=</span> odespy<span style="color: #666666">.</span>RK4(f, f_args<span style="color: #666666">=</span>(beta, gamma))
    solver<span style="color: #666666">.</span>set_initial_condition([delta, <span style="color: #666666">1</span>]) <span style="color: #408080; font-style: italic"># sequence must match f</span>
    uv, t <span style="color: #666666">=</span> solver<span style="color: #666666">.</span>solve(t)
    u <span style="color: #666666">=</span> uv[:,<span style="color: #666666">1</span>]  <span style="color: #408080; font-style: italic"># recall sequence in f: v, u</span>
    v <span style="color: #666666">=</span> uv[:,<span style="color: #666666">0</span>]
    <span style="color: #008000; font-weight: bold">return</span> u, t
</pre></div>
<p>
We simulate for an almost linear spring in the regime of \( \bar u \) (recall
that \( \bar u\in [0,1] \) since \( u \) is scaled with \( I \)), which corresponds
to \( \alpha = 1 \) in a) and therefore \( \gamma =1 \). Then we can try a
spring whose force quickly flattens out like \( \alpha=5 \) in a), which
corresponds to \( \gamma = 5 \) in the scaled model. A third option is
to have a truly linear spring, e.g., \( \gamma =0.1 \). After some
experimentation we realize that \( \beta=0,0.05, 0.1 \) are relevant values.

<p>
<center><p><img src="fig-vib/sliding_box_gamma0_1.png" align="bottom" width=600></p></center>

<p>
<center><p><img src="fig-vib/sliding_box_gamma1.png" align="bottom" width=600></p></center>

<p>
<center><p><img src="fig-vib/sliding_box_gamma5.png" align="bottom" width=600></p></center>

<p>
</div></p>
</div>
</p>

<p>
<!-- --- end solution of exercise --- -->

<p>
Filename: <code>sliding_box</code>.

<p>
<!-- --- end exercise --- -->

<p>
<!-- --- begin exercise --- -->

<h2 id="vib:exer:bouncing:ball">Exercise 20: Simulate a bouncing ball</h2>

<p>
The section <a href="#vib:app:bouncing_ball">Bouncing ball</a> presents a model for a bouncing
ball.
Choose one of the two ODE formulation, <a href="#mjx-eqn-117">(117)</a> or
<a href="#mjx-eqn-118">(118)</a>-<a href="#mjx-eqn-119">(119)</a>,
and simulate the motion of a bouncing ball. Plot \( h(t) \). Think about how to
plot \( v(t) \).

<p>
<!-- --- begin hint in exercise --- -->

<p>
<a class="glyphicon glyphicon-hand-right showdetails" data-toggle="collapse"
 data-target="#exer_20_1" style="font-size: 80%;"></a>
<b>Hint.</b>
<div class="collapse-group">
<p><div class="collapse" id="exer_20_1">

<p>
A naive implementation may get stuck in repeated impacts for large time
step sizes. To avoid this situation, one can introduce a state
variable that holds the mode of the motion: free fall, impact, or rest.
Two consecutive impacts imply that the motion has stopped.

<p>
</div></p>
</div>
</p>

<p>
<!-- --- end hint in exercise --- -->

<p>
<!-- --- begin solution of exercise --- -->

<p>
<a class="glyphicon glyphicon-hand-right showdetails" data-toggle="collapse"
 data-target="#exer_20_2" style="font-size: 80%;"></a>
<b>Solution.</b>
<div class="collapse-group">
<p><div class="collapse" id="exer_20_2">

<p>
A tailored <code>solver</code> function and some plotting statements go like

<p>

<!-- code=python (!bc pypro) typeset with pygments style "default" -->
<div class="highlight" style="background: #f8f8f8"><pre style="line-height: 125%"><span style="color: #008000; font-weight: bold">import</span> <span style="color: #0000FF; font-weight: bold">numpy</span> <span style="color: #008000; font-weight: bold">as</span> <span style="color: #0000FF; font-weight: bold">np</span>

<span style="color: #008000; font-weight: bold">def</span> <span style="color: #0000FF">solver</span>(H, C_R, dt, T, eps_v<span style="color: #666666">=0.01</span>, eps_h<span style="color: #666666">=0.01</span>):
    <span style="color: #BA2121; font-style: italic">&quot;&quot;&quot;</span>
<span style="color: #BA2121; font-style: italic">    Simulate bouncing ball until it comes to rest. Time step dt.</span>
<span style="color: #BA2121; font-style: italic">    h(0)=H (initial height). T: maximum simulation time.</span>
<span style="color: #BA2121; font-style: italic">    Method: Euler-Cromer.</span>
<span style="color: #BA2121; font-style: italic">    &quot;&quot;&quot;</span>
    dt <span style="color: #666666">=</span> <span style="color: #008000">float</span>(dt)
    Nt <span style="color: #666666">=</span> <span style="color: #008000">int</span>(<span style="color: #008000">round</span>(T<span style="color: #666666">/</span>dt))
    h <span style="color: #666666">=</span> np<span style="color: #666666">.</span>zeros(Nt<span style="color: #666666">+1</span>)
    v <span style="color: #666666">=</span> np<span style="color: #666666">.</span>zeros(Nt<span style="color: #666666">+1</span>)
    t <span style="color: #666666">=</span> np<span style="color: #666666">.</span>linspace(<span style="color: #666666">0</span>, Nt<span style="color: #666666">*</span>dt, Nt<span style="color: #666666">+1</span>)
    g <span style="color: #666666">=</span> <span style="color: #666666">0.81</span>

    v[<span style="color: #666666">0</span>] <span style="color: #666666">=</span> <span style="color: #666666">0</span>
    h[<span style="color: #666666">0</span>] <span style="color: #666666">=</span> H
    mode <span style="color: #666666">=</span> <span style="color: #BA2121">&#39;free fall&#39;</span>
    <span style="color: #008000; font-weight: bold">for</span> n <span style="color: #AA22FF; font-weight: bold">in</span> <span style="color: #008000">range</span>(Nt):
        v[n<span style="color: #666666">+1</span>] <span style="color: #666666">=</span> v[n] <span style="color: #666666">-</span> dt<span style="color: #666666">*</span>g
        h[n<span style="color: #666666">+1</span>] <span style="color: #666666">=</span> h[n] <span style="color: #666666">+</span> dt<span style="color: #666666">*</span>v[n<span style="color: #666666">+1</span>]

        <span style="color: #008000; font-weight: bold">if</span> h[n<span style="color: #666666">+1</span>] <span style="color: #666666">&lt;</span> eps_h:
            <span style="color: #408080; font-style: italic">#if abs(v[n+1]) &gt; eps_v:  # handles large dt, but is wrong</span>
            <span style="color: #008000; font-weight: bold">if</span> v[n<span style="color: #666666">+1</span>] <span style="color: #666666">&lt;</span> <span style="color: #666666">-</span>eps_v:
                <span style="color: #408080; font-style: italic"># Impact</span>
                v[n<span style="color: #666666">+1</span>] <span style="color: #666666">=</span> <span style="color: #666666">-</span>C_R<span style="color: #666666">*</span>v[n<span style="color: #666666">+1</span>]
                h[n<span style="color: #666666">+1</span>] <span style="color: #666666">=</span> <span style="color: #666666">0</span>
                <span style="color: #008000; font-weight: bold">if</span> mode <span style="color: #666666">==</span> <span style="color: #BA2121">&#39;impact&#39;</span>:
                    <span style="color: #408080; font-style: italic"># impact twice</span>
                    <span style="color: #008000; font-weight: bold">return</span> h[:n<span style="color: #666666">+2</span>], v[:n<span style="color: #666666">+2</span>], t[:n<span style="color: #666666">+2</span>]
                mode <span style="color: #666666">=</span> <span style="color: #BA2121">&#39;impact&#39;</span>
            <span style="color: #008000; font-weight: bold">elif</span> <span style="color: #008000">abs</span>(v[n<span style="color: #666666">+1</span>]) <span style="color: #666666">&lt;</span> eps_v:
                mode <span style="color: #666666">=</span> <span style="color: #BA2121">&#39;rest&#39;</span>
                v[n<span style="color: #666666">+1</span>] <span style="color: #666666">=</span> <span style="color: #666666">0</span>
                h[n<span style="color: #666666">+1</span>] <span style="color: #666666">=</span> <span style="color: #666666">0</span>
                <span style="color: #008000; font-weight: bold">return</span> h[:n<span style="color: #666666">+2</span>], v[:n<span style="color: #666666">+2</span>], t[:n<span style="color: #666666">+2</span>]
            <span style="color: #008000; font-weight: bold">else</span>:
                mode <span style="color: #666666">=</span> <span style="color: #BA2121">&#39;free fall&#39;</span>
        <span style="color: #008000; font-weight: bold">else</span>:
            mode <span style="color: #666666">=</span> <span style="color: #BA2121">&#39;free fall&#39;</span>
        <span style="color: #008000; font-weight: bold">print</span> <span style="color: #BA2121">&#39;</span><span style="color: #BB6688; font-weight: bold">%4d</span><span style="color: #BA2121"> v=</span><span style="color: #BB6688; font-weight: bold">%8.5f</span><span style="color: #BA2121"> h=</span><span style="color: #BB6688; font-weight: bold">%8.5f</span><span style="color: #BA2121"> </span><span style="color: #BB6688; font-weight: bold">%s</span><span style="color: #BA2121">&#39;</span> <span style="color: #666666">%</span> (n, v[n<span style="color: #666666">+1</span>], h[n<span style="color: #666666">+1</span>], mode)
    <span style="color: #008000; font-weight: bold">raise</span> <span style="color: #D2413A; font-weight: bold">ValueError</span>(<span style="color: #BA2121">&#39;T=</span><span style="color: #BB6688; font-weight: bold">%g</span><span style="color: #BA2121"> is too short simulation time&#39;</span> <span style="color: #666666">%</span> T)

<span style="color: #008000; font-weight: bold">import</span> <span style="color: #0000FF; font-weight: bold">matplotlib.pyplot</span> <span style="color: #008000; font-weight: bold">as</span> <span style="color: #0000FF; font-weight: bold">plt</span>
h, v, t <span style="color: #666666">=</span> solver(H<span style="color: #666666">=1</span>, C_R<span style="color: #666666">=0.8</span>, T<span style="color: #666666">=100</span>, dt<span style="color: #666666">=0.0001</span>, eps_v<span style="color: #666666">=0.01</span>, eps_h<span style="color: #666666">=0.01</span>)
plt<span style="color: #666666">.</span>plot(t, h)
plt<span style="color: #666666">.</span>legend(<span style="color: #BA2121">&#39;h&#39;</span>)
plt<span style="color: #666666">.</span>savefig(<span style="color: #BA2121">&#39;tmp_h.png&#39;</span>); plt<span style="color: #666666">.</span>savefig(<span style="color: #BA2121">&#39;tmp_h.pdf&#39;</span>)
plt<span style="color: #666666">.</span>figure()
plt<span style="color: #666666">.</span>plot(t, v)
plt<span style="color: #666666">.</span>legend(<span style="color: #BA2121">&#39;v&#39;</span>)
plt<span style="color: #666666">.</span>savefig(<span style="color: #BA2121">&#39;tmp_v.png&#39;</span>); plt<span style="color: #666666">.</span>savefig(<span style="color: #BA2121">&#39;tmp_v.pdf&#39;</span>)
plt<span style="color: #666666">.</span>show()
</pre></div>
<p>
<center><p><img src="fig-vib/bouncing_ball.png" align="bottom" width=800></p></center>

<p>
</div></p>
</div>
</p>

<p>
<!-- --- end solution of exercise --- -->
Filename: <code>bouncing_ball</code>.

<p>
<!-- --- end exercise --- -->

<p>
<!-- --- begin exercise --- -->

<h2 id="vib:exer:pendulum_simple">Exercise 21: Simulate a simple pendulum</h2>

<p>
Simulation of simple pendulum can be carried out by using
the mathematical model derived in the section <a href="#vib:app:pendulum">Motion of a pendulum</a>
and calling up functionality in the <a href="http://tinyurl.com/nm5587k/vib/vib.py" target="_self"><tt>vib.py</tt></a>
file (i.e., solve the second-order ODE by centered finite differences).

<p>
<b>a)</b>
Scale the model. Set up the dimensionless governing equation for \( \theta \)
and expressions for dimensionless drag and wire forces.

<p>
<!-- --- begin solution of exercise --- -->

<p>
<a class="glyphicon glyphicon-hand-right showdetails" data-toggle="collapse"
 data-target="#exer_21_1" style="font-size: 80%;"></a>
<b>Solution.</b>
<div class="collapse-group">
<p><div class="collapse" id="exer_21_1">

<p>
The angle is measured in radians so we may think of this quantity as
dimensionless, or we may scale it by the initial condition to obtain
a primary unknown that lies in \( [-1,1] \). We go for the former strategy here.

<p>
Dimensionless time \( \bar t \) is introduced as \( t/t_c \) for some suitable
time scale \( t_c \).
<!-- We may also introduce a force scale, called \( F_c \), for scaling the forces. -->
Inserted in the two governing equations
<a href="#mjx-eqn-91">(91)</a> and <a href="#mjx-eqn-89">(89)</a>,
for the
two unknowns \( \theta \) and \( S \), respectively, we achieve

$$
\begin{align*}
-S + mg\cos\theta &= -\frac{1}{t_c}L\frac{d\theta}{d\bar t},\\ 
\frac{1}{t_c^2}m\frac{d^2\theta}{d\bar t^2} +
\frac{1}{2}C_D\varrho AL \frac{1}{t_c^2}\left\vert
\frac{d\theta}{d\bar t}\right\vert
\frac{d\theta}{d\bar t}
+ \frac{mg}{L}\sin\theta = 0\tp
\end{align*}
$$

We multiply the latter equation by \( t_c^2/m \) to make each term
dimensionless:

$$ \frac{d^2\theta}{d\bar t^2} +
\frac{1}{2m}C_D\varrho AL \left\vert
\frac{d\theta}{d\bar t}\right\vert
\frac{d\theta}{d\bar t}
+ \frac{t_c^2g}{L}\sin\theta = 0\tp$$

Assuming that the acceleration term and the
gravity term to be the dominating terms, these should balance, so
\( t_c^2g/L=1 \), giving \( t_c = \sqrt{g/L} \). With \( A=\pi R^2 \) we get the
dimensionless ODEs

$$
\begin{align}
\frac{d^2\theta}{d\bar t^2} +
\alpha\left\vert\frac{d\theta}{d\bar t}\right\vert\frac{d\theta}{d\bar t} +
\sin\theta &= 0,
\tag{121}\\ 
\frac{S}{mg} &= \left(\frac{d\theta}{d\bar t}\right)^2 + \cos\theta,
\tag{122}
\end{align}
$$

where \( \alpha \) is a dimensionless drag coefficient

$$ \alpha = \frac{C_D\varrho\pi R^2L}{2m}\tp$$

Note that in <a href="#mjx-eqn-122">(122)</a> we have divided by
\( mg \), which is in fact a force scale, making the gravity force unity
and also \( S/mg=1 \) in the equilibrium position \( \theta=0 \). We may
introduce

$$ \bar S = S/mg$$

as a dimensionless drag force.

<p>
The parameter \( \alpha \) is about
the ratio of the drag force and the gravity force:

$$ \frac{|\half C_D\varrho \pi R^2 |v|v|}{|mg|}\sim
\frac{C_D\varrho \pi R^2 L^2 t_c^{-2}}{mg}
\left|\frac{d\bar\theta}{d\bar t}\right|\frac{d\bar\theta}{d\bar t}
\sim \frac{C_D\varrho \pi R^2 L}{2m}\Theta^2 = \alpha \Theta^2\tp$$

(We have that \( \theta(t)/d\Theta \) is in \( [-1,1] \), so we expect
since \( \Theta^{-1}d\bar\theta/d\bar t \) to be around unity. Here,
\( \Theta=\theta(0) \).)

<p>
Let us introduce \( \omega \) for the dimensionless angular velocity,

$$ \omega = \frac{d\theta}{d\bar t}\tp$$

When \( \theta \) is computed, the dimensionless wire and drag forces
are computed by

$$
\begin{align*}
\bar S &= \omega^2 + \cos\theta,\\ 
\bar D &= -\alpha |\omega|\omega\tp
\end{align*}
$$

<p>
</div></p>
</div>
</p>

<p>
<!-- --- end solution of exercise --- -->

<p>
<b>b)</b>
Write a function for computing
\( \theta \) and the dimensionless drag force and the force in the wire,
using the <code>solver</code> function in
the <code>vib.py</code> file. Plot these three quantities
below each other (in subplots) so the graphs can be compared.
Run two cases, first one in the limit of \( \Theta \) small and
no drag, and then a second one with \( \Theta=40 \) degrees and \( \alpha=0.8 \).

<p>
<!-- --- begin solution of exercise --- -->

<p>
<a class="glyphicon glyphicon-hand-right showdetails" data-toggle="collapse"
 data-target="#exer_21_2" style="font-size: 80%;"></a>
<b>Solution.</b>
<div class="collapse-group">
<p><div class="collapse" id="exer_21_2">

<p>
The first step is to realize how to utilize the <code>solver</code> function for
our dimensionless model. Introducing <code>Theta</code> for \( \Theta \), the
arguments to <code>solver</code> must be set as

<p>

<!-- code=python (!bc pycod) typeset with pygments style "default" -->
<div class="highlight" style="background: #f8f8f8"><pre style="line-height: 125%">I <span style="color: #666666">=</span> Theta
V <span style="color: #666666">=</span> <span style="color: #666666">0</span>
m <span style="color: #666666">=</span> <span style="color: #666666">1</span>
b <span style="color: #666666">=</span> alpha
s <span style="color: #666666">=</span> <span style="color: #008000; font-weight: bold">lambda</span> u: sin(u)
F <span style="color: #666666">=</span> <span style="color: #008000; font-weight: bold">lambda</span> t: <span style="color: #666666">0</span>
damping <span style="color: #666666">=</span> <span style="color: #BA2121">&#39;quadratic&#39;</span>
</pre></div>
<p>
After computing \( \theta \), we need to find \( \omega \) by finite differences:

$$ \omega^n = \frac{\theta^{n+1}-\theta^{n-1}}{2\Delta t},
\ n=1,\ldots,N_t-1,\quad \omega^0=\frac{\theta^1-\theta^0}{\Delta t},
\ \omega^{N_t}=\frac{\theta^{N_t}-\theta^{N_t-1}}{\Delta t}\tp$$

The duration of the simulation and the time step can be computed on
basis of the analytical insight we have for small \( \theta \)
(\( \theta\approx \Theta\cos(t) \)). A complete function then reads

<p>

<!-- code=python (!bc pycod) typeset with pygments style "default" -->
<div class="highlight" style="background: #f8f8f8"><pre style="line-height: 125%"><span style="color: #008000; font-weight: bold">def</span> <span style="color: #0000FF">simulate</span>(Theta, alpha, num_periods<span style="color: #666666">=10</span>):
    <span style="color: #408080; font-style: italic"># Dimensionless model requires the following parameters:</span>
    <span style="color: #008000; font-weight: bold">from</span> <span style="color: #0000FF; font-weight: bold">math</span> <span style="color: #008000; font-weight: bold">import</span> sin, pi

    I <span style="color: #666666">=</span> Theta
    V <span style="color: #666666">=</span> <span style="color: #666666">0</span>
    m <span style="color: #666666">=</span> <span style="color: #666666">1</span>
    b <span style="color: #666666">=</span> alpha
    s <span style="color: #666666">=</span> <span style="color: #008000; font-weight: bold">lambda</span> u: sin(u)
    F <span style="color: #666666">=</span> <span style="color: #008000; font-weight: bold">lambda</span> t: <span style="color: #666666">0</span>
    damping <span style="color: #666666">=</span> <span style="color: #BA2121">&#39;quadratic&#39;</span>

    <span style="color: #408080; font-style: italic"># Estimate T and dt from the small angle solution</span>
    P <span style="color: #666666">=</span> <span style="color: #666666">2*</span>pi   <span style="color: #408080; font-style: italic"># One period (theta small, no drag)</span>
    dt <span style="color: #666666">=</span> P<span style="color: #666666">/40</span>  <span style="color: #408080; font-style: italic"># 40 intervals per period</span>
    T <span style="color: #666666">=</span> num_periods<span style="color: #666666">*</span>P

    theta, t <span style="color: #666666">=</span>  solver(I, V, m, b, s, F, dt, T, damping)
    omega <span style="color: #666666">=</span> np<span style="color: #666666">.</span>zeros(theta<span style="color: #666666">.</span>size)
    omega[<span style="color: #666666">1</span>:<span style="color: #666666">-1</span>] <span style="color: #666666">=</span> (theta[<span style="color: #666666">2</span>:] <span style="color: #666666">-</span> theta[:<span style="color: #666666">-2</span>])<span style="color: #666666">/</span>(<span style="color: #666666">2*</span>dt)
    omega[<span style="color: #666666">0</span>] <span style="color: #666666">=</span> (theta[<span style="color: #666666">1</span>] <span style="color: #666666">-</span> theta[<span style="color: #666666">0</span>])<span style="color: #666666">/</span>dt
    omega[<span style="color: #666666">-1</span>] <span style="color: #666666">=</span> (theta[<span style="color: #666666">-1</span>] <span style="color: #666666">-</span> theta[<span style="color: #666666">-2</span>])<span style="color: #666666">/</span>dt

    S <span style="color: #666666">=</span> omega<span style="color: #666666">**2</span> <span style="color: #666666">+</span> np<span style="color: #666666">.</span>cos(theta)
    D <span style="color: #666666">=</span> alpha<span style="color: #666666">*</span>np<span style="color: #666666">.</span>abs(omega)<span style="color: #666666">*</span>omega
    <span style="color: #008000; font-weight: bold">return</span> t, theta, S, D
</pre></div>
<p>
Assuming imports like

<p>

<!-- code=python (!bc pycod) typeset with pygments style "default" -->
<div class="highlight" style="background: #f8f8f8"><pre style="line-height: 125%"><span style="color: #008000; font-weight: bold">import</span> <span style="color: #0000FF; font-weight: bold">numpy</span> <span style="color: #008000; font-weight: bold">as</span> <span style="color: #0000FF; font-weight: bold">np</span>
<span style="color: #008000; font-weight: bold">import</span> <span style="color: #0000FF; font-weight: bold">matplotlib.pyplot</span> <span style="color: #008000; font-weight: bold">as</span> <span style="color: #0000FF; font-weight: bold">plt</span>
</pre></div>
<p>
the following function visualizes \( \theta \), \( \bar S \), and \( \bar D \)
with three subplots:

<p>

<!-- code=python (!bc pycod) typeset with pygments style "default" -->
<div class="highlight" style="background: #f8f8f8"><pre style="line-height: 125%"><span style="color: #008000; font-weight: bold">def</span> <span style="color: #0000FF">visualize</span>(t, theta, S, D, filename<span style="color: #666666">=</span><span style="color: #BA2121">&#39;tmp&#39;</span>):
    f, (ax1, ax2, ax3) <span style="color: #666666">=</span> plt<span style="color: #666666">.</span>subplots(<span style="color: #666666">3</span>, sharex<span style="color: #666666">=</span><span style="color: #008000">True</span>, sharey<span style="color: #666666">=</span><span style="color: #008000">False</span>)
    ax1<span style="color: #666666">.</span>plot(t, theta)
    ax1<span style="color: #666666">.</span>set_title(<span style="color: #BA2121">r&#39;$\theta(t)$&#39;</span>)
    ax2<span style="color: #666666">.</span>plot(t, S)
    ax2<span style="color: #666666">.</span>set_title(<span style="color: #BA2121">r&#39;Dimensonless force in the wire&#39;</span>)
    ax3<span style="color: #666666">.</span>plot(t, D)
    ax3<span style="color: #666666">.</span>set_title(<span style="color: #BA2121">r&#39;Dimensionless drag force&#39;</span>)
    plt<span style="color: #666666">.</span>savefig(<span style="color: #BA2121">&#39;</span><span style="color: #BB6688; font-weight: bold">%s</span><span style="color: #BA2121">.png&#39;</span> <span style="color: #666666">%</span> filename)
    plt<span style="color: #666666">.</span>savefig(<span style="color: #BA2121">&#39;</span><span style="color: #BB6688; font-weight: bold">%s</span><span style="color: #BA2121">.pdf&#39;</span> <span style="color: #666666">%</span> filename)
</pre></div>
<p>
A suitable main program is

<p>

<!-- code=python (!bc pycod) typeset with pygments style "default" -->
<div class="highlight" style="background: #f8f8f8"><pre style="line-height: 125%"><span style="color: #008000; font-weight: bold">import</span> <span style="color: #0000FF; font-weight: bold">math</span>
<span style="color: #408080; font-style: italic"># Rough verification that small theta and no drag gives cos(t)</span>
Theta <span style="color: #666666">=</span> <span style="color: #666666">1.0</span>
alpha <span style="color: #666666">=</span> <span style="color: #666666">0</span>
t, theta, S, D <span style="color: #666666">=</span> simulate(Theta, alpha, num_periods<span style="color: #666666">=4</span>)
<span style="color: #408080; font-style: italic"># Scale theta by Theta (easier to compare with cos(t))</span>
theta <span style="color: #666666">/=</span> Theta
visualize(t, theta, S, D, filename<span style="color: #666666">=</span><span style="color: #BA2121">&#39;pendulum_verify&#39;</span>)

Theta <span style="color: #666666">=</span> math<span style="color: #666666">.</span>radians(<span style="color: #666666">40</span>)
alpha <span style="color: #666666">=</span> <span style="color: #666666">0.8</span>
t, theta, S, D <span style="color: #666666">=</span> simulate(Theta, alpha)
visualize(t, theta, S, D, filename<span style="color: #666666">=</span><span style="color: #BA2121">&#39;pendulum_alpha0.8_Theta40&#39;</span>)
plt<span style="color: #666666">.</span>show()
</pre></div>
<p>
The &quot;verification&quot; case looks good (at least when the <code>solver</code> function
has been thoroughly verified in other circumstances):

<p>
<br />
<br />

<p>
<center><p><img src="fig-vib/pendulum_verify.png" align="bottom" width=500></p></center>

<p>
<br />
<br />

<p>
The &quot;real case&quot; shows how quickly the drag force is reduced, even when
we set \( \alpha \) to a significant value (0.8):

<p>
<br />
<br />

<p>
<center><p><img src="fig-vib/pendulum_alpha08_Theta40.png" align="bottom" width=500></p></center>

<p>
</div></p>
</div>
</p>

<p>
<!-- --- end solution of exercise --- -->

<p>
Filename: <code>simple_pendulum</code>.

<p>
<!-- --- end exercise --- -->

<p>
<!-- --- begin exercise --- -->

<h2 id="vib:exer:pendulum_elastic">Exercise 22: Simulate an elastic pendulum</h2>

<p>
The section <a href="#vib:app:pendulum_elastic">Motion of an elastic pendulum</a> describes a model for an elastic
pendulum, resulting in a system of two ODEs. The purpose of this
exercise is to implement the scaled model, test the software, and
generalize the model.

<p>
<b>a)</b>
Write a function <code>simulate</code>
that can simulate an elastic pendulum using the scaled model.
The function should have the following arguments:

<p>

<!-- code=python (!bc pycod) typeset with pygments style "default" -->
<div class="highlight" style="background: #f8f8f8"><pre style="line-height: 125%"><span style="color: #008000; font-weight: bold">def</span> <span style="color: #0000FF">simulate</span>(
    beta<span style="color: #666666">=0.9</span>,                 <span style="color: #408080; font-style: italic"># dimensionless parameter</span>
    Theta<span style="color: #666666">=30</span>,                 <span style="color: #408080; font-style: italic"># initial angle in degrees</span>
    epsilon<span style="color: #666666">=0</span>,                <span style="color: #408080; font-style: italic"># initial stretch of wire</span>
    num_periods<span style="color: #666666">=6</span>,            <span style="color: #408080; font-style: italic"># simulate for num_periods</span>
    time_steps_per_period<span style="color: #666666">=60</span>, <span style="color: #408080; font-style: italic"># time step resolution</span>
    plot<span style="color: #666666">=</span><span style="color: #008000">True</span>,                <span style="color: #408080; font-style: italic"># make plots or not</span>
    ):
</pre></div>
<p>
To set the total simulation time and the time step, we
use our knowledge of the scaled, classical, non-elastic pendulum:
\( u^{\prime\prime} + u = 0 \), with solution
\( u = \Theta\cos \bar t \).
The period of these oscillations is \( P=2\pi \)
and the frequency is unity. The time
for simulation is taken as <code>num_periods</code> times \( P \). The time step
is set as \( P \) divided by <code>time_steps_per_period</code>.

<p>
The <code>simulate</code> function should return the arrays of
\( x \), \( y \), \( \theta \), and \( t \), where \( \theta = \tan^{-1}(x/(1-y)) \) is
the angular displacement of the elastic pendulum corresponding to the
position \( (x,y) \).

<p>
If <code>plot</code> is <code>True</code>, make a plot of \( \bar y(\bar t) \)
versus \( \bar x(\bar t) \), i.e., the physical motion
of the mass at \( (\bar x,\bar y) \). Use the equal aspect ratio on the axis
such that we get a physically correct picture of the motion. Also
make a plot of \( \theta(\bar t) \), where \( \theta \) is measured in degrees.
If \( \Theta < 10 \) degrees, add a plot that compares the solutions of
the scaled, classical, non-elastic pendulum and the elastic pendulum
(\( \theta(t) \)).

<p>
Although the mathematics here employs a bar over scaled quantities, the
code should feature plain names <code>x</code> for \( \bar x \), <code>y</code> for \( \bar y \), and
<code>t</code> for \( \bar t \) (rather than <code>x_bar</code>, etc.). These variable names make
the code easier to read and compare with the mathematics.

<p>
<!-- --- begin hint in exercise --- -->

<p>
<a class="glyphicon glyphicon-hand-right showdetails" data-toggle="collapse"
 data-target="#exer_22_1" style="font-size: 80%;"></a>
<b>Hint 1.</b>
<div class="collapse-group">
<p><div class="collapse" id="exer_22_1">

<p>
Equal aspect ratio is set by <code>plt.gca().set_aspect('equal')</code> in
Matplotlib (<code>import matplotlib.pyplot as plt</code>)
and by <code>plot(..., daspect=[1,1,1], daspectmode='equal')</code>
in SciTools (<code>import scitools.std as plt</code>).

<p>
</div></p>
</div>
</p>

<p>
<!-- --- end hint in exercise --- -->

<p>
<!-- --- begin hint in exercise --- -->

<p>
<a class="glyphicon glyphicon-hand-right showdetails" data-toggle="collapse"
 data-target="#exer_22_2" style="font-size: 80%;"></a>
<b>Hint 2.</b>
<div class="collapse-group">
<p><div class="collapse" id="exer_22_2">

<p>
If you want to use Odespy to solve the equations, order the ODEs
like \( \dot \bar x, \bar x, \dot\bar y,\bar y \) such that the Euler-Cromer
scheme can (also) be used (<code>odespy.EulerCromer</code>).

<p>
</div></p>
</div>
</p>

<p>
<!-- --- end hint in exercise --- -->

<p>
<!-- --- begin solution of exercise --- -->

<p>
<a class="glyphicon glyphicon-hand-right showdetails" data-toggle="collapse"
 data-target="#exer_22_3" style="font-size: 80%;"></a>
<b>Solution.</b>
<div class="collapse-group">
<p><div class="collapse" id="exer_22_3">

<p>
Here is a suggested <code>simulate</code> function:

<p>

<!-- code=python (!bc pycod) typeset with pygments style "default" -->
<div class="highlight" style="background: #f8f8f8"><pre style="line-height: 125%"><span style="color: #008000; font-weight: bold">import</span> <span style="color: #0000FF; font-weight: bold">odespy</span>
<span style="color: #008000; font-weight: bold">import</span> <span style="color: #0000FF; font-weight: bold">numpy</span> <span style="color: #008000; font-weight: bold">as</span> <span style="color: #0000FF; font-weight: bold">np</span>
<span style="color: #008000; font-weight: bold">import</span> <span style="color: #0000FF; font-weight: bold">scitools.std</span> <span style="color: #008000; font-weight: bold">as</span> <span style="color: #0000FF; font-weight: bold">plt</span>

<span style="color: #008000; font-weight: bold">def</span> <span style="color: #0000FF">simulate</span>(
    beta<span style="color: #666666">=0.9</span>,                 <span style="color: #408080; font-style: italic"># dimensionless parameter</span>
    Theta<span style="color: #666666">=30</span>,                 <span style="color: #408080; font-style: italic"># initial angle in degrees</span>
    epsilon<span style="color: #666666">=0</span>,                <span style="color: #408080; font-style: italic"># initial stretch of wire</span>
    num_periods<span style="color: #666666">=6</span>,            <span style="color: #408080; font-style: italic"># simulate for num_periods</span>
    time_steps_per_period<span style="color: #666666">=60</span>, <span style="color: #408080; font-style: italic"># time step resolution</span>
    plot<span style="color: #666666">=</span><span style="color: #008000">True</span>,                <span style="color: #408080; font-style: italic"># make plots or not</span>
    ):
    <span style="color: #008000; font-weight: bold">from</span> <span style="color: #0000FF; font-weight: bold">math</span> <span style="color: #008000; font-weight: bold">import</span> sin, cos, pi
    Theta <span style="color: #666666">=</span> Theta<span style="color: #666666">*</span>np<span style="color: #666666">.</span>pi<span style="color: #666666">/180</span>  <span style="color: #408080; font-style: italic"># convert to radians</span>
    <span style="color: #408080; font-style: italic"># Initial position and velocity</span>
    <span style="color: #408080; font-style: italic"># (we order the equations such that Euler-Cromer in odespy</span>
    <span style="color: #408080; font-style: italic"># can be used, i.e., vx, x, vy, y)</span>
    ic <span style="color: #666666">=</span> [<span style="color: #666666">0</span>,                              <span style="color: #408080; font-style: italic"># x&#39;=vx</span>
          (<span style="color: #666666">1</span> <span style="color: #666666">+</span> epsilon)<span style="color: #666666">*</span>sin(Theta),       <span style="color: #408080; font-style: italic"># x</span>
          <span style="color: #666666">0</span>,                              <span style="color: #408080; font-style: italic"># y&#39;=vy</span>
          <span style="color: #666666">1</span> <span style="color: #666666">-</span> (<span style="color: #666666">1</span> <span style="color: #666666">+</span> epsilon)<span style="color: #666666">*</span>cos(Theta),   <span style="color: #408080; font-style: italic"># y</span>
          ]

    <span style="color: #008000; font-weight: bold">def</span> <span style="color: #0000FF">f</span>(u, t, beta):
        vx, x, vy, y <span style="color: #666666">=</span> u
        L <span style="color: #666666">=</span> np<span style="color: #666666">.</span>sqrt(x<span style="color: #666666">**2</span> <span style="color: #666666">+</span> (y<span style="color: #666666">-1</span>)<span style="color: #666666">**2</span>)
        h <span style="color: #666666">=</span> beta<span style="color: #666666">/</span>(<span style="color: #666666">1-</span>beta)<span style="color: #666666">*</span>(<span style="color: #666666">1</span> <span style="color: #666666">-</span> beta<span style="color: #666666">/</span>L)  <span style="color: #408080; font-style: italic"># help factor</span>
        <span style="color: #008000; font-weight: bold">return</span> [<span style="color: #666666">-</span>h<span style="color: #666666">*</span>x, vx, <span style="color: #666666">-</span>h<span style="color: #666666">*</span>(y<span style="color: #666666">-1</span>) <span style="color: #666666">-</span> beta, vy]

    <span style="color: #408080; font-style: italic"># Non-elastic pendulum (scaled similarly in the limit beta=1)</span>
    <span style="color: #408080; font-style: italic"># solution Theta*cos(t)</span>
    P <span style="color: #666666">=</span> <span style="color: #666666">2*</span>pi
    dt <span style="color: #666666">=</span> P<span style="color: #666666">/</span>time_steps_per_period
    T <span style="color: #666666">=</span> num_periods<span style="color: #666666">*</span>P
    omega <span style="color: #666666">=</span> <span style="color: #666666">2*</span>pi<span style="color: #666666">/</span>P

    time_points <span style="color: #666666">=</span> np<span style="color: #666666">.</span>linspace(
        <span style="color: #666666">0</span>, T, num_periods<span style="color: #666666">*</span>time_steps_per_period<span style="color: #666666">+1</span>)

    solver <span style="color: #666666">=</span> odespy<span style="color: #666666">.</span>EulerCromer(f, f_args<span style="color: #666666">=</span>(beta,))
    solver<span style="color: #666666">.</span>set_initial_condition(ic)
    u, t <span style="color: #666666">=</span> solver<span style="color: #666666">.</span>solve(time_points)
    x <span style="color: #666666">=</span> u[:,<span style="color: #666666">1</span>]
    y <span style="color: #666666">=</span> u[:,<span style="color: #666666">3</span>]
    theta <span style="color: #666666">=</span> np<span style="color: #666666">.</span>arctan(x<span style="color: #666666">/</span>(<span style="color: #666666">1-</span>y))

    <span style="color: #008000; font-weight: bold">if</span> plot:
        plt<span style="color: #666666">.</span>figure()
        plt<span style="color: #666666">.</span>plot(x, y, <span style="color: #BA2121">&#39;b-&#39;</span>, title<span style="color: #666666">=</span><span style="color: #BA2121">&#39;Pendulum motion&#39;</span>,
                 daspect<span style="color: #666666">=</span>[<span style="color: #666666">1</span>,<span style="color: #666666">1</span>,<span style="color: #666666">1</span>], daspectmode<span style="color: #666666">=</span><span style="color: #BA2121">&#39;equal&#39;</span>,
                 axis<span style="color: #666666">=</span>[x<span style="color: #666666">.</span>min(), x<span style="color: #666666">.</span>max(), <span style="color: #666666">1.3*</span>y<span style="color: #666666">.</span>min(), <span style="color: #666666">1</span>])
        plt<span style="color: #666666">.</span>savefig(<span style="color: #BA2121">&#39;tmp_xy.png&#39;</span>)
        plt<span style="color: #666666">.</span>savefig(<span style="color: #BA2121">&#39;tmp_xy.pdf&#39;</span>)
        <span style="color: #408080; font-style: italic"># Plot theta in degrees</span>
        plt<span style="color: #666666">.</span>figure()
        plt<span style="color: #666666">.</span>plot(t, theta<span style="color: #666666">*180/</span>np<span style="color: #666666">.</span>pi, <span style="color: #BA2121">&#39;b-&#39;</span>,
                 title<span style="color: #666666">=</span><span style="color: #BA2121">&#39;Angular displacement in degrees&#39;</span>)
        plt<span style="color: #666666">.</span>savefig(<span style="color: #BA2121">&#39;tmp_theta.png&#39;</span>)
        plt<span style="color: #666666">.</span>savefig(<span style="color: #BA2121">&#39;tmp_theta.pdf&#39;</span>)
        <span style="color: #008000; font-weight: bold">if</span> <span style="color: #008000">abs</span>(Theta) <span style="color: #666666">&lt;</span> <span style="color: #666666">10*</span>pi<span style="color: #666666">/180</span>:
            <span style="color: #408080; font-style: italic"># Compare theta and theta_e for small angles (&lt;10 degrees)</span>
            theta_e <span style="color: #666666">=</span> Theta<span style="color: #666666">*</span>np<span style="color: #666666">.</span>cos(omega<span style="color: #666666">*</span>t)  <span style="color: #408080; font-style: italic"># non-elastic scaled sol.</span>
            plt<span style="color: #666666">.</span>figure()
            plt<span style="color: #666666">.</span>plot(t, theta, t, theta_e,
                     legend<span style="color: #666666">=</span>[<span style="color: #BA2121">&#39;theta elastic&#39;</span>, <span style="color: #BA2121">&#39;theta non-elastic&#39;</span>],
                     title<span style="color: #666666">=</span><span style="color: #BA2121">&#39;Elastic vs non-elastic pendulum, &#39;</span>\ 
                            <span style="color: #BA2121">&#39;beta=</span><span style="color: #BB6688; font-weight: bold">%g</span><span style="color: #BA2121">&#39;</span> <span style="color: #666666">%</span> beta)
            plt<span style="color: #666666">.</span>savefig(<span style="color: #BA2121">&#39;tmp_compare.png&#39;</span>)
            plt<span style="color: #666666">.</span>savefig(<span style="color: #BA2121">&#39;tmp_compare.pdf&#39;</span>)
        <span style="color: #408080; font-style: italic"># Plot y vs x (the real physical motion)</span>
    <span style="color: #008000; font-weight: bold">return</span> x, y, theta, t
</pre></div>
<p>
</div></p>
</div>
</p>

<p>
<!-- --- end solution of exercise --- -->

<p>
<b>b)</b>
Write a test function for testing that \( \Theta=0 \) and \( \epsilon=0 \)
gives \( x=y=0 \) for all times.

<p>
<!-- --- begin solution of exercise --- -->

<p>
<a class="glyphicon glyphicon-hand-right showdetails" data-toggle="collapse"
 data-target="#exer_22_4" style="font-size: 80%;"></a>
<b>Solution.</b>
<div class="collapse-group">
<p><div class="collapse" id="exer_22_4">

<p>
Here is the code:

<p>

<!-- code=python (!bc pycod) typeset with pygments style "default" -->
<div class="highlight" style="background: #f8f8f8"><pre style="line-height: 125%"><span style="color: #008000; font-weight: bold">def</span> <span style="color: #0000FF">test_equilibrium</span>():
    <span style="color: #BA2121; font-style: italic">&quot;&quot;&quot;Test that starting from rest makes x=y=theta=0.&quot;&quot;&quot;</span>
    x, y, theta, t <span style="color: #666666">=</span> simulate(
        beta<span style="color: #666666">=0.9</span>, Theta<span style="color: #666666">=0</span>, epsilon<span style="color: #666666">=0</span>,
        num_periods<span style="color: #666666">=6</span>, time_steps_per_period<span style="color: #666666">=10</span>, plot<span style="color: #666666">=</span><span style="color: #008000">False</span>)
    tol <span style="color: #666666">=</span> <span style="color: #666666">1E-14</span>
    <span style="color: #008000; font-weight: bold">assert</span> np<span style="color: #666666">.</span>abs(x<span style="color: #666666">.</span>max()) <span style="color: #666666">&lt;</span> tol
    <span style="color: #008000; font-weight: bold">assert</span> np<span style="color: #666666">.</span>abs(y<span style="color: #666666">.</span>max()) <span style="color: #666666">&lt;</span> tol
    <span style="color: #008000; font-weight: bold">assert</span> np<span style="color: #666666">.</span>abs(theta<span style="color: #666666">.</span>max()) <span style="color: #666666">&lt;</span> tol
</pre></div>
<p>
</div></p>
</div>
</p>

<p>
<!-- --- end solution of exercise --- -->

<p>
<b>c)</b>
Write another test function for checking that the pure vertical
motion of the elastic pendulum is correct.
Start with simplifying the ODEs for pure vertical motion and show that
\( \bar y(\bar t) \) fulfills a vibration equation with
frequency \( \sqrt{\beta/(1-\beta)} \). Set up the exact solution.

<p>
Write a test function that
uses this special case to verify the <code>simulate</code> function. There will
be numerical approximation errors present in the results from
<code>simulate</code> so you have to believe in correct results and set a
(low) tolerance that corresponds to the computed maximum error.
Use a small \( \Delta t \) to obtain a small numerical approximation error.

<p>
<!-- --- begin solution of exercise --- -->

<p>
<a class="glyphicon glyphicon-hand-right showdetails" data-toggle="collapse"
 data-target="#exer_22_5" style="font-size: 80%;"></a>
<b>Solution.</b>
<div class="collapse-group">
<p><div class="collapse" id="exer_22_5">

<p>
For purely vertical motion, the ODEs reduce to \( \ddot x = 0 \) and

$$ \ddot\bar y = -\frac{\beta}{1-\beta}(1-\beta\frac{1}{\sqrt{(\bar y - 1)^2}})(\bar y-1) - \beta = -\frac{\beta}{1-\beta}(\bar y-1 + \beta) - \beta\tp$$

We have here used that \( (\bar y -1)/\sqrt{(\bar y -1)^2}=-1 \) since
\( \bar y \) cannot exceed 1 (the pendulum's wire is fixed at the scaled
point \( (0,1) \)). In fact, \( \bar y \) will be around zero.
(As a consistency check, we realize that in equilibrium, \( \ddot\bar y =0 \),
and multiplying by \( (1-\beta)/\beta \) leads to the expected \( \bar y=0 \).)
Further calculations easily lead to

$$ \ddot\bar y = -\frac{\beta}{1-\beta}\bar y = -\omega^2\bar y,$$

where we have introduced the frequency
\( \omega = \sqrt{\beta/(1-\beta)} \).
Solving this standard ODE, with an initial stretching \( \bar y(0)=\epsilon \)
and no velocity, results in

$$ \bar y(\bar t) = \epsilon\cos(\omega\bar t)\tp$$

<p>
Note that the oscillations we describe here are very different from
the oscillations used to set the period and time step in function
<code>simulate</code>. The latter type of oscillations are due to gravity when
a classical, non-elastic pendulum oscillates back and forth, while
\( \bar y(\bar t) \) above refers to vertical <em>elastic</em> oscillations in the wire
around the equilibrium point in the gravity field. The angular frequency
of the vertical oscillations are given by \( \omega \) and the corresponding
period is \( \hat P = 2\pi/\omega \). Suppose we want to simulate for
\( T=N\hat P = N2\pi/\omega \) and use \( n \) time steps per period,
\( \Delta\bar t = \hat P/n \). The <code>simulate</code> function operates with
a simulation time of <code>num_periods</code> times \( 2\pi \). This means that we must set
<code>num_periods=N/omega</code> if we want to simulate to time \( T=N\hat P \).
The parameter <code>time_steps_per_period</code> must be set to \( \omega n \)
since <code>simulate</code> has \( \Delta t \) as \( 2\pi \) divided by <code>time_steps_per_period</code>
and we want \( \Delta t = 2\pi\omega^{-1}n^{-1} \).

<p>
The corresponding test function can be written as follows.

<p>

<!-- code=python (!bc pycod) typeset with pygments style "default" -->
<div class="highlight" style="background: #f8f8f8"><pre style="line-height: 125%"><span style="color: #008000; font-weight: bold">def</span> <span style="color: #0000FF">test_vertical_motion</span>():
    beta <span style="color: #666666">=</span> <span style="color: #666666">0.9</span>
    omega <span style="color: #666666">=</span> np<span style="color: #666666">.</span>sqrt(beta<span style="color: #666666">/</span>(<span style="color: #666666">1-</span>beta))
    <span style="color: #408080; font-style: italic"># Find num_periods. Recall that P=2*pi for scaled pendulum</span>
    <span style="color: #408080; font-style: italic"># oscillations, while here we don&#39;t have gravity driven</span>
    <span style="color: #408080; font-style: italic"># oscillations, but elastic oscillations with frequency omega.</span>
    period <span style="color: #666666">=</span> <span style="color: #666666">2*</span>np<span style="color: #666666">.</span>pi<span style="color: #666666">/</span>omega
    <span style="color: #408080; font-style: italic"># We want T = N*period</span>
    N <span style="color: #666666">=</span> <span style="color: #666666">5</span>
    <span style="color: #408080; font-style: italic"># simulate function has T = 2*pi*num_periods</span>
    num_periods <span style="color: #666666">=</span> <span style="color: #666666">5/</span>omega
    n <span style="color: #666666">=</span> <span style="color: #666666">600</span>
    time_steps_per_period <span style="color: #666666">=</span> omega<span style="color: #666666">*</span>n

    y_exact <span style="color: #666666">=</span> <span style="color: #008000; font-weight: bold">lambda</span> t: <span style="color: #666666">-0.1*</span>np<span style="color: #666666">.</span>cos(omega<span style="color: #666666">*</span>t)
    x, y, theta, t <span style="color: #666666">=</span> simulate(
        beta<span style="color: #666666">=</span>beta, Theta<span style="color: #666666">=0</span>, epsilon<span style="color: #666666">=0.1</span>,
        num_periods<span style="color: #666666">=</span>num_periods,
        time_steps_per_period<span style="color: #666666">=</span>time_steps_per_period,
        plot<span style="color: #666666">=</span><span style="color: #008000">False</span>)

    tol <span style="color: #666666">=</span> <span style="color: #666666">0.00055</span> <span style="color: #408080; font-style: italic"># ok tolerance for the above resolution</span>
    <span style="color: #408080; font-style: italic"># No motion in x direction is epxected</span>
    <span style="color: #008000; font-weight: bold">assert</span> np<span style="color: #666666">.</span>abs(x<span style="color: #666666">.</span>max()) <span style="color: #666666">&lt;</span> tol
    <span style="color: #408080; font-style: italic"># Check motion in y direction</span>
    y_e <span style="color: #666666">=</span> y_exact(t)
    diff <span style="color: #666666">=</span> np<span style="color: #666666">.</span>abs(y_e <span style="color: #666666">-</span> y)<span style="color: #666666">.</span>max()
    <span style="color: #008000; font-weight: bold">if</span> diff <span style="color: #666666">&gt;</span> tol: <span style="color: #408080; font-style: italic"># plot</span>
        plt<span style="color: #666666">.</span>plot(t, y, t, y_e, legend<span style="color: #666666">=</span>[<span style="color: #BA2121">&#39;y&#39;</span>, <span style="color: #BA2121">&#39;exact&#39;</span>])
        <span style="color: #008000">raw_input</span>(<span style="color: #BA2121">&#39;Error in test_vertical_motion; type CR:&#39;</span>)
    <span style="color: #008000; font-weight: bold">assert</span> diff <span style="color: #666666">&lt;</span> tol, <span style="color: #BA2121">&#39;diff=</span><span style="color: #BB6688; font-weight: bold">%g</span><span style="color: #BA2121">&#39;</span> <span style="color: #666666">%</span> diff
</pre></div>
<p>
</div></p>
</div>
</p>

<p>
<!-- --- end solution of exercise --- -->

<p>
<b>d)</b>
Make a function <code>demo(beta, Theta)</code> for simulating an elastic pendulum with a
given \( \beta \) parameter and initial angle \( \Theta \). Use 600 time steps
per period to get every accurate results, and simulate for 3 periods.

<p>
<!-- --- begin solution of exercise --- -->

<p>
<a class="glyphicon glyphicon-hand-right showdetails" data-toggle="collapse"
 data-target="#exer_22_6" style="font-size: 80%;"></a>
<b>Solution.</b>
<div class="collapse-group">
<p><div class="collapse" id="exer_22_6">

<p>
The <code>demo</code> function is just

<p>

<!-- code=python (!bc pycod) typeset with pygments style "default" -->
<div class="highlight" style="background: #f8f8f8"><pre style="line-height: 125%"><span style="color: #008000; font-weight: bold">def</span> <span style="color: #0000FF">demo</span>(beta<span style="color: #666666">=0.999</span>, Theta<span style="color: #666666">=40</span>, num_periods<span style="color: #666666">=3</span>):
    x, y, theta, t <span style="color: #666666">=</span> simulate(
        beta<span style="color: #666666">=</span>beta, Theta<span style="color: #666666">=</span>Theta, epsilon<span style="color: #666666">=0</span>,
        num_periods<span style="color: #666666">=</span>num_periods, time_steps_per_period<span style="color: #666666">=600</span>,
        plot<span style="color: #666666">=</span><span style="color: #008000">True</span>)
</pre></div>
<p>
Below are plots corresponding to \( \beta = 0.999 \) (3 periods) and
\( \beta = 0.93 \) (one period):

<p>
<center><p><img src="fig-vib/elastic_pendulum_xy.png" align="bottom" width=600></p></center>

<p>
<center><p><img src="fig-vib/elastic_pendulum_theta.png" align="bottom" width=600></p></center>

<p>
<center><p><img src="fig-vib/elastic_pendulum_xy2.png" align="bottom" width=600></p></center>

<p>
<center><p><img src="fig-vib/elastic_pendulum_theta2.png" align="bottom" width=600></p></center>

<p>
</div></p>
</div>
</p>

<p>
<!-- --- end solution of exercise --- -->

<p>
Filename: <code>elastic_pendulum</code>.

<p>
<!-- --- end exercise --- -->

<p>
<!-- --- begin exercise --- -->

<h2 id="vib:exer:pendulum_elastic_drag">Exercise 23: Simulate an elastic pendulum with air resistance</h2>

<p>
This is a continuation <a href="#vib:exer:pendulum_elastic_drag">Exercise 23: Simulate an elastic pendulum with air resistance</a>.
Air resistance on the body with mass \( m \) can be modeled by the
force \( -\frac{1}{2}\varrho C_D A|\v|\v \),
where \( C_D \) is a drag coefficient (0.2 for a sphere), \( \varrho \)
is the density of air (1.2 \( \hbox{kg }\,{\hbox{m}}^{-3} \)), \( A \) is the
cross section area (\( A=\pi R^2 \) for a sphere, where \( R \) is the radius),
and \( \v \) is the velocity of the body.
Include air resistance in the original model, scale the model,
write a function <code>simulate_drag</code> that is a copy of the <code>simulate</code>
function from <a href="#vib:exer:pendulum_elastic_drag">Exercise 23: Simulate an elastic pendulum with air resistance</a>, but with the
new ODEs included, and show plots of how air resistance
influences the motion.

<p>
<!-- --- begin solution of exercise --- -->

<p>
<a class="glyphicon glyphicon-hand-right showdetails" data-toggle="collapse"
 data-target="#exer_23_1" style="font-size: 80%;"></a>
<b>Solution.</b>
<div class="collapse-group">
<p><div class="collapse" id="exer_23_1">

<p>
We start with the model
<a href="#mjx-eqn-101">(101)</a>-<a href="#mjx-eqn-107">(107)</a>.
Since \( \v = \dot x\ii + \dot y\jj \), the air resistance term
can be written

$$ -q(\dot x\ii + \dot y\jj),\quad q=\frac{1}{2}\varrho C_D A\sqrt{\dot x^2 + \dot y^2}\tp$$

Note that for positive velocities, the pendulum is moving to the right
and the air resistance works against the motion, i.e., in direction of \( -\v \).

<p>
We can easily include the terms in the ODEs:

$$
\begin{align}
\ddot x &= -\frac{q}{m}\dot x -\frac{k}{m}\left(1 -\frac{L_0}{L}\right)(x-x_0),
\tag{123}\\ 
\ddot y &= \frac{q}{m}\dot y -\frac{k}{m}\left(1 -\frac{L_0}{L}\right)(y-y_0) - g,
\tag{124}\\ 
L &= \sqrt{(x-x_0)^2 + (y-y_0)^2},
\tag{125}\\ 
\tag{126}
\end{align}
$$

The initial conditions are not affected.

<p>
The next step is to scale the model. We use the same scales as in
<a href="#vib:exer:pendulum_elastic_drag">Exercise 23: Simulate an elastic pendulum with air resistance</a>. The new scaled term
(after dividing by the length scale) in the \( x \) component is

$$ t_c^{-2} \frac{1}{2m}\varrho C_D A\sqrt{\frac{(L_0+mg/k)^2}{t_c^2}(
\left(\frac{d\bar x}{d\bar t}\right)^2 +
\left(\frac{d\bar y}{d\bar t}\right)^2)} t_c^{-1}\dot\bar\dot x
= \frac{1}{2}\varrho C_D A (L_0+mg/k)\sqrt{\bar\dot x^2 + \bar y^2}\bar\dot x
\tp$$

We can introduce the \( \beta \) parameter and use \( A=\pi R^2 \) to simplify a bit:

$$ \frac{L_0}{2m}\varrho C_D R^2\beta^{-1}
\sqrt{\left(\frac{d\bar x}{d\bar t}\right)^2 +
\left(\frac{d\bar y}{d\bar t}\right)^2}
= \gamma \beta^{-1}
\sqrt{\left(\frac{d\bar x}{d\bar t}\right)^2 +
\left(\frac{d\bar y}{d\bar t}\right)^2},$$

where \( \gamma \) is a second dimensionless parameter:

$$ \gamma = \frac{L_0}{2m}\varrho C_D R^2\tp$$

<p>
The final set of scaled equations are then

$$
\begin{align}
\frac{d^2\bar x}{d\bar t^2} &= -\gamma\beta^{-1}
\sqrt{\left(\frac{d\bar x}{d\bar t}\right)^2 +
\left(\frac{d\bar y}{d\bar t}\right)^2}\frac{d\bar x}{d\bar t}
-\frac{\beta}{1-\beta}\left(1- \frac{\beta}{\bar L}\right)\bar x,
\tag{127}\\ 
\frac{d^2\bar y}{d\bar t^2} &=
-\gamma\beta^{-1}
\sqrt{\left(\frac{d\bar x}{d\bar t}\right)^2 +
\left(\frac{d\bar y}{d\bar t}\right)^2}\frac{d\bar y}{d\bar t}
-\frac{\beta}{1-\beta}\left(1- \frac{\beta}{\bar L}\right)(\bar y-1)
-\beta,
\tag{128}\\ 
\bar L &= \sqrt{\bar x^2 + (\bar y-1)^2},
\tag{129}\\ 
\bar x(0) &= (1+\epsilon)\sin\Theta,
\tag{130}\\ 
\frac{d\bar x}{d\bar t}(0) &= 0,
\tag{131}\\ 
\bar y(0) &= 1 - (1+\epsilon)\cos\Theta,
\tag{132}\\ 
\frac{d\bar y}{d\bar t}(0) &= 0,
\tag{133}
\end{align}
$$

<p>
The new <code>simulate_drag</code> function becomes

<p>

<!-- code=python (!bc pycod) typeset with pygments style "default" -->
<div class="highlight" style="background: #f8f8f8"><pre style="line-height: 125%"><span style="color: #008000; font-weight: bold">def</span> <span style="color: #0000FF">simulate_drag</span>(
    beta<span style="color: #666666">=0.9</span>,                 <span style="color: #408080; font-style: italic"># dimensionless elasticity parameter</span>
    gamma<span style="color: #666666">=0</span>,                  <span style="color: #408080; font-style: italic"># dimensionless drag parameter</span>
    Theta<span style="color: #666666">=30</span>,                 <span style="color: #408080; font-style: italic"># initial angle in degrees</span>
    epsilon<span style="color: #666666">=0</span>,                <span style="color: #408080; font-style: italic"># initial stretch of wire</span>
    num_periods<span style="color: #666666">=6</span>,            <span style="color: #408080; font-style: italic"># simulate for num_periods</span>
    time_steps_per_period<span style="color: #666666">=60</span>, <span style="color: #408080; font-style: italic"># time step resolution</span>
    plot<span style="color: #666666">=</span><span style="color: #008000">True</span>,                <span style="color: #408080; font-style: italic"># make plots or not</span>
    ):
    <span style="color: #008000; font-weight: bold">from</span> <span style="color: #0000FF; font-weight: bold">math</span> <span style="color: #008000; font-weight: bold">import</span> sin, cos, pi
    Theta <span style="color: #666666">=</span> Theta<span style="color: #666666">*</span>np<span style="color: #666666">.</span>pi<span style="color: #666666">/180</span>  <span style="color: #408080; font-style: italic"># convert to radians</span>
    <span style="color: #408080; font-style: italic"># Initial position and velocity</span>
    <span style="color: #408080; font-style: italic"># (we order the equations such that Euler-Cromer in odespy</span>
    <span style="color: #408080; font-style: italic"># can be used, i.e., vx, x, vy, y)</span>
    ic <span style="color: #666666">=</span> [<span style="color: #666666">0</span>,                              <span style="color: #408080; font-style: italic"># x&#39;=vx</span>
          (<span style="color: #666666">1</span> <span style="color: #666666">+</span> epsilon)<span style="color: #666666">*</span>sin(Theta),       <span style="color: #408080; font-style: italic"># x</span>
          <span style="color: #666666">0</span>,                              <span style="color: #408080; font-style: italic"># y&#39;=vy</span>
          <span style="color: #666666">1</span> <span style="color: #666666">-</span> (<span style="color: #666666">1</span> <span style="color: #666666">+</span> epsilon)<span style="color: #666666">*</span>cos(Theta),   <span style="color: #408080; font-style: italic"># y</span>
          ]

    <span style="color: #008000; font-weight: bold">def</span> <span style="color: #0000FF">f</span>(u, t, beta, gamma):
        vx, x, vy, y <span style="color: #666666">=</span> u
        L <span style="color: #666666">=</span> np<span style="color: #666666">.</span>sqrt(x<span style="color: #666666">**2</span> <span style="color: #666666">+</span> (y<span style="color: #666666">-1</span>)<span style="color: #666666">**2</span>)
        v <span style="color: #666666">=</span> np<span style="color: #666666">.</span>sqrt(vx<span style="color: #666666">**2</span> <span style="color: #666666">+</span> vy<span style="color: #666666">**2</span>)
        h1 <span style="color: #666666">=</span> beta<span style="color: #666666">/</span>(<span style="color: #666666">1-</span>beta)<span style="color: #666666">*</span>(<span style="color: #666666">1</span> <span style="color: #666666">-</span> beta<span style="color: #666666">/</span>L)  <span style="color: #408080; font-style: italic"># help factor</span>
        h2 <span style="color: #666666">=</span> gamma<span style="color: #666666">/</span>beta<span style="color: #666666">*</span>v
        <span style="color: #008000; font-weight: bold">return</span> [<span style="color: #666666">-</span>h2<span style="color: #666666">*</span>vx <span style="color: #666666">-</span> h1<span style="color: #666666">*</span>x, vx, <span style="color: #666666">-</span>h2<span style="color: #666666">*</span>vy <span style="color: #666666">-</span> h1<span style="color: #666666">*</span>(y<span style="color: #666666">-1</span>) <span style="color: #666666">-</span> beta, vy]

    <span style="color: #408080; font-style: italic"># Non-elastic pendulum (scaled similarly in the limit beta=1)</span>
    <span style="color: #408080; font-style: italic"># solution Theta*cos(t)</span>
    P <span style="color: #666666">=</span> <span style="color: #666666">2*</span>pi
    dt <span style="color: #666666">=</span> P<span style="color: #666666">/</span>time_steps_per_period
    T <span style="color: #666666">=</span> num_periods<span style="color: #666666">*</span>P
    omega <span style="color: #666666">=</span> <span style="color: #666666">2*</span>pi<span style="color: #666666">/</span>P

    time_points <span style="color: #666666">=</span> np<span style="color: #666666">.</span>linspace(
        <span style="color: #666666">0</span>, T, num_periods<span style="color: #666666">*</span>time_steps_per_period<span style="color: #666666">+1</span>)

    solver <span style="color: #666666">=</span> odespy<span style="color: #666666">.</span>EulerCromer(f, f_args<span style="color: #666666">=</span>(beta, gamma))
    solver<span style="color: #666666">.</span>set_initial_condition(ic)
    u, t <span style="color: #666666">=</span> solver<span style="color: #666666">.</span>solve(time_points)
    x <span style="color: #666666">=</span> u[:,<span style="color: #666666">1</span>]
    y <span style="color: #666666">=</span> u[:,<span style="color: #666666">3</span>]
    theta <span style="color: #666666">=</span> np<span style="color: #666666">.</span>arctan(x<span style="color: #666666">/</span>(<span style="color: #666666">1-</span>y))

    <span style="color: #008000; font-weight: bold">if</span> plot:
        plt<span style="color: #666666">.</span>figure()
        plt<span style="color: #666666">.</span>plot(x, y, <span style="color: #BA2121">&#39;b-&#39;</span>, title<span style="color: #666666">=</span><span style="color: #BA2121">&#39;Pendulum motion&#39;</span>,
                 daspect<span style="color: #666666">=</span>[<span style="color: #666666">1</span>,<span style="color: #666666">1</span>,<span style="color: #666666">1</span>], daspectmode<span style="color: #666666">=</span><span style="color: #BA2121">&#39;equal&#39;</span>,
                 axis<span style="color: #666666">=</span>[x<span style="color: #666666">.</span>min(), x<span style="color: #666666">.</span>max(), <span style="color: #666666">1.3*</span>y<span style="color: #666666">.</span>min(), <span style="color: #666666">1</span>])
        plt<span style="color: #666666">.</span>savefig(<span style="color: #BA2121">&#39;tmp_xy.png&#39;</span>)
        plt<span style="color: #666666">.</span>savefig(<span style="color: #BA2121">&#39;tmp_xy.pdf&#39;</span>)
        <span style="color: #408080; font-style: italic"># Plot theta in degrees</span>
        plt<span style="color: #666666">.</span>figure()
        plt<span style="color: #666666">.</span>plot(t, theta<span style="color: #666666">*180/</span>np<span style="color: #666666">.</span>pi, <span style="color: #BA2121">&#39;b-&#39;</span>,
                 title<span style="color: #666666">=</span><span style="color: #BA2121">&#39;Angular displacement in degrees&#39;</span>)
        plt<span style="color: #666666">.</span>savefig(<span style="color: #BA2121">&#39;tmp_theta.png&#39;</span>)
        plt<span style="color: #666666">.</span>savefig(<span style="color: #BA2121">&#39;tmp_theta.pdf&#39;</span>)
        <span style="color: #008000; font-weight: bold">if</span> <span style="color: #008000">abs</span>(Theta) <span style="color: #666666">&lt;</span> <span style="color: #666666">10*</span>pi<span style="color: #666666">/180</span>:
            <span style="color: #408080; font-style: italic"># Compare theta and theta_e for small angles (&lt;10 degrees)</span>
            theta_e <span style="color: #666666">=</span> Theta<span style="color: #666666">*</span>np<span style="color: #666666">.</span>cos(omega<span style="color: #666666">*</span>t)  <span style="color: #408080; font-style: italic"># non-elastic scaled sol.</span>
            plt<span style="color: #666666">.</span>figure()
            plt<span style="color: #666666">.</span>plot(t, theta, t, theta_e,
                     legend<span style="color: #666666">=</span>[<span style="color: #BA2121">&#39;theta elastic&#39;</span>, <span style="color: #BA2121">&#39;theta non-elastic&#39;</span>],
                     title<span style="color: #666666">=</span><span style="color: #BA2121">&#39;Elastic vs non-elastic pendulum, &#39;</span>\ 
                            <span style="color: #BA2121">&#39;beta=</span><span style="color: #BB6688; font-weight: bold">%g</span><span style="color: #BA2121">&#39;</span> <span style="color: #666666">%</span> beta)
            plt<span style="color: #666666">.</span>savefig(<span style="color: #BA2121">&#39;tmp_compare.png&#39;</span>)
            plt<span style="color: #666666">.</span>savefig(<span style="color: #BA2121">&#39;tmp_compare.pdf&#39;</span>)
        <span style="color: #408080; font-style: italic"># Plot y vs x (the real physical motion)</span>
    <span style="color: #008000; font-weight: bold">return</span> x, y, theta, t
</pre></div>
<p>
The plot of \( \theta \) shows the damping (\( \beta = 0.999 \)):

<p>
<center><p><img src="fig-vib/elastic_pendulum_drag_theta.png" align="bottom" width=600></p></center>

<p>
Test functions for equilibrium and vertical motion are also included. These
are as in <a href="#vib:exer:pendulum_elastic_drag">Exercise 23: Simulate an elastic pendulum with air resistance</a>, except that
they call <code>simulate_drag</code> instead of <code>simulate</code>.

<p>
</div></p>
</div>
</p>

<p>
<!-- --- end solution of exercise --- -->
Filename: <code>elastic_pendulum_drag</code>.

<p>
<!-- Closing remarks for this Exercise -->

<h3 id="___sec111">Remarks </h3>

<p>
Test functions are challenging to construct for the problem with
air resistance. You can reuse the tests from
<a href="#vib:exer:pendulum_elastic_drag">Exercise 23: Simulate an elastic pendulum with air resistance</a> for <code>simulate_drag</code>,
but these tests does not verify the new terms arising from air
resistance.

<p>
<!-- in vb_odespy examples: add 20 RK4 1000 to show RK4 in the long run -->

<p>
<!-- mu'' + bu' + ku = F(t) -->
<!-- set up analytical solution for reference -->
<!-- compare for F = sin qt, demonstrate resonance by having -->
<!-- F = sin q t and q = piecewise constant in time with four -->
<!-- levels: 0.1, 0.75 1, 1.25, 2 of the resonance frequency, -->
<!-- make each platou act for a while to see the effect -->

<p>
<!-- mu'' + bu' + s(u) = F(t) as exercise, pendulum -->
<!-- mu'' + f(x) + s() = F(t) via odespy RK4 -->

<p>
<!-- odespy: ForwardBackward on a 2n system? Need special formula for first -->
<!-- step to ensure dt^2 accuracy there. -->

<p>
<!-- apps: planet around a star, box horizontal and vertical, bumpy, -->
<!-- jumping washing machine, pendulum, moored ship, look to Irgens -->
<!-- --- end exercise --- -->

<h1 id="___sec112">References </h1>

<p>
<!-- begin bibliography -->

<ol>
 <li> <div id="Langtangen_decay"></div> <b>H. P. Langtangen</b>. 
    <em>Finite Difference Computing with Exponential Decay Models</em>,
    Springer,
    2015,
    <a href="http://tinyurl.com/nclmcng/web" target="_self"><tt>http://tinyurl.com/nclmcng/web</tt></a>.</li>
 <li> <div id="Langtangen_scaling"></div> <b>H. P. Langtangen and G. K. Pedersen</b>. 
    <em>Scaling of Differential Equations</em>,
    2015,
    <a href="http://tinyurl.com/qfjgxmf/web" target="_self"><tt>http://tinyurl.com/qfjgxmf/web</tt></a>.</li>
</ol>

<!-- end bibliography -->

<p>
<!-- navigation buttons at the bottom of the page -->
<ul class="pager">
  <li class="previous">
    <a href="._vib-sol002.html">&larr; Prev</a>
  </li>
</ul>
<!-- ------------------- end of main content --------------- -->

</div>  <!-- end container -->
<!-- include javascript, jQuery *first* -->
<script src="http://ajax.googleapis.com/ajax/libs/jquery/1.10.2/jquery.min.js"></script>
<script src="http://netdna.bootstrapcdn.com/bootstrap/3.0.0/js/bootstrap.min.js"></script>

<!-- Bootstrap footer
<footer>
<a href="http://..."><img width="250" align=right src="http://..."></a>
</footer>
-->


</body>
</html>
    
<|MERGE_RESOLUTION|>--- conflicted
+++ resolved
@@ -1110,11 +1110,7 @@
 With \( n = 0 \), this expression gives
 $$ u^1 = \left(2 - (\Delta t\omega)^2\right)u^0 - u^{-1} + \Delta t^2 f^n\tp$$
 
-<<<<<<< HEAD
-Here, however, we get a problem with \( u^{-1} \) which appears on the right hand side.
-To get around that problem, we realize that the initial condition \( u^{\prime} = V \) might
-be approximated by use of a centered difference approximation as
-=======
+<p>
 Here, however, we get a problem with \( u^{-1} \), which appears on the right hand side.
 To get around that problem, we realize that the initial condition \( u^{\prime} = V \) might
 be approximated by use of a centered difference approximation as
@@ -1128,7 +1124,6 @@
 
 Finally, after isolating \( u^1 \) on the left hand side, we arrive at
 \[ u^1 = \left(1 - \frac{1}{2}(\Delta t\omega)^2\right)u^0 + \Delta t V + \frac{1}{2}\Delta t^2 f^n\tp\]
->>>>>>> d2151dfb
 
 <p>
 </div></p>
@@ -1182,7 +1177,7 @@
 $$
 
 Finally, we show that the chosen \( \uex \) is also a perfect solution of the discrete equations.
-If we start by inserting \( \uex \) into 
+If we start by inserting \( \uex \) into
 $$[D_tD_t u + \omega^2u = f]^n,$$
 
 as well as the expression found for \( f \).
@@ -1578,7 +1573,7 @@
 $$
 
 This implies that the periods differ by a constant. Since the exact and the numerical
-solution start out identically, the phase error \( P - \tilde P \) will become 
+solution start out identically, the phase error \( P - \tilde P \) will become
 \( m\frac{1}{24}\omega^2\Delta t^2 \) after \( m \) periods, i.e. the phase error is linear in \( m \).
 
 <p>
@@ -1619,8 +1614,8 @@
 
 <p>
 The modified code (below) was run for 80 periods with, and without,
-the given adjustment of \( \omega \). A substantial difference in accuracy 
-was observed between the two, 
+the given adjustment of \( \omega \). A substantial difference in accuracy
+was observed between the two,
 showing that the frequency adjustment improves the situation.
 
 <p>
@@ -1873,13 +1868,13 @@
 plt<span style="color: #666666">.</span>show()
 </pre></div>
 <p>
-The program produces the plot seen in Figure <a href="#vib:exer:fig:undamped_adaptive">13</a>, 
+The program produces the plot seen in Figure <a href="#vib:exer:fig:undamped_adaptive">13</a>,
 which shows how the adaptive solution clearly outperforms the simpler method.
 
 <p>
-<center> <!-- figure -->
+<center> <!-- figure label: --> <div id="vib:exer:fig:undamped_adaptive"></div> <!-- FIGURE -->
 <hr class="figure">
-<center><p class="caption">Figure 13:  Result of solving the problem by two different approaches, one adaptive and one simpler difference method. <div id="vib:exer:fig:undamped_adaptive"></div> </p></center>
+<center><p class="caption">Figure 13:  Result of solving the problem by two different approaches, one adaptive and one simpler difference method.  <!-- caption label: vib:exer:fig:undamped_adaptive --> </p></center>
 <p><img src="fig-vib/vib_undamped_adaptive.png" align="bottom" width=600></p>
 </center>
 
@@ -1901,7 +1896,7 @@
 <h2 id="vib:exer:step4b:alt">Exercise 5: Use a Taylor polynomial to compute \( u^1 \)</h2>
 
 <p>
-As an alternative to computing \( u^1 \) by <a href="._vib-sol002.html#mjx-eqn-8">(8)</a>, 
+As an alternative to computing \( u^1 \) by <a href="._vib-sol002.html#mjx-eqn-8">(8)</a>,
 one can use a Taylor polynomial with three terms:
 
 $$ u(t_1) \approx u(0) + u^{\prime}(0)\Delta t + {\half}u^{\prime\prime}(0)\Delta t^2$$
@@ -1992,7 +1987,7 @@
 <p><div class="collapse" id="exer_6_1">
 
 <p>
-The smallest period must be \( 2\Delta t \), which means that 
+The smallest period must be \( 2\Delta t \), which means that
 \( \omega = \frac{2\pi}{2\Delta t} = \frac{\pi}{\Delta t} \).
 This means that the largest value for \( \omega\Delta t \) is \( \pi \).
 
@@ -2112,9 +2107,9 @@
 From the plot seen in Figure <a href="#vib:exer:fig:error_fraction">14</a>, we see how the error fraction \( E \) deviates from unity as \( p \) grows.
 
 <p>
-<center> <!-- figure -->
+<center> <!-- figure label: --> <div id="vib:exer:fig:error_fraction"></div> <!-- FIGURE -->
 <hr class="figure">
-<center><p class="caption">Figure 14:  The error fraction as a function of \( p \). <div id="vib:exer:fig:error_fraction"></div> </p></center>
+<center><p class="caption">Figure 14:  The error fraction as a function of \( p \).  <!-- caption label: vib:exer:fig:error_fraction --> </p></center>
 <p><img src="fig-vib/error_fraction.png" align="bottom" width=600></p>
 </center>
 
@@ -2286,7 +2281,7 @@
 
 First we consider linear damping, i.e., when \( f(u^{\prime}) = bu^{\prime} \), and follow the
 text in the chapter <a href="#vib:ode2:fdm:flin">A centered scheme for linear damping</a>. Discretizing the
-equation according to 
+equation according to
 $$
 \begin{equation*}
 [mD_tD_t u + f(D_{2t}u) + cu = F]^n,
@@ -2349,7 +2344,7 @@
 \end{equation*}
 $$
 
-We solve for \( u^{n+1} \) to get the explicit updating formula as 
+We solve for \( u^{n+1} \) to get the explicit updating formula as
 $$
 \begin{align}
 u^{n+1} &=  \left( m + b|u^n-u^{n-1}|\right)^{-1}\times \nonumber\\ 
@@ -2382,7 +2377,7 @@
 \end{equation*}
 $$
 
-(Note that there are two different c parameters here, one from \( u_e=ct+d \) and one from the spring force \( cu \). 
+(Note that there are two different c parameters here, one from \( u_e=ct+d \) and one from the spring force \( cu \).
 The first one disappears, however, as it is switched with \( V \).)
 
 <p>
@@ -2444,7 +2439,7 @@
 \end{equation*}
 $$
 
-As with linear damping, we show that \( u_e \) is a perfect solution also to the discrete equations 
+As with linear damping, we show that \( u_e \) is a perfect solution also to the discrete equations
 by inserting \( u_e \) and \( F \) into
 $$
 \begin{equation*}
@@ -2982,23 +2977,23 @@
 show that <code>RK4</code> is superior to the others, but that also <code>CrankNicolson</code> performs well. In fact, with <code>RK4</code> the amplitude changes by less than \( 0.1 \) per cent over the interval.
 
 <p>
-<center> <!-- figure -->
+<center> <!-- figure label: --> <div id="vib:exer:fig:ampl_RK34"></div> <!-- FIGURE -->
 <hr class="figure">
-<center><p class="caption">Figure 15:  The amplitude as it changes over 100 periods for RK3 and RK4. <div id="vib:exer:fig:ampl_RK34"></div> </p></center>
+<center><p class="caption">Figure 15:  The amplitude as it changes over 100 periods for RK3 and RK4.  <!-- caption label: vib:exer:fig:ampl_RK34 --> </p></center>
 <p><img src="fig-vib/Amplitudes_RK3_RK4.png" align="bottom" width=600></p>
 </center>
 
 <p>
-<center> <!-- figure -->
+<center> <!-- figure label: --> <div id="vib:exer:fig:ampl_CNB2"></div> <!-- FIGURE -->
 <hr class="figure">
-<center><p class="caption">Figure 16:  The amplitude as it changes over 100 periods for Crank-Nicolson and Backward 2 step. <div id="vib:exer:fig:ampl_CNB2"></div> </p></center>
+<center><p class="caption">Figure 16:  The amplitude as it changes over 100 periods for Crank-Nicolson and Backward 2 step.  <!-- caption label: vib:exer:fig:ampl_CNB2 --> </p></center>
 <p><img src="fig-vib/Amplitudes_CrankNicolson_Backward2Step.png" align="bottom" width=600></p>
 </center>
 
 <p>
-<center> <!-- figure -->
+<center> <!-- figure label: --> <div id="vib:exer:fig:ampl_AB"></div> <!-- FIGURE -->
 <hr class="figure">
-<center><p class="caption">Figure 17:  The amplitude as it changes over 100 periods for Adams-Bashforth 2 and 3. <div id="vib:exer:fig:ampl_AB"></div> </p></center>
+<center><p class="caption">Figure 17:  The amplitude as it changes over 100 periods for Adams-Bashforth 2 and 3.  <!-- caption label: vib:exer:fig:ampl_AB --> </p></center>
 <p><img src="fig-vib/Amplitudes_AdamsBashforth2_AdamsBashforth3.png" align="bottom" width=600></p>
 </center>
 
@@ -3391,11 +3386,7 @@
 <p>
 <center> <!-- figure label: --> <div id="vib:app:mass_spring:fig"></div> <!-- FIGURE -->
 <hr class="figure">
-<<<<<<< HEAD
-<center><p class="caption">Figure 13:  Simple oscillating mass.  <!-- caption label: vib:app:mass_spring:fig --> </p></center>
-=======
-<center><p class="caption">Figure 18:  Simple oscillating mass. <div id="vib:app:mass_spring:fig"></div> </p></center>
->>>>>>> d2151dfb
+<center><p class="caption">Figure 18:  Simple oscillating mass.  <!-- caption label: vib:app:mass_spring:fig --> </p></center>
 <p><img src="fig-vib/oscillator_spring.png" align="bottom" width=500></p>
 </center>
 
@@ -3497,11 +3488,7 @@
 <p>
 <center> <!-- figure label: --> <div id="vib:app:mass_gen:fig"></div> <!-- FIGURE -->
 <hr class="figure">
-<<<<<<< HEAD
-<center><p class="caption">Figure 14:  General oscillating system.  <!-- caption label: vib:app:mass_gen:fig --> </p></center>
-=======
-<center><p class="caption">Figure 19:  General oscillating system. <div id="vib:app:mass_gen:fig"></div> </p></center>
->>>>>>> d2151dfb
+<center><p class="caption">Figure 19:  General oscillating system.  <!-- caption label: vib:app:mass_gen:fig --> </p></center>
 <p><img src="fig-vib/oscillator_general.png" align="bottom" width=500></p>
 </center>
 
@@ -3602,11 +3589,7 @@
 <p>
 <center> <!-- figure label: --> <div id="vib:app:mass_sliding:fig"></div> <!-- FIGURE -->
 <hr class="figure">
-<<<<<<< HEAD
-<center><p class="caption">Figure 15:  Sketch of a body sliding on a surface.  <!-- caption label: vib:app:mass_sliding:fig --> </p></center>
-=======
-<center><p class="caption">Figure 20:  Sketch of a body sliding on a surface. <div id="vib:app:mass_sliding:fig"></div> </p></center>
->>>>>>> d2151dfb
+<center><p class="caption">Figure 20:  Sketch of a body sliding on a surface.  <!-- caption label: vib:app:mass_sliding:fig --> </p></center>
 <p><img src="fig-vib/oscillator_sliding.png" align="bottom" width=500></p>
 </center>
 
@@ -3672,11 +3655,7 @@
 <p>
 <center> <!-- figure label: --> <div id="vib:app:pendulum:fig_problem"></div> <!-- FIGURE -->
 <hr class="figure">
-<<<<<<< HEAD
-<center><p class="caption">Figure 16:  Sketch of a simple pendulum.  <!-- caption label: vib:app:pendulum:fig_problem --> </p></center>
-=======
-<center><p class="caption">Figure 21:  Sketch of a simple pendulum. <div id="vib:app:pendulum:fig_problem"></div> </p></center>
->>>>>>> d2151dfb
+<center><p class="caption">Figure 21:  Sketch of a simple pendulum.  <!-- caption label: vib:app:pendulum:fig_problem --> </p></center>
 <p><img src="fig-vib/pendulum_problem.png" align="bottom" width=300></p>
 </center>
 
@@ -3705,11 +3684,7 @@
 <p>
 <center> <!-- figure label: --> <div id="vib:app:pendulum:fig_forces"></div> <!-- FIGURE -->
 <hr class="figure">
-<<<<<<< HEAD
-<center><p class="caption">Figure 17:  Forces acting on a simple pendulum.  <!-- caption label: vib:app:pendulum:fig_forces --> </p></center>
-=======
-<center><p class="caption">Figure 22:  Forces acting on a simple pendulum. <div id="vib:app:pendulum:fig_forces"></div> </p></center>
->>>>>>> d2151dfb
+<center><p class="caption">Figure 22:  Forces acting on a simple pendulum.  <!-- caption label: vib:app:pendulum:fig_forces --> </p></center>
 <p><img src="fig-vib/pendulum_forces.png" align="bottom" width=500></p>
 </center>
 
@@ -3815,17 +3790,10 @@
 visualize the solution of ODE models.  <a href="#vib:exer:pendulum_simple">Exercise 21: Simulate a simple pendulum</a> asks you to do this for the motion of a
 pendulum in the previous section.  However, sometimes it is more
 instructive to look at other types of visualizations. For example, we
-<<<<<<< HEAD
 have the pendulum and the free body diagram in Figures
-<a href="#vib:app:pendulum:fig_problem">16</a> and
-<a href="#vib:app:pendulum:fig_forces">17</a>. We may think of these figures as
-animations in time instead. Especially the free body diagram will show both the
-=======
-have the pendulum and the body diagram in Figures
 <a href="#vib:app:pendulum:fig_problem">21</a> and
 <a href="#vib:app:pendulum:fig_forces">22</a>. We may think of these figures as
-animations in time instead. Especially the body diagram will show both the
->>>>>>> d2151dfb
+animations in time instead. Especially the free body diagram will show both the
 motion of the pendulum <em>and</em> the size of the forces during the motion.
 The present section exemplifies how to make such a dynamic body
 diagram.
@@ -3850,21 +3818,12 @@
 differential equations, requires a program to produce a sketch for
 the situation at each time level.
 <a href="https://github.com/hplgit/pysketcher" target="_self">Pysketcher</a> is such a tool.
-<<<<<<< HEAD
-In fact (and not surprising!) Figures <a href="#vib:app:pendulum:fig_problem">16</a> and
-<a href="#vib:app:pendulum:fig_forces">17</a> were drawn using Pysketcher.
-The details of the drawings are explained in the
-<a href="http://hplgit.github.io/pysketcher/doc/web/index.html" target="_self">Pysketcher tutorial</a>.
-Here, we outline how this type of sketch can be used to create an animated
-free body diagram during the motion of a pendulum.
-=======
 In fact (and not surprising!) Figures <a href="#vib:app:pendulum:fig_problem">21</a> and
 <a href="#vib:app:pendulum:fig_forces">22</a> were drawn using Pysketcher.
 The details of the drawings are explained in the
 <a href="http://hplgit.github.io/pysketcher/doc/web/index.html" target="_self">Pysketcher tutorial</a>.
 Here, we outline how this type of sketch can be used to create an animated
-body diagram during the motion of a pendulum.
->>>>>>> d2151dfb
+free body diagram during the motion of a pendulum.
 
 <p>
 Pysketcher is actually a layer of useful abstractions on top of
@@ -4433,11 +4392,7 @@
 <p>
 <center> <!-- figure label: --> <div id="vib:app:bumpy:fig:sketch"></div> <!-- FIGURE -->
 <hr class="figure">
-<<<<<<< HEAD
-<center><p class="caption">Figure 18:  Sketch of one-wheel vehicle on a bumpy road.  <!-- caption label: vib:app:bumpy:fig:sketch --> </p></center>
-=======
-<center><p class="caption">Figure 23:  Sketch of one-wheel vehicle on a bumpy road. <div id="vib:app:bumpy:fig:sketch"></div> </p></center>
->>>>>>> d2151dfb
+<center><p class="caption">Figure 23:  Sketch of one-wheel vehicle on a bumpy road.  <!-- caption label: vib:app:bumpy:fig:sketch --> </p></center>
 <p><img src="fig-vib/bumpy_sketch.png" align="bottom" width=400></p>
 </center>
 
@@ -6021,10 +5976,12 @@
     <em>Finite Difference Computing with Exponential Decay Models</em>,
     Springer,
     2015,
+    \urlhttp://tinyurl.com/nclmcng/web,
     <a href="http://tinyurl.com/nclmcng/web" target="_self"><tt>http://tinyurl.com/nclmcng/web</tt></a>.</li>
  <li> <div id="Langtangen_scaling"></div> <b>H. P. Langtangen and G. K. Pedersen</b>. 
     <em>Scaling of Differential Equations</em>,
     2015,
+    \urlhttp://tinyurl.com/qfjgxmf/web,
     <a href="http://tinyurl.com/qfjgxmf/web" target="_self"><tt>http://tinyurl.com/qfjgxmf/web</tt></a>.</li>
 </ol>
 
