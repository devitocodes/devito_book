--- conflicted
+++ resolved
@@ -1,773 +1,699 @@
-#!/usr/bin/env python
-"""
-Functions for solving 2D diffusion equations of a simple type
-(constant coefficient):
-
-      u_t = a*(u_xx + u_yy) + f(x,y,t)    on  (0,Lx)x(0,Ly)
-
-with boundary conditions u=0 on x=0,Lx and y=0,Ly for t in (0,T].
-Initial condition: u(x,y,0)=I(x,y).
-
-The following naming convention of variables are used.
-
-===== ==========================================================
-Name  Description
-===== ==========================================================
-Fx     The dimensionless number a*dt/dx**2, which implicitly
-      together with dt specifies the mesh in x.
-Fy     The dimensionless number a*dt/dy**2, which implicitly
-      together with dt specifies the mesh in y.
-Nx    Number of mesh cells in x direction.
-Ny    Number of mesh cells in y direction.
-dt    Desired time step. dx is computed from dt and F.
-T     The stop time for the simulation.
-I     Initial condition (Python function of x and y).
-a     Variable coefficient (constant).
-Lx     Length of the domain ([0,Lx]).
-Ly     Length of the domain ([0,Ly]).
-x     Mesh points in x.
-y     Mesh points in y.
-t     Mesh points in time.
-n     Index counter in time.
-u     Unknown at current/new time level.
-u_1   u at the previous time level.
-dx    Constant mesh spacing in x.
-dy    Constant mesh spacing in y.
-dt    Constant mesh spacing in t.
-===== ==========================================================
-
-The mesh points are numbered as (0,0), (1,0), (2,0),
-..., (Nx,0), (0,1), (1,1), ..., (Nx,1), ..., (0,Ny), (1,Ny), ...(Nx,Ny).
-2D-index i,j maps to a single index k = j*(Nx+1) + i, where i,j is the
-node ID and k is the corresponding location in the solution array u (or u1).
-
-f can be specified as None or 0, resulting in f=0.
-
-user_action: function of (u, x, y, t, n) called at each time
-level (x and y are one-dimensional coordinate vectors).
-This function allows the calling code to plot the solution,
-compute errors, etc.
-"""
-import sys
-import numpy as np
-
-def solver_dense(
-    I, a, f, Lx, Ly, Nx, Ny, dt, T, theta=0.5,
-    U_0x=0, U_0y=0, U_Lx=0, U_Ly=0, user_action=None):
-    """
-    Full solver for the model problem using the theta-rule
-    difference approximation in time. Dense matrix. Gaussian solve.
-    """
-    import time; t0 = time.clock()  # for measuring CPU time
-
-    x = np.linspace(0, Lx, Nx+1)       # mesh points in x dir
-    y = np.linspace(0, Ly, Ny+1)       # mesh points in y dir
-    dx = x[1] - x[0]
-    dy = y[1] - y[0]
-
-    dt = float(dt)                    # avoid integer division
-    Nt = int(round(T/float(dt)))
-    t = np.linspace(0, Nt*dt, Nt+1)   # mesh points in time
-
-    # Mesh Fourier numbers in each direction
-    Fx = a*dt/dx**2
-    Fy = a*dt/dy**2
-
-    # Allow f to be None or 0
-    if f is None or f == 0:
-        f = lambda x, y, t: 0
-
-    u   = np.zeros((Nx+1, Ny+1))      # unknown u at new time level
-    u_1 = np.zeros((Nx+1, Ny+1))      # u at the previous time level
-
-    Ix = range(0, Nx+1)
-    Iy = range(0, Ny+1)
-    It = range(0, Nt+1)
-
-    # Make U_0x, U_0y, U_Lx and U_Ly functions if they are float/int
-    if isinstance(U_0x, (float,int)):
-        _U_0x = float(U_0x)  # make copy of U_0x
-        U_0x = lambda t: _U_0x
-    if isinstance(U_0y, (float,int)):
-        _U_0y = float(U_0y)  # make copy of U_0y
-        U_0y = lambda t: _U_0y
-    if isinstance(U_Lx, (float,int)):
-        _U_Lx = float(U_Lx)  # make copy of U_Lx
-        U_Lx = lambda t: _U_Lx
-    if isinstance(U_Ly, (float,int)):
-        _U_Ly = float(U_Ly)  # make copy of U_Ly
-        U_Ly = lambda t: _U_Ly
-
-    # Load initial condition into u_1
-    for i in Ix:
-        for j in Iy:
-            u_1[i,j] = I(x[i], y[j])
-
-    # Two-dim coordinate arrays for vectorized function evaluations
-    # in the user_action function
-    xv = x[:,np.newaxis]
-    yv = y[np.newaxis,:]
-
-    if user_action is not None:
-        user_action(u_1, x, xv, y, yv, t, 0)
-
-    # Data structures for the linear system
-    N = (Nx+1)*(Ny+1)  # no of unknowns
-    A = np.zeros((N, N))
-    b = np.zeros(N)
-
-    # Fill in dense matrix A, mesh line by line
-    m = lambda i, j: j*(Nx+1) + i
-
-    # Equation corresponding to mesh point (i,j) has number
-    # j*(Nx+1)+i and will contribute to row j*(Nx+1)+i
-    # in the matrix.
-
-    # Equations corresponding to j=0, i=0,1,... (u known)
-    j = 0
-    for i in Ix:
-        p = m(i,j);  A[p, p] = 1
-    # Loop over all internal mesh points in y diretion
-    # and all mesh points in x direction
-    for j in Iy[1:-1]:
-        i = 0;  p = m(i,j);  A[p, p] = 1   # boundary
-        for i in Ix[1:-1]:                 # interior points
-            p = m(i,j)
-            A[p, m(i,j-1)] = - theta*Fy
-            A[p, m(i-1,j)] = - theta*Fx
-            A[p, p]        = 1 + 2*theta*(Fx+Fy)
-            A[p, m(i+1,j)] = - theta*Fx
-            A[p, m(i,j+1)] = - theta*Fy
-        i = Nx;  p = m(i,j);  A[p, p] = 1  # boundary
-    # Equations corresponding to j=Ny, i=0,1,... (u known)
-    j = Ny
-    for i in Ix:
-        p = m(i,j);  A[p, p] = 1
-
-    # Time loop
-    import scipy.linalg
-    for n in It[0:-1]:
-        # Compute b
-        j = 0
-        for i in Ix:
-            p = m(i,j);  b[p] = U_0y(t[n+1])  # boundary
-        for j in Iy[1:-1]:
-            i = 0;  p = p = m(i,j);  b[p] = U_0x(t[n+1])  # boundary
-            for i in Ix[1:-1]:
-                p = m(i,j)                                # interior
-                b[p] = u_1[i,j] + \
-                  (1-theta)*(
-                  Fx*(u_1[i+1,j] - 2*u_1[i,j] + u_1[i-1,j]) +\
-                  Fy*(u_1[i,j+1] - 2*u_1[i,j] + u_1[i,j-1]))\
-                    + theta*dt*f(i*dx,j*dy,(n+1)*dt) + \
-                  (1-theta)*dt*f(i*dx,j*dy,n*dt)
-            i = Nx;  p = m(i,j);  b[p] = U_Lx(t[n+1])     # boundary
-        j = Ny
-        for i in Ix:
-            p = m(i,j);  b[p] = U_Ly(t[n+1])  # boundary
-        #print b
-
-        # Solve matrix system A*c = b
-        # (the solve function always returns a new object so we
-        # do not bother with inserting the solution in-place
-        # with c[:] = ...)
-        c = scipy.linalg.solve(A, b)
-
-        # Fill u with vector c
-        for i in Ix:
-            for j in Iy:
-                u[i,j] = c[m(i,j)]
-
-        if user_action is not None:
-            user_action(u, x, xv, y, yv, t, n+1)
-
-        # Update u_1 before next step
-        u_1, u = u, u_1
-
-    t1 = time.clock()
-
-    return t, t1-t0
-
-import scipy.sparse
-import scipy.sparse.linalg
-
-def solver_sparse(
-    I, a, f, Lx, Ly, Nx, Ny, dt, T, theta=0.5,
-    U_0x=0, U_0y=0, U_Lx=0, U_Ly=0, user_action=None):
-    """
-    Full solver for the model problem using the theta-rule
-    difference approximation in time. Sparse matrix with dedicated Gaussian
-    solve.
-    """
-    import time; t0 = time.clock()  # for measuring CPU time
-
-    x = np.linspace(0, Lx, Nx+1)       # mesh points in x dir
-    y = np.linspace(0, Ly, Ny+1)       # mesh points in y dir
-    dx = x[1] - x[0]
-    dy = y[1] - y[0]
-
-    dt = float(dt)                  # avoid integer division
-    Nt = int(round(T/float(dt)))
-    t = np.linspace(0, Nt*dt, Nt+1) # mesh points in time
-
-    # Mesh Fourier numbers in each direction
-    Fx = a*dt/dx**2
-    Fy = a*dt/dy**2
-
-    # Allow f to be None or 0
-    if f is None or f == 0:
-        f = lambda x, y, t: 0
-
-    u   = np.zeros((Nx+1, Ny+1))    # unknown u at new time level
-    u_1 = np.zeros((Nx+1, Ny+1))    # u at the previous time level
-
-    Ix = range(0, Nx+1)
-    Iy = range(0, Ny+1)
-    It = range(0, Nt+1)
-
-    # Make U_0x, U_0y, U_Lx and U_Ly functions if they are float/int
-    if isinstance(U_0x, (float,int)):
-        _U_0x = float(U_0x)  # make copy of U_0x
-        U_0x = lambda t: _U_0x
-    if isinstance(U_0y, (float,int)):
-        _U_0y = float(U_0y)  # make copy of U_0y
-        U_0y = lambda t: _U_0y
-    if isinstance(U_Lx, (float,int)):
-        _U_Lx = float(U_Lx)  # make copy of U_Lx
-        U_Lx = lambda t: _U_Lx
-    if isinstance(U_Ly, (float,int)):
-        _U_Ly = float(U_Ly)  # make copy of U_Ly
-        U_Ly = lambda t: _U_Ly
-
-    # Load initial condition into u_1
-    for i in Ix:
-        for j in Iy:
-            u_1[i,j] = I(x[i], y[j])
-
-    # Two-dim coordinate arrays for vectorized function evaluations
-    xv = x[:,np.newaxis]
-    yv = y[np.newaxis,:]
-
-    if user_action is not None:
-        user_action(u_1, x, xv, y, yv, t, 0)
-
-    N = (Nx+1)*(Ny+1)
-    main   = np.zeros(N)            # diagonal
-    lower  = np.zeros(N-1)          # subdiagonal
-    upper  = np.zeros(N-1)          # superdiagonal
-    lower2 = np.zeros(N-(Nx+1))     # lower diagonal
-    upper2 = np.zeros(N-(Nx+1))     # upper diagonal
-    b      = np.zeros(N)            # right-hand side
-
-    # Precompute sparse matrix
-    lower_offset = 1
-    lower2_offset = Nx+1
-
-    m = lambda i, j: j*(Nx+1) + i
-    j = 0; main[m(0,j):m(Nx+1,j)] = 1  # j=0 boundary line
-    for j in Iy[1:-1]:             # interior mesh lines j=1,...,Ny-1
-        i = 0;   main[m(i,j)] = 1  # boundary
-        i = Nx;  main[m(i,j)] = 1  # boundary
-        # Interior i points: i=1,...,N_x-1
-        lower2[m(1,j)-lower2_offset:m(Nx,j)-lower2_offset] = - theta*Fy
-        lower[m(1,j)-lower_offset:m(Nx,j)-lower_offset] = - theta*Fx
-        main[m(1,j):m(Nx,j)] = 1 + 2*theta*(Fx+Fy)
-        upper[m(1,j):m(Nx,j)] = - theta*Fx
-        upper2[m(1,j):m(Nx,j)] = - theta*Fy
-    j = Ny; main[m(0,j):m(Nx+1,j)] = 1  # boundary line
-
-    A = scipy.sparse.diags(
-        diagonals=[main, lower, upper, lower2, upper2],
-        offsets=[0, -lower_offset, lower_offset,
-                 -lower2_offset, lower2_offset],
-        shape=(N, N), format='csr')
-    #print A.todense()   # Check that A is correct
-
-    # Time loop
-    for n in It[0:-1]:
-        """
-        # Compute b, scalar version
-        j = 0
-        for i in Ix:
-            p = m(i,j);  b[p] = U_0y(t[n+1])          # boundary
-        for j in Iy[1:-1]:
-            i = 0;  p = m(i,j);  b[p] = U_0x(t[n+1])  # boundary
-            for i in Ix[1:-1]:
-                p = m(i,j)                            # interior
-                b[p] = u_1[i,j] + \
-                  (1-theta)*(
-                  Fx*(u_1[i+1,j] - 2*u_1[i,j] + u_1[i-1,j]) +\
-                  Fy*(u_1[i,j+1] - 2*u_1[i,j] + u_1[i,j-1]))\
-                    + theta*dt*f(i*dx,j*dy,(n+1)*dt) + \
-                  (1-theta)*dt*f(i*dx,j*dy,n*dt)
-            i = Nx;  p = m(i,j);  b[p] = U_Lx(t[n+1]) # boundary
-        j = Ny
-        for i in Ix:
-            p = m(i,j);  b[p] = U_Ly(t[n+1])          # boundary
-        #print b
-        """
-        # Compute b, vectorized version
-
-        # Precompute f in array so we can make slices
-        f_a_np1 = f(xv, yv, t[n+1])
-        f_a_n   = f(xv, yv, t[n])
-
-        j = 0; b[m(0,j):m(Nx+1,j)] = U_0y(t[n+1])     # boundary
-        for j in Iy[1:-1]:
-            i = 0;   p = m(i,j);  b[p] = U_0x(t[n+1]) # boundary
-            i = Nx;  p = m(i,j);  b[p] = U_Lx(t[n+1]) # boundary
-            imin = Ix[1]
-            imax = Ix[-1]  # for slice, max i index is Ix[-1]-1
-            b[m(imin,j):m(imax,j)] = u_1[imin:imax,j] + \
-                  (1-theta)*(Fx*(
-              u_1[imin+1:imax+1,j] -
-            2*u_1[imin:imax,j] +
-              u_1[imin-1:imax-1,j]) +
-                             Fy*(
-              u_1[imin:imax,j+1] -
-            2*u_1[imin:imax,j] +
-              u_1[imin:imax,j-1])) + \
-                theta*dt*f_a_np1[imin:imax,j] + \
-              (1-theta)*dt*f_a_n[imin:imax,j]
-        j = Ny;  b[m(0,j):m(Nx+1,j)] = U_Ly(t[n+1]) # boundary
-
-        # Solve matrix system A*c = b
-        c = scipy.sparse.linalg.spsolve(A, b)
-
-        # Fill u with vector c
-        #for j in Iy:
-        #    u[0:Nx+1,j] = c[m(0,j):m(Nx+1,j)]
-        u[:,:] = c.reshape(Ny+1,Nx+1).T
-
-        if user_action is not None:
-            user_action(u, x, xv, y, yv, t, n+1)
-
-        # Update u_1 before next step
-        u_1, u = u, u_1
-
-    t1 = time.clock()
-
-    return t, t1-t0
-
-def solver_sparse_CG(
-    I, a, f, Lx, Ly, Nx, Ny, dt, T, theta=0.5,
-    U_0x=0, U_0y=0, U_Lx=0, U_Ly=0, user_action=None):
-    """
-    Full solver for the model problem using the theta-rule
-    difference approximation in time. Sparse matrix with ILU
-    preconditioning and CG solve.
-    """
-    import time; t0 = time.clock()  # for measuring CPU time
-
-    x = np.linspace(0, Lx, Nx+1)       # mesh points in x dir
-    y = np.linspace(0, Ly, Ny+1)       # mesh points in y dir
-    dx = x[1] - x[0]
-    dy = y[1] - y[0]
-
-    dt = float(dt)                  # avoid integer division
-    Nt = int(round(T/float(dt)))
-    t = np.linspace(0, Nt*dt, Nt+1) # mesh points in time
-
-    # Mesh Fourier numbers in each direction
-    Fx = a*dt/dx**2
-    Fy = a*dt/dy**2
-
-    # Allow f to be None or 0
-    if f is None or f == 0:
-        f = lambda x, y, t: 0
-
-    u   = np.zeros((Nx+1, Ny+1))    # unknown u at new time level
-    u_1 = np.zeros((Nx+1, Ny+1))    # u at the previous time level
-
-    Ix = range(0, Nx+1)
-    Iy = range(0, Ny+1)
-    It = range(0, Nt+1)
-
-    # Make U_0x, U_0y, U_Lx and U_Ly functions if they are float/int
-    if isinstance(U_0x, (float,int)):
-        _U_0x = float(U_0x)  # make copy of U_0x
-        U_0x = lambda t: _U_0x
-    if isinstance(U_0y, (float,int)):
-        _U_0y = float(U_0y)  # make copy of U_0y
-        U_0y = lambda t: _U_0y
-    if isinstance(U_Lx, (float,int)):
-        _U_Lx = float(U_Lx)  # make copy of U_Lx
-        U_Lx = lambda t: _U_Lx
-    if isinstance(U_Ly, (float,int)):
-        _U_Ly = float(U_Ly)  # make copy of U_Ly
-        U_Ly = lambda t: _U_Ly
-
-    # Load initial condition into u_1
-    for i in Ix:
-        for j in Iy:
-            u_1[i,j] = I(x[i], y[j])
-
-    # Two-dim coordinate arrays for vectorized function evaluations
-    xv = x[:,np.newaxis]
-    yv = y[np.newaxis,:]
-
-    if user_action is not None:
-        user_action(u_1, x, xv, y, yv, t, 0)
-
-    N = (Nx+1)*(Ny+1)
-    main   = np.zeros(N)            # diagonal
-    lower  = np.zeros(N-1)          # subdiagonal
-    upper  = np.zeros(N-1)          # superdiagonal
-    lower2 = np.zeros(N-(Nx+1))     # lower diagonal
-    upper2 = np.zeros(N-(Nx+1))     # upper diagonal
-    b      = np.zeros(N)            # right-hand side
-
-    # Precompute sparse matrix
-    lower_offset = 1
-    lower2_offset = Nx+1
-
-    m = lambda i, j: j*(Nx+1) + i
-    j = 0; main[m(0,j):m(Nx+1,j)] = 1  # j=0 boundary line
-    for j in Iy[1:-1]:             # interior mesh lines j=1,...,Ny-1
-        i = 0;   main[m(i,j)] = 1  # boundary
-        i = Nx;  main[m(i,j)] = 1  # boundary
-        # Interior i points: i=1,...,N_x-1
-        lower2[m(1,j)-lower2_offset:m(Nx,j)-lower2_offset] = - theta*Fy
-        lower[m(1,j)-lower_offset:m(Nx,j)-lower_offset] = - theta*Fx
-        main[m(1,j):m(Nx,j)] = 1 + 2*theta*(Fx+Fy)
-        upper[m(1,j):m(Nx,j)] = - theta*Fx
-        upper2[m(1,j):m(Nx,j)] = - theta*Fy
-    j = Ny; main[m(0,j):m(Nx+1,j)] = 1  # boundary line
-
-    A = scipy.sparse.diags(
-        diagonals=[main, lower, upper, lower2, upper2],
-        offsets=[0, -lower_offset, lower_offset,
-                 -lower2_offset, lower2_offset],
-        shape=(N, N), format='csc')
-    #print A.todense()   # Check that A is correct
-
-    # Find preconditioner for A (stays constant the whole time interval)
-    A_ilu = scipy.sparse.linalg.spilu(A)   
-    M = scipy.sparse.linalg.LinearOperator(shape=(N, N), matvec=A_ilu.solve)
-
-    # Time loop
-    c = None		# initialize solution vector (Ac = b)
-    for n in It[0:-1]:
-<<<<<<< HEAD
-        # Solve linear system by Jacobi or SOR iteration at time level n+1
-        u_[:,:] = u_1  # Start value
-        converged = False
-        r = 0
-        while not converged:
-            if version == 'scalar':
-                if iteration == 'Jacobi':
-                    u__ = u_
-                elif iteration == 'SOR':
-                    u__ = u
-                j = 0
-                for i in Ix:
-                    u[i,j] = U_0y(t[n+1])  # Boundary
-                for j in Iy[1:-1]:
-                    i = 0;   u[i,j] = U_0x(t[n+1])  # Boundary
-                    i = Nx;  u[i,j] = U_Lx(t[n+1])  # Boundary
-                    for i in Ix[1:-1]:
-                        u_new = 1.0/(1.0 + 2*theta*(Fx + Fy))*(theta*(
-                            Fx*(u_[i+1,j] + u__[i-1,j]) +
-                            Fy*(u_[i,j+1] + u__[i,j-1])) + \
-                        u_1[i,j] + (1-theta)*(
-                          Fx*(
-                        u_1[i+1,j] - 2*u_1[i,j] + u_1[i-1,j]) +
-                          Fy*(
-                        u_1[i,j+1] - 2*u_1[i,j] + u_1[i,j-1]))\
-                          + theta*dt*f(i*dx,j*dy,(n+1)*dt) + \
-                        (1-theta)*dt*f(i*dx,j*dy,n*dt))
-                        u[i,j] = omega*u_new + (1-omega)*u_[i,j]
-                j = Ny
-                for i in Ix:
-                    u[i,j] = U_Ly(t[n+1])  # boundary
-            elif version == 'vectorized':
-                j = 0;  u[:,j] = U_0y(t[n+1])  # boundary
-                i = 0;  u[i,:] = U_0x(t[n+1])  # boundary
-                i = Nx; u[i,:] = U_Lx(t[n+1])  # boundary
-                j = Ny; u[:,j] = U_Ly(t[n+1])  # boundary
-                # Internal points
-                f_a_np1 = f(xv, yv, t[n+1])
-                f_a_n   = f(xv, yv, t[n])
-                def update(u_, u_1, ic, im1, ip1, jc, jm1, jp1):
-                    #print '''
-#ic:  %s
-#im1: %s
-#ip1: %s
-#jc:  %s
-#jm1: %s
-#jp1: %s
-#''' % (range(u_.shape[0])[ic],range(u_.shape[0])[im1],range(u_.shape[0])[ip1],
-#       range(u_.shape[1])[ic],range(u_.shape[1])[im1],range(u_.shape[1])[ip1])
-                    return \
-                    1.0/(1.0 + 2*theta*(Fx + Fy))*(theta*(
-                        Fx*(u_[ip1,jc] + u_[im1,jc]) +
-                        Fy*(u_[ic,jp1] + u_[ic,jm1])) +\
-                    u_1[ic,jc] + (1-theta)*(
-                      Fx*(u_1[ip1,jc] - 2*u_1[ic,jc] + u_1[im1,jc]) +\
-                      Fy*(u_1[ic,jp1] - 2*u_1[ic,jc] + u_1[ic,jm1]))+\
-                      theta*dt*f_a_np1[ic,jc] + \
-                      (1-theta)*dt*f_a_n[ic,jc])
-
-                if iteration == 'Jacobi':
-                    ic  = jc  = slice(1,-1)
-                    im1 = jm1 = slice(0,-2)
-                    ip1 = jp1 = slice(2,None)
-                    u_new[ic,jc] = update(
-                        u_, u_1, ic, im1, ip1, jc, jm1, jp1)
-                    u[ic,jc] = omega*u_new[ic,jc] + (1-omega)*u_[ic,jc]
-                elif iteration == 'SOR':
-                    u_new[:,:] = u_
-                    # Red points
-                    ic  = slice(1,-1,2)
-                    im1 = slice(0,-2,2)
-                    ip1 = slice(2,None,2)
-                    jc  = slice(1,-1,2)
-                    jm1 = slice(0,-2,2)
-                    jp1 = slice(2,None,2)
-                    u_new[ic,jc] = update(
-                        u_new, u_1, ic, im1, ip1, jc, jm1, jp1)
-
-                    ic  = slice(2,-1,2)
-                    im1 = slice(1,-2,2)
-                    ip1 = slice(3,None,2)
-                    jc  = slice(2,-1,2)
-                    jm1 = slice(1,-2,2)
-                    jp1 = slice(3,None,2)
-                    u_new[ic,jc] = update(
-                        u_new, u_1, ic, im1, ip1, jc, jm1, jp1)
-
-                    # Black points
-                    ic  = slice(2,-1,2)
-                    im1 = slice(1,-2,2)
-                    ip1 = slice(3,None,2)
-                    jc  = slice(1,-1,2)
-                    jm1 = slice(0,-2,2)
-                    jp1 = slice(2,None,2)
-                    u_new[ic,jc] = update(
-                        u_new, u_1, ic, im1, ip1, jc, jm1, jp1)
-
-                    ic  = slice(1,-1,2)
-                    im1 = slice(0,-2,2)
-                    ip1 = slice(2,None,2)
-                    jc  = slice(2,-1,2)
-                    jm1 = slice(1,-2,2)
-                    jp1 = slice(3,None,2)
-                    u_new[ic,jc] = update(
-                        u_new, u_1, ic, im1, ip1, jc, jm1, jp1)
-
-                    # Relax
-                    c = slice(1,-1)
-                    u[c,c] = omega*u_new[c,c] + (1-omega)*u_[c,c]
-
-            r += 1
-            converged = np.abs(u-u_).max() < tol or r >= max_iter
-            #print r, np.abs(u-u_).max(), np.sqrt(dx*dy*np.sum((u-u_)**2))
-            u_[:,:] = u
-
-        print 't=%.2f: %s %s (omega=%g) finished in %d iterations' % \
-              (t[n+1], version, iteration, omega, r)
-=======
-        """
-        # Compute b, scalar version
-        j = 0
-        for i in Ix:
-            p = m(i,j);  b[p] = U_0y(t[n+1])          # boundary
-
-        for j in Iy[1:-1]:
-            i = 0;  p = m(i,j);  b[p] = U_0x(t[n+1])  # boundary
-            for i in Ix[1:-1]:
-                p = m(i,j)                            # interior
-                b[p] = u_1[i,j] + \
-                  (1-theta)*(
-                  Fx*(u_1[i+1,j] - 2*u_1[i,j] + u_1[i-1,j]) +\
-                  Fy*(u_1[i,j+1] - 2*u_1[i,j] + u_1[i,j-1]))\
-                    + theta*dt*f(i*dx,j*dy,(n+1)*dt) + \
-                  (1-theta)*dt*f(i*dx,j*dy,n*dt)
-            i = Nx;  p = m(i,j);  b[p] = U_Lx(t[n+1]) # boundary
-        j = Ny
-        for i in Ix:
-            p = m(i,j);  b[p] = U_Ly(t[n+1])          # boundary
-        #print b
-        """
-        # Compute b, vectorized version
-
-        # Precompute f in array so we can make slices
-        f_a_np1 = f(xv, yv, t[n+1])
-        f_a_n   = f(xv, yv, t[n])
-
-        j = 0; b[m(0,j):m(Nx+1,j)] = U_0y(t[n+1])     # boundary
-        for j in Iy[1:-1]:
-            i = 0;   p = m(i,j);  b[p] = U_0x(t[n+1]) # boundary
-            i = Nx;  p = m(i,j);  b[p] = U_Lx(t[n+1]) # boundary
-            imin = Ix[1]
-            imax = Ix[-1]  # for slice, max i index is Ix[-1]-1
-            b[m(imin,j):m(imax,j)] = u_1[imin:imax,j] + \
-                  (1-theta)*(Fx*(
-              u_1[imin+1:imax+1,j] -
-            2*u_1[imin:imax,j] +
-              u_1[imin-1:imax-1,j]) +
-                             Fy*(
-              u_1[imin:imax,j+1] -
-            2*u_1[imin:imax,j] +
-              u_1[imin:imax,j-1])) + \
-                theta*dt*f_a_np1[imin:imax,j] + \
-              (1-theta)*dt*f_a_n[imin:imax,j]
-        j = Ny;  b[m(0,j):m(Nx+1,j)] = U_Ly(t[n+1]) # boundary
-
-        # Solve matrix system A*c = b (use previous sol as start vector x0)
-        c, info = scipy.sparse.linalg.cg(A, b, x0 = c, tol=1e-14, maxiter=N, M=M)
-
-        if info > 0:
-            print 'CG: tolerance not achieved within %d iterations' % info
-        elif info < 0:
-            print 'CG breakdown'
-
-        # Fill u with vector c
-        #for j in Iy:
-        #    u[0:Nx+1,j] = c[m(0,j):m(Nx+1,j)]
-        u[:,:] = c.reshape(Ny+1,Nx+1).T
->>>>>>> 7a89914d
-
-        if user_action is not None:
-            user_action(u, x, xv, y, yv, t, n+1)
-
-        # Update u_1 before next step
-        u_1, u = u, u_1
-
-    t1 = time.clock()
-
-    return t, t1-t0
-
-
-def quadratic(theta, Nx, Ny):
-    """Exact discrete solution of the scheme."""
-
-    def u_exact(x, y, t):
-        return 5*t*x*(Lx-x)*y*(Ly-y)
-    def I(x, y):
-        return u_exact(x, y, 0)
-    def f(x, y, t):
-        return 5*x*(Lx-x)*y*(Ly-y) + 10*a*t*(y*(Ly-y)+x*(Lx-x))
-
-    # Use rectangle to detect errors in switching i and j in scheme
-    Lx = 0.75
-    Ly = 1.5
-    a = 3.5
-    dt = 0.5
-    T = 2
-
-    def assert_no_error(u, x, xv, y, yv, t, n):
-        """Assert zero error at all mesh points."""
-        u_e = u_exact(xv, yv, t[n])
-        diff = abs(u - u_e).max()
-        tol = 1E-12
-        msg = 'diff=%g, step %d, time=%g' % (diff, n, t[n])
-        print msg
-        assert diff < tol, msg
-
-    print 'testing dense matrix'
-    t, cpu = solver_dense(
-        I, a, f, Lx, Ly, Nx, Ny,
-        dt, T, theta, user_action=assert_no_error)
-
-    print 'testing sparse matrix'
-    t, cpu = solver_sparse(
-        I, a, f, Lx, Ly, Nx, Ny,
-        dt, T, theta, user_action=assert_no_error)
-
-<<<<<<< HEAD
-    def assert_small_error(u, x, xv, y, yv, t, n):
-        """Assert small error at all mesh points for iterative methods."""
-        u_e = u_exact(xv, yv, t[n])
-        diff = abs(u - u_e).max()
-        tol = 1E-12
-        tol = 1E-4
-        msg = 'diff=%g, step %d, time=%g' % (diff, n, t[n])
-        print msg
-        assert diff < tol, msg
-
-    for iteration in 'Jacobi', 'SOR':
-        for version in 'scalar', 'vectorized':
-            for theta in 1, 0.5:
-                print 'testing %s, %s version, theta=%g' % \
-                      (iteration, version, theta)
-                t, cpu = solver_classic_iterative(
-                    I=I, a=a, f=f, Lx=Lx, Ly=Ly, Nx=Nx, Ny=Ny,
-                    dt=dt, T=T, theta=theta,
-                    U_0x=0, U_0y=0, U_Lx=0, U_Ly=0,
-                    user_action=assert_small_error,
-                    version=version, iteration=iteration,
-                    omega=1.0, max_iter=100, tol=1E-5)
-=======
-    print 'testing sparse matrix, ILU and CG'
-    t, cpu = solver_sparse_CG(
-        I, a, f, Lx, Ly, Nx, Ny,
-        dt, T, theta, user_action=assert_no_error)
->>>>>>> 7a89914d
-
-    return t, cpu
-
-def test_quadratic():
-    # For each of the three schemes (theta = 1, 0.5, 0), a series of
-    # meshes are tested (Nx > Ny and Nx < Ny)
-    for theta in [1, 0.5, 0]:
-        for Nx in range(2, 6, 2):
-            for Ny in range(2, 6, 2):
-                print '\n*** testing for %dx%d mesh' % (Nx, Ny)
-                quadratic(theta, Nx, Ny)
-
-<<<<<<< HEAD
-def demo_classic_iterative(
-    tol=1E-4, iteration='Jacobi',
-    version='vectorized', theta=0.5,
-    Nx=10, Ny=10):
-    Lx = 2.0
-    Ly = 1.0
-    a = 1.5
-
-    u_exact = lambda x, y, t: \
-              np.exp(-a*np.pi**2*(Lx**(-2) + Ly**(-2))*t)*\
-              np.sin(np.pi*x/Lx)*np.sin(np.pi*y/Ly)
-    I = lambda x, y: u_exact(x, y, 0)
-    f = lambda x, y, t: 0 if isinstance(x, (float,int)) else \
-        np.zeros((Nx+1,Ny+1))
-    dt = 0.2
-    dt = 0.05
-    T = 0.5
-
-    def examine(u, x, xv, y, yv, t, n):
-        # Expected error in amplitude
-        dx = x[1] - x[0];  dy = y[1] - y[0];  dt = t[1] - t[0]
-        Fx = a*dt/dx**2;  Fy = a*dt/dy**2
-        kx = np.pi/Lx;    ky = np.pi/Ly
-        px = kx*dx/2;     py = ky*dy/2
-        if theta == 1:
-            A_d = (1 + 4*Fx*np.sin(px)**2 + 4*Fy*np.sin(py)**2)**(-n)
-        else:
-            A_d = ((1 - 2*Fx*np.sin(px)**2 - 2*Fy*np.sin(py)**2)/\
-                   (1 + 2*Fx*np.sin(px)**2 + 2*Fy*np.sin(py)**2))**n
-        A_e  = np.exp(-a*np.pi**2*(Lx**(-2) + Ly**(-2))*t[n])
-        A_diff = abs(A_e - A_d)
-        u_diff = abs(u_exact(xv, yv, t[n]).max() - u.max())
-        print 'Max u: %.2E' % u.max(), \
-              'error in u: %.2E' % u_diff, 'ampl.: %.2E' % A_diff, \
-              'iter: %.2E' % abs(u_diff - A_diff)
-
-    solver_classic_iterative(
-        I=I, a=a, f=f, Lx=Lx, Ly=Ly, Nx=Nx, Ny=Ny,
-        dt=dt, T=T, theta=theta,
-        U_0x=0, U_0y=0, U_Lx=0, U_Ly=0, user_action=examine,
-        #version='vectorized', iteration='Jacobi',
-        version=version, iteration=iteration,
-        omega=1.0, max_iter=300, tol=tol)
-
-if __name__ == '__main__':
-    #test_quadratic()
-    demo_classic_iterative(
-        iteration='Jacobi', theta=0.5, tol=1E-4, Nx=20, Ny=20)
-
-=======
-if __name__ == '__main__':
-    test_quadratic()
-
->>>>>>> 7a89914d
+#!/usr/bin/env python
+"""
+Functions for solving 2D diffusion equations of a simple type
+(constant coefficient):
+
+      u_t = a*(u_xx + u_yy) + f(x,t)    on  (0,Lx)x(0,Ly)
+
+with boundary conditions u=0 on x=0,Lx and y=0,Ly for t in (0,T].
+Initial condition: u(x,0)=I(x).
+
+The following naming convention of variables are used.
+
+===== ==========================================================
+Name  Description
+===== ==========================================================
+Fx     The dimensionless number a*dt/dx**2, which implicitly
+      together with dt specifies the mesh in x.
+Fy     The dimensionless number a*dt/dy**2, which implicitly
+      together with dt specifies the mesh in y.
+Nx    Number of mesh cells in x direction.
+Ny    Number of mesh cells in y direction.
+dt    Desired time step. dx is computed from dt and F.
+T     The stop time for the simulation.
+I     Initial condition (Python function of x and y).
+a     Variable coefficient (constant).
+Lx     Length of the domain ([0,Lx]).
+Ly     Length of the domain ([0,Ly]).
+x     Mesh points in x.
+y     Mesh points in y.
+t     Mesh points in time.
+n     Index counter in time.
+u     Unknown at current/new time level.
+u_1   u at the previous time level.
+dx    Constant mesh spacing in x.
+dy    Constant mesh spacing in y.
+dt    Constant mesh spacing in t.
+===== ==========================================================
+
+The mesh points are numbered as (0,0), (1,0), (2,0),
+..., (Nx,0), (0,1), (1,1), ..., (Nx,1), ..., (0,Ny), (1,Ny), ...(Nx,Ny).
+2D-index i,j maps to a single index k = j*(Nx+1) + i, where i,j is the
+node ID and k is the corresponding location in the solution array u (or u1).
+
+f can be specified as None or 0, resulting in f=0.
+
+user_action: function of (u, x, y, t, n) called at each time
+level (x and y are one-dimensional coordinate vectors).
+This function allows the calling code to plot the solution,
+compute errors, etc.
+"""
+import sys
+import numpy as np
+
+def solver_dense(
+    I, a, f, Lx, Ly, Nx, Ny, dt, T, theta=0.5,
+    U_0x=0, U_0y=0, U_Lx=0, U_Ly=0, user_action=None):
+    """
+    Full solver for the model problem using the theta-rule
+    difference approximation in time. Dense matrix. Gaussian solve.
+    """
+    import time; t0 = time.clock()  # for measuring CPU time
+
+    x = np.linspace(0, Lx, Nx+1)       # mesh points in x dir
+    y = np.linspace(0, Ly, Ny+1)       # mesh points in y dir
+    dx = x[1] - x[0]
+    dy = y[1] - y[0]
+
+    dt = float(dt)                    # avoid integer division
+    Nt = int(round(T/float(dt)))
+    t = np.linspace(0, Nt*dt, Nt+1)   # mesh points in time
+
+    # Mesh Fourier numbers in each direction
+    Fx = a*dt/dx**2
+    Fy = a*dt/dy**2
+
+    # Allow f to be None or 0
+    if f is None or f == 0:
+        f = lambda x, y, t: 0
+
+    u   = np.zeros((Nx+1, Ny+1))      # unknown u at new time level
+    u_1 = np.zeros((Nx+1, Ny+1))      # u at the previous time level
+
+    Ix = range(0, Nx+1)
+    Iy = range(0, Ny+1)
+    It = range(0, Nt+1)
+
+    # Make U_0x, U_0y, U_Lx and U_Ly functions if they are float/int
+    if isinstance(U_0x, (float,int)):
+        _U_0x = float(U_0x)  # Make copy of U_0x
+        U_0x = lambda t: _U_0x
+    if isinstance(U_0y, (float,int)):
+        _U_0y = float(U_0y)  # Make copy of U_0y
+        U_0y = lambda t: _U_0y
+    if isinstance(U_Lx, (float,int)):
+        _U_Lx = float(U_Lx)  # Make copy of U_Lx
+        U_Lx = lambda t: _U_Lx
+    if isinstance(U_Ly, (float,int)):
+        _U_Ly = float(U_Ly)  # Make copy of U_Ly
+        U_Ly = lambda t: _U_Ly
+
+    # Load initial condition into u_1
+    for i in Ix:
+        for j in Iy:
+            u_1[i,j] = I(x[i], y[j])
+
+    # Two-dim coordinate arrays for vectorized function evaluations
+    # in the user_action function
+    xv = x[:,np.newaxis]
+    yv = y[np.newaxis,:]
+
+    if user_action is not None:
+        user_action(u_1, x, xv, y, yv, t, 0)
+
+    # Data structures for the linear system
+    N = (Nx+1)*(Ny+1)  # no of unknowns
+    A = np.zeros((N, N))
+    b = np.zeros(N)
+
+    # Fill in dense matrix A, mesh line by line
+    m = lambda i, j: j*(Nx+1) + i
+
+    # Equation corresponding to mesh point (i,j) has number
+    # j*(Nx+1)+i and will contribute to row j*(Nx+1)+i
+    # in the matrix.
+
+    # Equations corresponding to j=0, i=0,1,... (u known)
+    j = 0
+    for i in Ix:
+        p = m(i,j);  A[p, p] = 1
+    # Loop over all internal mesh points in y diretion
+    # and all mesh points in x direction
+    for j in Iy[1:-1]:
+        i = 0;  p = m(i,j);  A[p, p] = 1   # boundary
+        for i in Ix[1:-1]:                 # interior points
+            p = m(i,j)
+            A[p, m(i,j-1)] = - theta*Fy
+            A[p, m(i-1,j)] = - theta*Fx
+            A[p, p]        = 1 + 2*theta*(Fx+Fy)
+            A[p, m(i+1,j)] = - theta*Fx
+            A[p, m(i,j+1)] = - theta*Fy
+        i = Nx;  p = m(i,j);  A[p, p] = 1  # boundary
+    # Equations corresponding to j=Ny, i=0,1,... (u known)
+    j = Ny
+    for i in Ix:
+        p = m(i,j);  A[p, p] = 1
+
+    # Time loop
+    import scipy.linalg
+    for n in It[0:-1]:
+        # Compute b
+        j = 0
+        for i in Ix:
+            p = m(i,j);  b[p] = U_0y(t[n+1])  # boundary
+        for j in Iy[1:-1]:
+            i = 0;  p = p = m(i,j);  b[p] = U_0x(t[n+1])  # boundary
+            for i in Ix[1:-1]:
+                p = m(i,j)                                # interior
+                b[p] = u_1[i,j] + \
+                  (1-theta)*(
+                  Fx*(u_1[i+1,j] - 2*u_1[i,j] + u_1[i-1,j]) +\
+                  Fy*(u_1[i,j+1] - 2*u_1[i,j] + u_1[i,j-1]))\
+                    + theta*dt*f(i*dx,j*dy,(n+1)*dt) + \
+                  (1-theta)*dt*f(i*dx,j*dy,n*dt)
+            i = Nx;  p = m(i,j);  b[p] = U_Lx(t[n+1])     # boundary
+        j = Ny
+        for i in Ix:
+            p = m(i,j);  b[p] = U_Ly(t[n+1])  # boundary
+        #print b
+
+        # Solve matrix system A*c = b
+        # (the solve function always returns a new object so we
+        # do not bother with inserting the solution in-place
+        # with c[:] = ...)
+        c = scipy.linalg.solve(A, b)
+
+        # Fill u with vector c
+        for i in Ix:
+            for j in Iy:
+                u[i,j] = c[m(i,j)]
+
+        if user_action is not None:
+            user_action(u, x, xv, y, yv, t, n+1)
+
+        # Update u_1 before next step
+        u_1, u = u, u_1
+
+    t1 = time.clock()
+    # Return u_1 as solution since we set u_1=u above
+    return t, t1-t0
+
+import scipy.sparse
+import scipy.sparse.linalg
+
+def solver_sparse(
+    I, a, f, Lx, Ly, Nx, Ny, dt, T, theta=0.5,
+    U_0x=0, U_0y=0, U_Lx=0, U_Ly=0, user_action=None,
+    method='direct', CG_tol=1E-5):
+    """
+    Full solver for the model problem using the theta-rule
+    difference approximation in time. Sparse matrix with
+    dedicated Gaussian elimination algorithm (method='direct')
+    or ILU preconditioned Conjugate Gradients (method='CG' with
+    tolerance CG_tol).
+    """
+    import time; t0 = time.clock()  # for measuring CPU time
+
+    x = np.linspace(0, Lx, Nx+1)       # mesh points in x dir
+    y = np.linspace(0, Ly, Ny+1)       # mesh points in y dir
+    dx = x[1] - x[0]
+    dy = y[1] - y[0]
+
+    dt = float(dt)                  # avoid integer division
+    Nt = int(round(T/float(dt)))
+    t = np.linspace(0, Nt*dt, Nt+1) # mesh points in time
+
+    # Mesh Fourier numbers in each direction
+    Fx = a*dt/dx**2
+    Fy = a*dt/dy**2
+
+    # Allow f to be None or 0
+    if f is None or f == 0:
+        f = lambda x, y, t: 0
+
+    u   = np.zeros((Nx+1, Ny+1))    # unknown u at new time level
+    u_1 = np.zeros((Nx+1, Ny+1))    # u at the previous time level
+
+    Ix = range(0, Nx+1)
+    Iy = range(0, Ny+1)
+    It = range(0, Nt+1)
+
+    # Make U_0x, U_0y, U_Lx and U_Ly functions if they are float/int
+    if isinstance(U_0x, (float,int)):
+        _U_0x = float(U_0x)  # Make copy of U_0x
+        U_0x = lambda t: _U_0x
+    if isinstance(U_0y, (float,int)):
+        _U_0y = float(U_0y)  # Make copy of U_0y
+        U_0y = lambda t: _U_0y
+    if isinstance(U_Lx, (float,int)):
+        _U_Lx = float(U_Lx)  # Make copy of U_Lx
+        U_Lx = lambda t: _U_Lx
+    if isinstance(U_Ly, (float,int)):
+        _U_Ly = float(U_Ly)  # Make copy of U_Ly
+        U_Ly = lambda t: _U_Ly
+
+    # Load initial condition into u_1
+    for i in Ix:
+        for j in Iy:
+            u_1[i,j] = I(x[i], y[j])
+
+    # Two-dim coordinate arrays for vectorized function evaluations
+    xv = x[:,np.newaxis]
+    yv = y[np.newaxis,:]
+
+    if user_action is not None:
+        user_action(u_1, x, xv, y, yv, t, 0)
+
+    N = (Nx+1)*(Ny+1)
+    main   = np.zeros(N)            # diagonal
+    lower  = np.zeros(N-1)          # subdiagonal
+    upper  = np.zeros(N-1)          # superdiagonal
+    lower2 = np.zeros(N-(Nx+1))     # lower diagonal
+    upper2 = np.zeros(N-(Nx+1))     # upper diagonal
+    b      = np.zeros(N)            # right-hand side
+
+    # Precompute sparse matrix
+    lower_offset = 1
+    lower2_offset = Nx+1
+
+    m = lambda i, j: j*(Nx+1) + i
+    j = 0; main[m(0,j):m(Nx+1,j)] = 1  # j=0 boundary line
+    for j in Iy[1:-1]:             # Interior mesh lines j=1,...,Ny-1
+        i = 0;   main[m(i,j)] = 1  # Boundary
+        i = Nx;  main[m(i,j)] = 1  # Boundary
+        # Interior i points: i=1,...,N_x-1
+        lower2[m(1,j)-lower2_offset:m(Nx,j)-lower2_offset] = - theta*Fy
+        lower[m(1,j)-lower_offset:m(Nx,j)-lower_offset] = - theta*Fx
+        main[m(1,j):m(Nx,j)] = 1 + 2*theta*(Fx+Fy)
+        upper[m(1,j):m(Nx,j)] = - theta*Fx
+        upper2[m(1,j):m(Nx,j)] = - theta*Fy
+    j = Ny; main[m(0,j):m(Nx+1,j)] = 1  # Boundary line
+
+    A = scipy.sparse.diags(
+        diagonals=[main, lower, upper, lower2, upper2],
+        offsets=[0, -lower_offset, lower_offset,
+                 -lower2_offset, lower2_offset],
+        shape=(N, N), format='csr')
+    #print A.todense()   # Check that A is correct
+
+    if method == 'CG':
+        # Find ILU preconditioner (constant in time)
+        A_ilu = scipy.sparse.linalg.spilu(A)  # SuperLU defaults
+        M = scipy.sparse.linalg.LinearOperator(
+            shape=(N, N), matvec=A_ilu.solve)
+
+    # Time loop
+    for n in It[0:-1]:
+        """
+        # Compute b, scalar version
+        j = 0
+        for i in Ix:
+            p = m(i,j);  b[p] = U_0y(t[n+1])          # Boundary
+        for j in Iy[1:-1]:
+            i = 0;  p = m(i,j);  b[p] = U_0x(t[n+1])  # Boundary
+            for i in Ix[1:-1]:
+                p = m(i,j)                            # Interior
+                b[p] = u_1[i,j] + \
+                  (1-theta)*(
+                  Fx*(u_1[i+1,j] - 2*u_1[i,j] + u_1[i-1,j]) +\
+                  Fy*(u_1[i,j+1] - 2*u_1[i,j] + u_1[i,j-1]))\
+                    + theta*dt*f(i*dx,j*dy,(n+1)*dt) + \
+                  (1-theta)*dt*f(i*dx,j*dy,n*dt)
+            i = Nx;  p = m(i,j);  b[p] = U_Lx(t[n+1]) # Boundary
+        j = Ny
+        for i in Ix:
+            p = m(i,j);  b[p] = U_Ly(t[n+1])          # Boundary
+        #print b
+        """
+        # Compute b, vectorized version
+
+        # Precompute f in array so we can make slices
+        f_a_np1 = f(xv, yv, t[n+1])
+        f_a_n   = f(xv, yv, t[n])
+
+        j = 0; b[m(0,j):m(Nx+1,j)] = U_0y(t[n+1])     # Boundary
+        for j in Iy[1:-1]:
+            i = 0;   p = m(i,j);  b[p] = U_0x(t[n+1]) # Boundary
+            i = Nx;  p = m(i,j);  b[p] = U_Lx(t[n+1]) # Boundary
+            imin = Ix[1]
+            imax = Ix[-1]  # for slice, max i index is Ix[-1]-1
+            b[m(imin,j):m(imax,j)] = u_1[imin:imax,j] + \
+                  (1-theta)*(Fx*(
+              u_1[imin+1:imax+1,j] -
+            2*u_1[imin:imax,j] +
+              u_1[imin-1:imax-1,j]) +
+                             Fy*(
+              u_1[imin:imax,j+1] -
+            2*u_1[imin:imax,j] +
+              u_1[imin:imax,j-1])) + \
+                theta*dt*f_a_np1[imin:imax,j] + \
+              (1-theta)*dt*f_a_n[imin:imax,j]
+        j = Ny;  b[m(0,j):m(Nx+1,j)] = U_Ly(t[n+1]) # Boundary
+
+        # Solve matrix system A*c = b
+        if method == 'direct':
+            c = scipy.sparse.linalg.spsolve(A, b)
+        elif method == 'CG':
+            x0 = u_1.T.reshape(N)  # Start vector is u_1
+            c, info = scipy.sparse.linalg.cg(
+                A, b, x0=x0, tol=CG_tol, maxiter=N, M=M)
+            if info > 0:
+                print 'CG: tolerance %g not achieved within %d iterations' \
+                      % (CG_tol, info)
+            elif info < 0:
+                print 'CG breakdown'
+
+        # Fill u with vector c
+        #for j in Iy:  # vectorize y lines
+        #    u[0:Nx+1,j] = c[m(0,j):m(Nx+1,j)]
+        u[:,:] = c.reshape(Ny+1,Nx+1).T
+
+        if user_action is not None:
+            user_action(u, x, xv, y, yv, t, n+1)
+
+        # Update u_1 before next step
+        u_1, u = u, u_1
+
+    t1 = time.clock()
+    # Return u_1 as solution since we set u_1=u above
+    return t, t1-t0
+
+
+def solver_classic_iterative(
+    I, a, f, Lx, Ly, Nx, Ny, dt, T, theta=0.5,
+    U_0x=0, U_0y=0, U_Lx=0, U_Ly=0, user_action=None,
+    version='vectorized', iteration='Jacobi',
+    omega=1.0, max_iter=100, tol=1E-4):
+    """
+    Full solver for the model problem using the theta-rule
+    difference approximation in time. Jacobi or SOR iteration.
+    """
+    import time; t0 = time.clock()     # for measuring CPU time
+
+    x = np.linspace(0, Lx, Nx+1)       # mesh points in x dir
+    y = np.linspace(0, Ly, Ny+1)       # mesh points in y dir
+    dx = x[1] - x[0]
+    dy = y[1] - y[0]
+
+    dt = float(dt)                    # avoid integer division
+    Nt = int(round(T/float(dt)))
+    t = np.linspace(0, Nt*dt, Nt+1)   # mesh points in time
+
+    # Mesh Fourier numbers in each direction
+    Fx = a*dt/dx**2
+    Fy = a*dt/dy**2
+
+    # Allow f to be None or 0
+    if f is None or f == 0:
+        f = lambda x, y, t: 0
+
+    if version == 'vectorized' and iteration == 'SOR':
+        if (Nx % 2) != 0 or (Ny % 2) != 0:
+            raise ValueError(
+                'Vectorized SOR requires even Nx and Ny (%dx%d)'
+                % (Nx, Ny))
+
+    u   = np.zeros((Nx+1, Ny+1))      # unknown u at new time level
+    u_1 = np.zeros((Nx+1, Ny+1))      # u at the previous time level
+    u_  = np.zeros((Nx+1, Ny+1))      # most recent approx to u
+    if version == 'vectorized':
+        u_new = np.zeros((Nx+1, Ny+1))  # help array
+
+    Ix = range(0, Nx+1)
+    Iy = range(0, Ny+1)
+    It = range(0, Nt+1)
+
+    # Make U_0x, U_0y, U_Lx and U_Ly functions if they are float/int
+    if isinstance(U_0x, (float,int)):
+        _U_0x = float(U_0x)  # Make copy of U_0x
+        U_0x = lambda t: _U_0x
+    if isinstance(U_0y, (float,int)):
+        _U_0y = float(U_0y)  # Make copy of U_0y
+        U_0y = lambda t: _U_0y
+    if isinstance(U_Lx, (float,int)):
+        _U_Lx = float(U_Lx)  # Make copy of U_Lx
+        U_Lx = lambda t: _U_Lx
+    if isinstance(U_Ly, (float,int)):
+        _U_Ly = float(U_Ly)  # Make copy of U_Ly
+        U_Ly = lambda t: _U_Ly
+
+    # Load initial condition into u_1
+    for i in Ix:
+        for j in Iy:
+            u_1[i,j] = I(x[i], y[j])
+
+    # Two-dim coordinate arrays for vectorized function evaluations
+    # in the user_action function
+    xv = x[:,np.newaxis]
+    yv = y[np.newaxis,:]
+
+    if user_action is not None:
+        user_action(u_1, x, xv, y, yv, t, 0)
+
+    # Time loop
+    import scipy.linalg
+    for n in It[0:-1]:
+        # Solve linear system by Jacobi or SOR iteration at time level n+1
+        u_[:,:] = u_1  # Start value
+        converged = False
+        r = 0
+        while not converged:
+            if version == 'scalar':
+                if iteration == 'Jacobi':
+                    u__ = u_
+                elif iteration == 'SOR':
+                    u__ = u
+                j = 0
+                for i in Ix:
+                    u[i,j] = U_0y(t[n+1])  # Boundary
+                for j in Iy[1:-1]:
+                    i = 0;   u[i,j] = U_0x(t[n+1])  # Boundary
+                    i = Nx;  u[i,j] = U_Lx(t[n+1])  # Boundary
+                    for i in Ix[1:-1]:
+                        u_new = 1.0/(1.0 + 2*theta*(Fx + Fy))*(theta*(
+                            Fx*(u_[i+1,j] + u__[i-1,j]) +
+                            Fy*(u_[i,j+1] + u__[i,j-1])) + \
+                        u_1[i,j] + (1-theta)*(
+                          Fx*(
+                        u_1[i+1,j] - 2*u_1[i,j] + u_1[i-1,j]) +
+                          Fy*(
+                        u_1[i,j+1] - 2*u_1[i,j] + u_1[i,j-1]))\
+                          + theta*dt*f(i*dx,j*dy,(n+1)*dt) + \
+                        (1-theta)*dt*f(i*dx,j*dy,n*dt))
+                        u[i,j] = omega*u_new + (1-omega)*u_[i,j]
+                j = Ny
+                for i in Ix:
+                    u[i,j] = U_Ly(t[n+1])  # boundary
+            elif version == 'vectorized':
+                j = 0;  u[:,j] = U_0y(t[n+1])  # boundary
+                i = 0;  u[i,:] = U_0x(t[n+1])  # boundary
+                i = Nx; u[i,:] = U_Lx(t[n+1])  # boundary
+                j = Ny; u[:,j] = U_Ly(t[n+1])  # boundary
+                # Internal points
+                f_a_np1 = f(xv, yv, t[n+1])
+                f_a_n   = f(xv, yv, t[n])
+                def update(u_, u_1, ic, im1, ip1, jc, jm1, jp1):
+                    #print '''
+#ic:  %s
+#im1: %s
+#ip1: %s
+#jc:  %s
+#jm1: %s
+#jp1: %s
+#''' % (range(u_.shape[0])[ic],range(u_.shape[0])[im1],range(u_.shape[0])[ip1],
+#       range(u_.shape[1])[ic],range(u_.shape[1])[im1],range(u_.shape[1])[ip1])
+                    return \
+                    1.0/(1.0 + 2*theta*(Fx + Fy))*(theta*(
+                        Fx*(u_[ip1,jc] + u_[im1,jc]) +
+                        Fy*(u_[ic,jp1] + u_[ic,jm1])) +\
+                    u_1[ic,jc] + (1-theta)*(
+                      Fx*(u_1[ip1,jc] - 2*u_1[ic,jc] + u_1[im1,jc]) +\
+                      Fy*(u_1[ic,jp1] - 2*u_1[ic,jc] + u_1[ic,jm1]))+\
+                      theta*dt*f_a_np1[ic,jc] + \
+                      (1-theta)*dt*f_a_n[ic,jc])
+
+                if iteration == 'Jacobi':
+                    ic  = jc  = slice(1,-1)
+                    im1 = jm1 = slice(0,-2)
+                    ip1 = jp1 = slice(2,None)
+                    u_new[ic,jc] = update(
+                        u_, u_1, ic, im1, ip1, jc, jm1, jp1)
+                    u[ic,jc] = omega*u_new[ic,jc] + (1-omega)*u_[ic,jc]
+                elif iteration == 'SOR':
+                    u_new[:,:] = u_
+                    # Red points
+                    ic  = slice(1,-1,2)
+                    im1 = slice(0,-2,2)
+                    ip1 = slice(2,None,2)
+                    jc  = slice(1,-1,2)
+                    jm1 = slice(0,-2,2)
+                    jp1 = slice(2,None,2)
+                    u_new[ic,jc] = update(
+                        u_new, u_1, ic, im1, ip1, jc, jm1, jp1)
+
+                    ic  = slice(2,-1,2)
+                    im1 = slice(1,-2,2)
+                    ip1 = slice(3,None,2)
+                    jc  = slice(2,-1,2)
+                    jm1 = slice(1,-2,2)
+                    jp1 = slice(3,None,2)
+                    u_new[ic,jc] = update(
+                        u_new, u_1, ic, im1, ip1, jc, jm1, jp1)
+
+                    # Black points
+                    ic  = slice(2,-1,2)
+                    im1 = slice(1,-2,2)
+                    ip1 = slice(3,None,2)
+                    jc  = slice(1,-1,2)
+                    jm1 = slice(0,-2,2)
+                    jp1 = slice(2,None,2)
+                    u_new[ic,jc] = update(
+                        u_new, u_1, ic, im1, ip1, jc, jm1, jp1)
+
+                    ic  = slice(1,-1,2)
+                    im1 = slice(0,-2,2)
+                    ip1 = slice(2,None,2)
+                    jc  = slice(2,-1,2)
+                    jm1 = slice(1,-2,2)
+                    jp1 = slice(3,None,2)
+                    u_new[ic,jc] = update(
+                        u_new, u_1, ic, im1, ip1, jc, jm1, jp1)
+
+                    # Relax
+                    c = slice(1,-1)
+                    u[c,c] = omega*u_new[c,c] + (1-omega)*u_[c,c]
+
+            r += 1
+            converged = np.abs(u-u_).max() < tol or r >= max_iter
+            #print r, np.abs(u-u_).max(), np.sqrt(dx*dy*np.sum((u-u_)**2))
+            u_[:,:] = u
+
+        print 't=%.2f: %s %s (omega=%g) finished in %d iterations' % \
+              (t[n+1], version, iteration, omega, r)
+
+        if user_action is not None:
+            user_action(u, x, xv, y, yv, t, n+1)
+
+        # Update u_1 before next step
+        u_1, u = u, u_1
+
+    t1 = time.clock()
+    # Return u_1 as solution since we set u_1=u above
+    return t, t1-t0
+
+def quadratic(theta, Nx, Ny):
+    """Exact discrete solution of the scheme."""
+
+    def u_exact(x, y, t):
+        return 5*t*x*(Lx-x)*y*(Ly-y)
+    def I(x, y):
+        return u_exact(x, y, 0)
+    def f(x, y, t):
+        return 5*x*(Lx-x)*y*(Ly-y) + 10*a*t*(y*(Ly-y)+x*(Lx-x))
+
+    # Use rectangle to detect errors in switching i and j in scheme
+    Lx = 0.75
+    Ly = 1.5
+    a = 3.5
+    dt = 0.5
+    T = 2
+
+    def assert_no_error(u, x, xv, y, yv, t, n):
+        """Assert zero error at all mesh points."""
+        u_e = u_exact(xv, yv, t[n])
+        diff = abs(u - u_e).max()
+        tol = 1E-12
+        msg = 'diff=%g, step %d, time=%g' % (diff, n, t[n])
+        print msg
+        assert diff < tol, msg
+
+    print '\ntesting dense matrix'
+    t, cpu = solver_dense(
+        I, a, f, Lx, Ly, Nx, Ny,
+        dt, T, theta, user_action=assert_no_error)
+
+    print '\ntesting sparse matrix'
+    t, cpu = solver_sparse(
+        I, a, f, Lx, Ly, Nx, Ny,
+        dt, T, theta, user_action=assert_no_error,
+        method='direct')
+
+    def assert_small_error(u, x, xv, y, yv, t, n):
+        """Assert small error at all mesh points for iterative methods."""
+        u_e = u_exact(xv, yv, t[n])
+        diff = abs(u - u_e).max()
+        tol = 1E-12
+        tol = 1E-4
+        msg = 'diff=%g, step %d, time=%g' % (diff, n, t[n])
+        print msg
+        assert diff < tol, msg
+
+    tol = 1E-5  # Tolerance in iterative methods
+    for iteration in 'Jacobi', 'SOR':
+        for version in 'scalar', 'vectorized':
+            for theta in 1, 0.5:
+                print '\ntesting %s, %s version, theta=%g, tol=%g' % \
+                      (iteration, version, theta, tol)
+                t, cpu = solver_classic_iterative(
+                    I=I, a=a, f=f, Lx=Lx, Ly=Ly, Nx=Nx, Ny=Ny,
+                    dt=dt, T=T, theta=theta,
+                    U_0x=0, U_0y=0, U_Lx=0, U_Ly=0,
+                    user_action=assert_small_error,
+                    version=version, iteration=iteration,
+                    omega=1.0, max_iter=100, tol=tol)
+
+    print '\ntesting CG+ILU, theta=%g, tol=%g' % (theta, tol)
+    solver_sparse(
+        I, a, f, Lx, Ly, Nx, Ny, dt, T, theta=0.5,
+        user_action=assert_small_error,
+        method='CG', CG_tol=tol)
+
+    return t, cpu
+
+def test_quadratic():
+    # For each of the three schemes (theta = 1, 0.5, 0), a series of
+    # meshes are tested (Nx > Ny and Nx < Ny)
+    for theta in [1, 0.5, 0]:
+        for Nx in range(2, 6, 2):
+            for Ny in range(2, 6, 2):
+                print '\n*** testing for %dx%d mesh' % (Nx, Ny)
+                quadratic(theta, Nx, Ny)
+
+def demo_classic_iterative(
+    tol=1E-4, iteration='Jacobi',
+    version='vectorized', theta=0.5,
+    Nx=10, Ny=10):
+    Lx = 2.0
+    Ly = 1.0
+    a = 1.5
+
+    u_exact = lambda x, y, t: \
+              np.exp(-a*np.pi**2*(Lx**(-2) + Ly**(-2))*t)*\
+              np.sin(np.pi*x/Lx)*np.sin(np.pi*y/Ly)
+    I = lambda x, y: u_exact(x, y, 0)
+    f = lambda x, y, t: 0 if isinstance(x, (float,int)) else \
+        np.zeros((Nx+1,Ny+1))
+    dt = 0.2
+    dt = 0.05
+    T = 0.5
+
+    def examine(u, x, xv, y, yv, t, n):
+        # Expected error in amplitude
+        dx = x[1] - x[0];  dy = y[1] - y[0];  dt = t[1] - t[0]
+        Fx = a*dt/dx**2;  Fy = a*dt/dy**2
+        kx = np.pi/Lx;    ky = np.pi/Ly
+        px = kx*dx/2;     py = ky*dy/2
+        if theta == 1:
+            A_d = (1 + 4*Fx*np.sin(px)**2 + 4*Fy*np.sin(py)**2)**(-n)
+        else:
+            A_d = ((1 - 2*Fx*np.sin(px)**2 - 2*Fy*np.sin(py)**2)/\
+                   (1 + 2*Fx*np.sin(px)**2 + 2*Fy*np.sin(py)**2))**n
+        A_e  = np.exp(-a*np.pi**2*(Lx**(-2) + Ly**(-2))*t[n])
+        A_diff = abs(A_e - A_d)
+        u_diff = abs(u_exact(xv, yv, t[n]).max() - u.max())
+        print 'Max u: %.2E' % u.max(), \
+              'error in u: %.2E' % u_diff, 'ampl.: %.2E' % A_diff, \
+              'iter: %.2E' % abs(u_diff - A_diff)
+
+    solver_classic_iterative(
+        I=I, a=a, f=f, Lx=Lx, Ly=Ly, Nx=Nx, Ny=Ny,
+        dt=dt, T=T, theta=theta,
+        U_0x=0, U_0y=0, U_Lx=0, U_Ly=0, user_action=examine,
+        #version='vectorized', iteration='Jacobi',
+        version=version, iteration=iteration,
+        omega=1.0, max_iter=300, tol=tol)
+
+if __name__ == '__main__':
+    test_quadratic()
+    #demo_classic_iterative(
+    #    iteration='Jacobi', theta=0.5, tol=1E-4, Nx=20, Ny=20)