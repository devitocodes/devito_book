--- conflicted
+++ resolved
@@ -165,12 +165,8 @@
                   T=(2*pi/sqrt(c/m))*2, damping=damping)
     u_e = u_e(t)
     error = np.abs(u - u_e).max()
-<<<<<<< HEAD
     tol = 1E-12
     assert error < tol    
-=======
-    assert error < 1E-12
->>>>>>> e7ce63be
     print 'Error in computing a quadratic solution:', error
 
 if __name__ == '__main__':
