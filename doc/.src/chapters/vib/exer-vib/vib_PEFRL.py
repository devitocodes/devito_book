import scitools.std as plt
import sys
import odespy
import numpy as np
import time

def solver_PEFRL(I, V, g, dt, T):
    """
    Solve v' = - g(u,v), u'=v for t in (0,T], u(0)=I and v(0)=V,
    by the PEFRL method.
    """
    dt = float(dt)
    Nt = int(round(T/dt))
    u = np.zeros((Nt+1, len(I)))
    v = np.zeros((Nt+1, len(I)))
    t = np.linspace(0, Nt*dt, Nt+1)

    # these values are from eq (20), ref to paper below
    xi = 0.1786178958448091
    lambda_ = -0.2123418310626054
    chi = -0.06626458266981849

    v[0] = V
    u[0] = I
    # Compare with eq 22 in http://arxiv.org/pdf/cond-mat/0110585.pdf
    for n in range(0, Nt):
        u_ = u[n] + xi*dt*v[n]
        v_ = v[n] + 0.5*(1-2*lambda_)*dt*g(u_, v[n])
        u_ = u_ + chi*dt*v_
        v_ = v_ + lambda_*dt*g(u_, v_)
        u_ = u_ + (1-2*(chi+xi))*dt*v_
        v_ = v_ + lambda_*dt*g(u_, v_)
        u_ = u_ + chi*dt*v_
        v[n+1] = v_ + 0.5*(1-2*lambda_)*dt*g(u_, v_)
        u[n+1] = u_ + xi*dt*v[n+1]
        #print 'v[%d]=%g, u[%d]=%g' % (n+1,v[n+1],n+1,u[n+1])
    return u, v, t

def test_solver_PEFRL():
    """Check 4th order convergence rate, using u'' + u = 0,
    I = 3.0, V = 0, which has the exact solution u_e = 3*cos(t)"""
    def g(u, v):
        return np.array([-u])
    def u_exact(t):
        return np.array([3*np.cos(t)]).transpose()
    I = u_exact(0)
    V = np.array([0])
    print 'V:', V, 'I:', I

    # Numerical parameters
    w = 1
    P = 2*np.pi/w
    dt_values = [P/20, P/40, P/80, P/160, P/320]
    T = 8*P
    error_vs_dt = []
    for n, dt in enumerate(dt_values):
        u, v, t = solver_PEFRL(I, V, g, dt, T)
        error = np.abs(u - u_exact(t)).max()
        print 'error:', error
        if n > 0:
            error_vs_dt.append(error/dt**4)
    for i in range(1, len(error_vs_dt)):
        #print abs(error_vs_dt[i]- error_vs_dt[0])
        assert abs(error_vs_dt[i]-
                   error_vs_dt[0]) < 0.1


def compute_orbit_and_error(
    f,
    solver_ID,
    timesteps_per_period=20,
    N_orbit_groups=1000,
    orbit_group_size=10):
    '''
    For one particular solver:
    Calculte the orbits for a multiple of grouped orbits, i.e.
    number of orbits = orbit_group_size*N_orbit_groups.
    Returns: time step dt, and, for each N_orbit_groups cycle,
    the 2D position error and cpu time (as lists).
    '''
    def u_exact(t):
        return np.array([np.cos(t), np.sin(t)])

    w = 1
    P = 2*np.pi/w       # scaled period (1 year becomes 2*pi)
    dt = P/timesteps_per_period
    Nt = orbit_group_size*N_orbit_groups*timesteps_per_period
    T = Nt*dt
    t_mesh = np.linspace(0, T, Nt+1)
    E_orbit = []

    #print '        dt:', dt
    T_interval = P*orbit_group_size
    N = int(round(T_interval/dt))

    # set initial conditions
    if solver_ID == 'RK4':
        A = [1,0,0,1]
    elif solver_ID == 'EC':
        A = [0,1,1,0]
    elif solver_ID == 'PEFRL':
        I = np.array([1, 0])
        V = np.array([0, 1])
    else:
        print 'Unknown solver requested!'
        sys.exit(1)

    print 'orbit_group_size:', orbit_group_size

    t1 = time.clock()
    for i in range(N_orbit_groups):
        time_points = np.linspace(i*T_interval, (i+1)*T_interval, N+1)
        u_e = u_exact(time_points).transpose()
        if solver_ID == 'RK4':
            solver = odespy.RK4(f)
            solver.set_initial_condition(A)
            ui, ti = solver.solve(time_points)
            #find error (correct final pos:  x=1, y=0)
<<<<<<< HEAD
            if E_measure == 'final_E':
                orbit_error = np.sqrt((1-ui[-1,0])**2 +
                                      (0-ui[-1,2])**2)*100
            elif E_measure == 'max_E':
                orbit_error = np.sqrt((ui[:,0]-u_e[:,0])**2 +
                                      (ui[:,2]-u_e[:,1])**2).max()
            elif E_measure == 'all_E':
                orbit_error = np.sqrt(
                dt*np.sum((ui[:,0]-u_e[:,0])**2 +
                          (ui[:,2]-u_e[:,1])**2))
            else:
                print 'Unknown error measure requested!'
                sys.exit(1)
=======
            orbit_error = np.sqrt(
                      (ui[:,0]-u_e[:,0])**2 + (ui[:,2]-u_e[:,1])**2).max()
>>>>>>> 05f494e1
        elif solver_ID == 'EC':
            solver = odespy.EulerCromer(f)
            solver.set_initial_condition(A)
            ui, ti = solver.solve(time_points)
            #find error (correct final pos:  x=1, y=0)
<<<<<<< HEAD
            if E_measure == 'final_E':
                orbit_error = np.sqrt((1-ui[-1,1])**2 +
                                      (0-ui[-1,3])**2)*100
            elif E_measure == 'max_E':
                orbit_error = np.sqrt((ui[:,1]-u_e[:,0])**2 +
                                      (ui[:,3]-u_e[:,1])**2).max()
            elif E_measure == 'all_E':
                orbit_error = np.sqrt(
                    dt*np.sum((ui[:,1]-u_e[:,0])**2 +
                              (ui[:,3]-u_e[:,1])**2))
            else:
                print 'Unknown error measure requested!'
                sys.exit(1)
=======
            orbit_error = np.sqrt(
                      (ui[:,1]-u_e[:,0])**2 + (ui[:,3]-u_e[:,1])**2).max()
>>>>>>> 05f494e1
        else:   # solver_ID == 'PEFRL':
            # Note: every T_inverval is here counted from time 0
            ui, vi, ti = solver_PEFRL(I, V, f, dt, T_interval)
            #find error (correct final pos:  x=1, y=0)
<<<<<<< HEAD
            if E_measure == 'final_E':
                orbit_error = np.sqrt((1-ui[-1,0])**2 +
                                      (0-ui[-1,1])**2)*100
            elif E_measure == 'max_E':
                orbit_error = np.sqrt(
                    (ui[:,0]-u_e[:,0])**2 +
                    (ui[:,1]-u_e[:,1])**2).max()
            elif E_measure == 'all_E':
                orbit_error = np.sqrt(
                    dt*np.sum((ui[:,0]-u_e[:,0])**2 +
                              (ui[:,1]-u_e[:,1])**2))
            else:
                print 'Unknown error measure requested!'
                sys.exit(1)
=======
            orbit_error = np.sqrt(
                      (ui[:,0]-u_e[:,0])**2 + (ui[:,1]-u_e[:,1])**2).max()
>>>>>>> 05f494e1

        print '      Orbit no. %d,   max error (per cent): %g' % \
                           ((i+1)*orbit_group_size, orbit_error)

        E_orbit.append(orbit_error)

        # set init. cond. for next time interval
        if solver_ID == 'RK4':
            A = [ui[-1,0], ui[-1,1], ui[-1,2], ui[-1,3]]
        elif solver_ID == 'EC':
            A = [ui[-1,0], ui[-1,1], ui[-1,2], ui[-1,3]]
        else:   # solver_ID == 'PEFRL':
            I = [ui[-1,0], ui[-1,1]]
            V = [vi[-1,0], vi[-1,1]]

    t2 = time.clock()
    CPU_time = (t2 - t1)/(60.0*60.0)    # in hours
    return dt, E_orbit, CPU_time

def orbit_error_vs_dt(
    f_EC, f_RK4, g, solvers,
    N_orbit_groups=1000,    
    orbit_group_size=10):
    '''
    With each solver in list "solvers": Simulate 
    orbit_group_size*N_orbit_groups orbits with different dt values.
    Collect final 2D position error for each dt and plot all errors.
    '''

    for solver_ID in solvers:
        print 'Computing orbit with solver:', solver_ID
        E_values = []
        dt_values = []
        cpu_values = []
<<<<<<< HEAD
        #for timesteps_per_period in 400, 800, 1600, 3200:
        for timesteps_per_period in \
                50, 100, 200, 400, 800, 1600, 3200:
            print '... steps per period: ', timesteps_per_period
=======
        for timesteps_per_period in 200, 400, 800, 1600:
            print '.......time steps per period: ', timesteps_per_period
>>>>>>> 05f494e1
            if solver_ID == 'RK4':
                dt, E, cpu_time = compute_orbit_and_error(
                    f_RK4,
                    solver_ID,
                    timesteps_per_period,
                    N_orbit_groups,
                    orbit_group_size)
            elif solver_ID == 'EC':
                dt, E, cpu_time = compute_orbit_and_error(
                    f_EC,
                    solver_ID,
                    timesteps_per_period,
                    N_orbit_groups,
                    orbit_group_size)
            elif solver_ID == 'PEFRL':
                dt, E, cpu_time = compute_orbit_and_error(
                    g,
                    solver_ID,
                    timesteps_per_period,
                    N_orbit_groups,
                    orbit_group_size)
            else:
                print 'Unknown solver requested!'
                sys.exit(1)

            dt_values.append(dt)
<<<<<<< HEAD
            E_values.append(E[-1])  # need only after 10 000 cycles
            cpu_values.append(cpu_time[-1])
            #print 'CPU (in hours):', cpu_time
        #print 'E_values (10 000 years, changing dt):', E_values
        #print 'dt_values (10 000 years):', dt_values
        #print 'cpu_values (10 000 years, changing dt):', cpu_values
=======
            E_values.append(np.array(E).max())  
            cpu_values.append(cpu_time)
        print 'dt_values:', dt_values
        print 'E max with dt...:', E_values
        print 'cpu_values with dt...:', cpu_values
>>>>>>> 05f494e1
        #plt.figure()
        #plt.plot(dt_values, cpu_values, 'b*')
        #plt.xlabel('dt')
        #plt.ylabel('CPU (hours)')
        #plt.title(solver_ID)
        #plt.show()
        #filename = solver_ID + '_CPU_with_dt'
        #plt.savefig(filename + '.png')
        #plt.savefig(filename + '.pdf')
        #plt.figure()
        #plt.plot(dt_values, E_values, 'b*')
        #plt.xlabel('dt')
        #plt.ylabel('E max')
        #plt.title(solver_ID)
        #plt.show()
        #filename = solver_ID + 'Emax_with_dt'
        #plt.savefig(filename + '.png')
        #plt.savefig(filename + '.pdf')

        # Now make empirical formula: C*dt**r
        # i.e., we only estimate the conv. rate r
<<<<<<< HEAD

        E_values =  np.array(E_values)
        dt_values = np.array(dt_values)
        m = len(E_values)

        r = [np.log(E_values[i-1]/E_values[i])/
             np.log(dt_values[i-1]/dt_values[i])
             for i in range(1, m, 1)]
        print 'convergence rates (%s): %s' % (solver_ID, r)

=======
        #E_values =  np.array(E_values)
        #dt_values = np.array(dt_values)
        #m = len(E_values)
        #r = [np.log(E_values[i-1]/E_values[i])/
        #     np.log(dt_values[i-1]/dt_values[i])
        #     for i in range(1, m, 1)]
        #print 'convergence rates (%s): %s' % (solver_ID, r)
>>>>>>> 05f494e1
        #tol = 0.1
        #if solver_ID == 'EC':   # should be 1st order
        #    assert abs(r[-1] - 1.0) < tol
        #else:   # RK4 and PEFRL should be 4th order
        #    assert abs(r[-1] - 4.0) < tol


def orbit_error_vs_years(
    f_EC, f_RK4, g, solvers,
    N_orbit_groups=1000,
    orbit_group_size=100,
    N_time_steps = 1000):
    '''
    For each solver in the list solvers:
    simulate orbit_group_size*N_orbit_groups orbits with a fixed 
    dt corresponding to N_time_steps steps per cycle (year). 
    Collect max 2D position errors for each N_time_steps'th run, 
    plot these errors and CPU. Finally, make an empirical 
    formula for error and CPU as functions of a number
    of cycles.
    '''
    timesteps_per_period = N_time_steps     # fixed for all runs

    for solver_ID in solvers:
        print 'Computing orbit with solver:', solver_ID
        if solver_ID == 'RK4':
            dt, E, cpu_time = compute_orbit_and_error(
                f_RK4,
                solver_ID,
                timesteps_per_period,
                N_orbit_groups,
                orbit_group_size)
        elif solver_ID == 'EC':
            dt, E, cpu_time = compute_orbit_and_error(
                f_EC,
                solver_ID,
                timesteps_per_period,
                N_orbit_groups,
                orbit_group_size)
        elif solver_ID == 'PEFRL':
            dt, E, cpu_time = compute_orbit_and_error(
                g,
                solver_ID,
                timesteps_per_period,
                N_orbit_groups,
                orbit_group_size)
        else:
            print 'Unknown solver requested!'
            sys.exit(1)

        # E and cpu_time are for every N_orbit_groups cycle
        print 'E_values (fixed dt, changing no of years):', E
        print 'CPU (hours):', cpu_time
        years = range(0, N_orbit_groups)

        # Now make empirical formula

        def E_of_years(x, *coeff):
            return sum(coeff[i]*x*i for i in range(len(coeff)))
        E =  np.array(E)
        years = np.array(years)
        degree = 4
        p = np.polyfit(years, E, degree+1)
        p_str = map(str, p)
        formula = ' + '.join([p_str[i] + '*x**' + str(i) for i in range(degree)])
        #formula = p_str[0] + '*x**4 + ' + p_str[1] + '*x**3 + ' + \
        #      p_str[2] + '*x**2 + ' + p_str[3] + '*x + ' + p_str[4]
        print 'Empirical formula (E with years):  ', formula
        plt.figure()
        plt.plot(years,
                 E, 'b-',
                 years,
                 E_of_years(years, *p), 'r--')
        plt.xlabel('Number of years')
        plt.ylabel('orbit error (in per cent, fixed dt)')
        plt.title(solver_ID)
        filename = solver_ID + '_E_with_dt'
        plt.savefig(filename + '.png')
        plt.savefig(filename + '.pdf')
        plt.show()

def compute_orbit_error_and_CPU():
    '''
    Orbit error and associated CPU times are computed with
    solvers: RK4, Euler-Cromer, PEFRL.'''

    def f_EC(u, t):
        '''
        Return derivatives for the 1st order system as
        required by Euler-Cromer.
        '''
        vx, x, vy, y = u  # u, array, holding [vx, x, vy, y]
        d = -(x**2 + y**2)**(-3.0/2)
        return [d*x, vx, d*y, vy ]

    def f_RK4(u, t):
        '''
        Return derivatives for the 1st order system as
        required by RK4.
        '''
        x, vx, y, vy = u  # u, array, holding [x, vx, y, vy]
        d = -(x**2 + y**2)**(-3.0/2)
        return [vx, d*x, vy, d*y ]

    def g(u, v):
        '''
        Return derivatives for the 1st order system as
        required by PEFRL.
        '''
        d = -(u[0]**2 + u[1]**2)**(-3.0/2)
        return np.array([d*u[0], d*u[1]])

    #print 'Find orbit error as fu. of dt...(10000 orbits)'
    #solvers = ['RK4', 'EC', 'PEFRL']    
    #N_orbit_groups=1
    #orbit_group_size=10000
    #orbit_group_size=1000
    #orbit_error_vs_dt(
    #    f_EC, f_RK4, g, solvers,
    #    N_orbit_groups=N_orbit_groups,
    #    orbit_group_size=orbit_group_size)

    print 'Compute orbit error as fu. of no of years (fixed dt)...'
    solvers = ['PEFRL']    
    #N_orbit_groups=10000
    N_orbit_groups=10
    orbit_group_size=10
    N_time_steps = 1600    # no of steps per orbit cycle
    orbit_error_vs_years(
        f_EC, f_RK4, g, solvers,
        N_orbit_groups=N_orbit_groups,
        orbit_group_size=orbit_group_size,
        N_time_steps = N_time_steps)

if __name__ == '__main__':
    #test_solver_PEFRL()
    compute_orbit_error_and_CPU()<|MERGE_RESOLUTION|>--- conflicted
+++ resolved
@@ -116,7 +116,7 @@
             solver.set_initial_condition(A)
             ui, ti = solver.solve(time_points)
             #find error (correct final pos:  x=1, y=0)
-<<<<<<< HEAD
+
             if E_measure == 'final_E':
                 orbit_error = np.sqrt((1-ui[-1,0])**2 +
                                       (0-ui[-1,2])**2)*100
@@ -130,16 +130,12 @@
             else:
                 print 'Unknown error measure requested!'
                 sys.exit(1)
-=======
-            orbit_error = np.sqrt(
-                      (ui[:,0]-u_e[:,0])**2 + (ui[:,2]-u_e[:,1])**2).max()
->>>>>>> 05f494e1
         elif solver_ID == 'EC':
             solver = odespy.EulerCromer(f)
             solver.set_initial_condition(A)
             ui, ti = solver.solve(time_points)
             #find error (correct final pos:  x=1, y=0)
-<<<<<<< HEAD
+
             if E_measure == 'final_E':
                 orbit_error = np.sqrt((1-ui[-1,1])**2 +
                                       (0-ui[-1,3])**2)*100
@@ -153,15 +149,11 @@
             else:
                 print 'Unknown error measure requested!'
                 sys.exit(1)
-=======
-            orbit_error = np.sqrt(
-                      (ui[:,1]-u_e[:,0])**2 + (ui[:,3]-u_e[:,1])**2).max()
->>>>>>> 05f494e1
         else:   # solver_ID == 'PEFRL':
             # Note: every T_inverval is here counted from time 0
             ui, vi, ti = solver_PEFRL(I, V, f, dt, T_interval)
             #find error (correct final pos:  x=1, y=0)
-<<<<<<< HEAD
+
             if E_measure == 'final_E':
                 orbit_error = np.sqrt((1-ui[-1,0])**2 +
                                       (0-ui[-1,1])**2)*100
@@ -176,11 +168,6 @@
             else:
                 print 'Unknown error measure requested!'
                 sys.exit(1)
-=======
-            orbit_error = np.sqrt(
-                      (ui[:,0]-u_e[:,0])**2 + (ui[:,1]-u_e[:,1])**2).max()
->>>>>>> 05f494e1
-
         print '      Orbit no. %d,   max error (per cent): %g' % \
                            ((i+1)*orbit_group_size, orbit_error)
 
@@ -201,10 +188,10 @@
 
 def orbit_error_vs_dt(
     f_EC, f_RK4, g, solvers,
-    N_orbit_groups=1000,    
+    N_orbit_groups=1000,
     orbit_group_size=10):
     '''
-    With each solver in list "solvers": Simulate 
+    With each solver in list "solvers": Simulate
     orbit_group_size*N_orbit_groups orbits with different dt values.
     Collect final 2D position error for each dt and plot all errors.
     '''
@@ -214,15 +201,11 @@
         E_values = []
         dt_values = []
         cpu_values = []
-<<<<<<< HEAD
+
         #for timesteps_per_period in 400, 800, 1600, 3200:
         for timesteps_per_period in \
                 50, 100, 200, 400, 800, 1600, 3200:
             print '... steps per period: ', timesteps_per_period
-=======
-        for timesteps_per_period in 200, 400, 800, 1600:
-            print '.......time steps per period: ', timesteps_per_period
->>>>>>> 05f494e1
             if solver_ID == 'RK4':
                 dt, E, cpu_time = compute_orbit_and_error(
                     f_RK4,
@@ -249,20 +232,12 @@
                 sys.exit(1)
 
             dt_values.append(dt)
-<<<<<<< HEAD
             E_values.append(E[-1])  # need only after 10 000 cycles
             cpu_values.append(cpu_time[-1])
             #print 'CPU (in hours):', cpu_time
         #print 'E_values (10 000 years, changing dt):', E_values
         #print 'dt_values (10 000 years):', dt_values
         #print 'cpu_values (10 000 years, changing dt):', cpu_values
-=======
-            E_values.append(np.array(E).max())  
-            cpu_values.append(cpu_time)
-        print 'dt_values:', dt_values
-        print 'E max with dt...:', E_values
-        print 'cpu_values with dt...:', cpu_values
->>>>>>> 05f494e1
         #plt.figure()
         #plt.plot(dt_values, cpu_values, 'b*')
         #plt.xlabel('dt')
@@ -284,7 +259,6 @@
 
         # Now make empirical formula: C*dt**r
         # i.e., we only estimate the conv. rate r
-<<<<<<< HEAD
 
         E_values =  np.array(E_values)
         dt_values = np.array(dt_values)
@@ -295,15 +269,6 @@
              for i in range(1, m, 1)]
         print 'convergence rates (%s): %s' % (solver_ID, r)
 
-=======
-        #E_values =  np.array(E_values)
-        #dt_values = np.array(dt_values)
-        #m = len(E_values)
-        #r = [np.log(E_values[i-1]/E_values[i])/
-        #     np.log(dt_values[i-1]/dt_values[i])
-        #     for i in range(1, m, 1)]
-        #print 'convergence rates (%s): %s' % (solver_ID, r)
->>>>>>> 05f494e1
         #tol = 0.1
         #if solver_ID == 'EC':   # should be 1st order
         #    assert abs(r[-1] - 1.0) < tol
@@ -318,10 +283,10 @@
     N_time_steps = 1000):
     '''
     For each solver in the list solvers:
-    simulate orbit_group_size*N_orbit_groups orbits with a fixed 
-    dt corresponding to N_time_steps steps per cycle (year). 
-    Collect max 2D position errors for each N_time_steps'th run, 
-    plot these errors and CPU. Finally, make an empirical 
+    simulate orbit_group_size*N_orbit_groups orbits with a fixed
+    dt corresponding to N_time_steps steps per cycle (year).
+    Collect max 2D position errors for each N_time_steps'th run,
+    plot these errors and CPU. Finally, make an empirical
     formula for error and CPU as functions of a number
     of cycles.
     '''
@@ -417,7 +382,7 @@
         return np.array([d*u[0], d*u[1]])
 
     #print 'Find orbit error as fu. of dt...(10000 orbits)'
-    #solvers = ['RK4', 'EC', 'PEFRL']    
+    #solvers = ['RK4', 'EC', 'PEFRL']
     #N_orbit_groups=1
     #orbit_group_size=10000
     #orbit_group_size=1000
@@ -427,7 +392,7 @@
     #    orbit_group_size=orbit_group_size)
 
     print 'Compute orbit error as fu. of no of years (fixed dt)...'
-    solvers = ['PEFRL']    
+    solvers = ['PEFRL']
     #N_orbit_groups=10000
     N_orbit_groups=10
     orbit_group_size=10
